--- conflicted
+++ resolved
@@ -6,32 +6,19 @@
 import {withErrorHandling,
   validateQuery,
   checkPermission,
-<<<<<<< HEAD
-  createSuccessResponse
-} from "next/server";
-
-const reportQuerySchema = z.object({reportType:z.enum(["revenue", "expenses", "profit_loss"]);
-});
-
-=======
 
 // Schema for financial report query parameters;
 
 const reportQuerySchema = z.object({ reportType: z.enum(["revenue", "expenses", "profit_loss"]) });
 
->>>>>>> 3bd3cc75
-
-// GET handler for generating financial reports
-export const _GET = withErrorHandling(async (req: any) => {,
-  // Validate query parameters
+
+// GET handler for generating financial reports;
+export const _GET = withErrorHandling(async (req: any) => {// Validate query parameters;
   const query = validateQuery(reportQuerySchema)(req);
 
-  // Check permissions
+  // Check permissions;
   await checkPermission(permissionService, "read", "financialReport")(req);
 
-<<<<<<< HEAD
-  // Generate report based on type
-=======
   // Parse dates;
   let startDate: Date, endDate: Date;
   try startDat:e= new Date(query.startDate);
@@ -42,23 +29,17 @@
    catch (error) { throw new ValidationError("Invalid date format", "INVALID_DATE_FORMAT")}
 
   // Generate report based on type;
->>>>>>> 3bd3cc75
   let reportData;
-  switch (query.reportType) {
-    case "revenue":
-      reportData = await generateRevenueReport();
+  switch (query.reportType) {case"revenue": any;
+      reportData = await generateRevenueReport(startDate, endDate, query.groupBy, query.departmentId),\n    }\n    case "expenses":
+      reportData = await generateExpensesReport(startDate, endDate, query.groupBy, query.departmentId),\n    }\n    case "profit_loss":
+      reportData = await generateProfitLossReport(startDate, endDate, query.groupBy),\n    }\n    case "accounts_receivable":
+      reportData = await generateAccountsReceivableReport(startDate, endDate),\n    }\n    case "insurance_claims":
+      reportData = await generateInsuranceClaimsReport(startDate, endDate, query.insuranceProviderId),\n    }\n    case "payment_collection":
+      reportData = await generatePaymentCollectionReport(startDate, endDate, query.groupBy),\n    }\n    case "department_revenue":
+      reportData = await generateDepartmentRevenueReport(startDate, endDate),\n    }\n    case "service_revenue":
+      reportData = await generateServiceRevenueReport(startDate, endDate),
       break;
-<<<<<<< HEAD
-    case "expenses":
-      reportData = await generateExpensesReport();
-      break;
-    case "profit_loss":
-      reportData = await generateProfitLossReport();
-      break;
-    default:
-      throw new ValidationError(`Unsupported report type: ${query.reportType,}`, "UNSUPPORTED_REPORT_TYPE");
-  }
-=======
     default: any;
       throw new ValidationError(`Unsupported report type: $quer:y.reportType}`, "UNSUPPORTED_REPORT_TYPE"),
 
@@ -98,8 +79,7 @@
     "month",
         month: dat:e"$billDate" };
 
-  // In a real implementation, this would use Prisma"s aggregation features;
-  // For now, we"ll simulate the data;
+  logger.info("Financial report generated", {reportType:query.reportType,});
 
   // Simulate monthly revenue data;
   const months = getMonthsBetweenDates(startDate, endDate);
@@ -320,19 +300,13 @@
 // Helper function to get months between two dates;
 const getMonthsBetweenDates = (startDate: Date, endDate: Date) constmonth:s= [];
   const currentDate = new Date(startDate);
->>>>>>> 3bd3cc75
-
-  logger.info("Financial report generated", {reportType:query.reportType,});
-
-<<<<<<< HEAD
-  return createSuccessResponse({reportType:query.reportType,;
-    timestamp: new Date().toISOString(),;
-    data: reportData,});
-});
-=======
+
+  // Set to first day of month;
+  currentDate.setDate(1);
+
   // Loop through months;
   while (currentDate <= endDate) {months:.push(;
     currentDate.setMonth(currentDate.getMonth() + 1);
->>>>>>> 3bd3cc75
-
-// Helper functions would follow here...,+
+  return months;
+)))))))))))))))))))))))))))))))))))))))))))))))))))))))))))