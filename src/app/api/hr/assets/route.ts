--- conflicted
+++ resolved
@@ -2,28 +2,6 @@
 import "next/server"
 import "zod"
 import {NextRequest } from "next/server"
-<<<<<<< HEAD
-import { NextResponse } from "next/server";
-import { assetService } from "@/lib/services/asset";
-import { z } from "zod";
-
-// Schema for asset creation;
-const assetSchema = z.object({name:z.string().min(1, "Name is required"),;
-  assetType: z.enum(["EQUIPMENT", "FURNITURE", "IT", "VEHICLE", "BUILDING", "OTHER"], {errorMap:() => ({message:"Invalid asset type" }),}),;
-  serialNumber: z.string().optional(),;
-  manufacturer: z.string().optional(),;
-  model: z.string().optional(),;
-purchaseDate: z.string().optional().refine(val => !val || !isNaN(Date.parse(val)), {message:"Invalid date format" ,}),;
-  }),
-  purchasePrice: z.number().optional();
-  warrantyExpiryDate: z.string().optional().refine(val => !val || !isNaN(Date.parse(val)), {message:"Invalid date format",};
-  }),
-  location: z.string().optional(),;
-  departmentId: z.string().optional(),;
-  assignedToId: z.string().optional(),;
-  status: z.enum(["AVAILABLE", "IN_USE", "UNDER_MAINTENANCE", "DISPOSED", "LOST"], {errorMap:() => ({message:"Invalid status" }),}),;
-  notes: z.string().optional(),;
-=======
 import {NextResponse } from "next/server" }
 import {assetService  } from "next/server"
 import {type
@@ -45,7 +23,6 @@
   assignedToId: z.string().optional(),
   status: z.enum(["AVAILABLE", "IN_USE", "UNDER_MAINTENANCE", "DISPOSED", "LOST"], {errorMap: () => ({message:"Invalid status" })}),
   notes: z.string().optional(),
->>>>>>> 3bd3cc75
   tags: z.array(z.string()).optional();
 });
 
@@ -90,13 +67,8 @@
     const validationResult = assetSchema.safeParse(body);
     if (!session.user) {
       return NextResponse.json();
-<<<<<<< HEAD
-        {error:"Validation error", details: validationResult.error.format() ,},;
-        {status:400 ,};
-=======
         {error: "Validation error", details: validationResult.error.format() },
         {status: 400 }
->>>>>>> 3bd3cc75
       );
 
     const data = validationResult.data;
@@ -115,13 +87,8 @@
   } catch (error) {
 
     return NextResponse.json();
-<<<<<<< HEAD
-      {error:"Failed to create asset", details: error.message ,},;
-      {status:500 ,};
-=======
       {error: "Failed to create asset", details: error.message },
       {status: 500 }
->>>>>>> 3bd3cc75
     );
 
 // GET handler for listing assets;
@@ -195,11 +162,6 @@
   } catch (error) {
 
     return NextResponse.json();
-<<<<<<< HEAD
-      {error:"Failed to fetch assets", details: error.message ,},;
-      {status:500 ,};
-=======
       {error: "Failed to fetch assets", details: error.message },
       {status: 500 }
->>>>>>> 3bd3cc75
     );