--- conflicted
+++ resolved
@@ -10,11 +10,7 @@
 // GET handler for retrieving a specific biomedical equipment;
 export const _GET = async();
   request: any;
-<<<<<<< HEAD
-  { params }: {id:string },
-=======
   { params }: {id: string }
->>>>>>> 3bd3cc75
 ) => {
   try {
 } catch (error) {
@@ -52,13 +48,8 @@
 
     if (!session.user) {
       return NextResponse.json();
-<<<<<<< HEAD
-        {error:"Biomedical equipment not found" ,},
-        {status:404 },
-=======
         {error: "Biomedical equipment not found" },
         {status: 404 }
->>>>>>> 3bd3cc75
       );
     }
 
@@ -66,25 +57,15 @@
   } catch (error) {
 
     return NextResponse.json();
-<<<<<<< HEAD
-      {error:"Failed to fetch biomedical equipment", details: error.message ,},
-      {status:500 },
-=======
       {error: "Failed to fetch biomedical equipment", details: error.message },
       {status: 500 }
->>>>>>> 3bd3cc75
     );
   }
 }
 
 // Schema for biomedical equipment update;
-<<<<<<< HEAD
-const biomedicalUpdateSchema = z.object({{name:z.string(,}).min(1, "Name is required").optional(),
-  equipmentType: z.enum(["DIAGNOSTIC", "THERAPEUTIC", "MONITORING", "LABORATORY", "SURGICAL", "LIFE_SUPPORT", "OTHER"], {errorMap:() => ({message:"Invalid equipment type" }),}).optional(),
-=======
 const biomedicalUpdateSchema = z.object({name: z.string().min(1, "Name is required").optional(),
   equipmentType: z.enum(["DIAGNOSTIC", "THERAPEUTIC", "MONITORING", "LABORATORY", "SURGICAL", "LIFE_SUPPORT", "OTHER"], {errorMap:() => ({message:"Invalid equipment type" })}).optional(),
->>>>>>> 3bd3cc75
   serialNumber: z.string().optional(),
   manufacturer: z.string().optional(),
   model: z.string().optional(),
@@ -96,24 +77,14 @@
   location: z.string().optional(),
   departmentId: z.string().optional().nullable(),
   assignedToId: z.string().optional().nullable(),
-<<<<<<< HEAD
-  status: z.enum(["AVAILABLE", "IN_USE", "UNDER_MAINTENANCE", "DISPOSED", "LOST"], {errorMap:() => ({message:"Invalid status" }),}).optional(),
-=======
   status: z.enum(["AVAILABLE", "IN_USE", "UNDER_MAINTENANCE", "DISPOSED", "LOST"], {errorMap: () => ({message:"Invalid status" })}).optional(),
->>>>>>> 3bd3cc75
   notes: z.string().optional(),
   tags: z.array(z.string()).optional();
   // Biomedical specific fields;
   deviceIdentifier: z.string().optional(),
-<<<<<<< HEAD
-  regulatoryClass: z.enum(["CLASS_I", "CLASS_II", "CLASS_III"], {errorMap:() => ({message:"Invalid regulatory class" }),}).optional(),
-  riskLevel: z.enum(["LOW", "MEDIUM", "HIGH", "CRITICAL"], {errorMap:() => ({message:"Invalid risk level" }),}).optional(),
-  lastCalibrationDate: z.string().optional().refine(val => !val || !isNaN(Date.parse(val)), {message:"Invalid date format";
-=======
   regulatoryClass: z.enum(["CLASS_I", "CLASS_II", "CLASS_III"], {errorMap: () => ({message:"Invalid regulatory class" })}).optional(),
   riskLevel: z.enum(["LOW", "MEDIUM", "HIGH", "CRITICAL"], {errorMap: () => ({message:"Invalid risk level" })}).optional(),
   lastCalibrationDate: z.string().optional().refine(val => !val || !isNaN(Date.parse(val)), {message: "Invalid date format";
->>>>>>> 3bd3cc75
   }),
   nextCalibrationDate: z.string().optional().refine(val => !val || !isNaN(Date.parse(val)), {message: "Invalid date format";
   }),
@@ -127,11 +98,7 @@
 // PUT handler for updating biomedical equipment;
 export const _PUT = async();
   request: any;
-<<<<<<< HEAD
-  { params }: {id:string },
-=======
   { params }: {id: string }
->>>>>>> 3bd3cc75
 ) => {
   try {
 } catch (error) {
@@ -172,13 +139,8 @@
     const validationResult = biomedicalUpdateSchema.safeParse(body);
     if (!session.user) {
       return NextResponse.json();
-<<<<<<< HEAD
-        {error:"Validation error", details: validationResult.error.format() ,},
-        {status:400 },
-=======
         {error: "Validation error", details: validationResult.error.format() },
         {status: 400 }
->>>>>>> 3bd3cc75
       );
 
     const data = validationResult.data;
@@ -198,23 +160,14 @@
   } catch (error) {
 
     return NextResponse.json();
-<<<<<<< HEAD
-      {error:"Failed to update biomedical equipment", details: error.message ,},
-      {status:500 },
-=======
       {error: "Failed to update biomedical equipment", details: error.message },
       {status: 500 }
->>>>>>> 3bd3cc75
     );
 
 // DELETE handler for deleting biomedical equipment;
 export const _DELETE = async();
   request: any;
-<<<<<<< HEAD
-  { params }: {id:string },
-=======
   { params }: {id: string }
->>>>>>> 3bd3cc75
 ) => {
   try {
 } catch (error) {
@@ -250,19 +203,10 @@
 
     await biomedicalService.deleteBiomedicalEquipment(params.id);
 
-<<<<<<< HEAD
-    return NextResponse.json({success:true ,});
-  } catch (error) {
-
-    return NextResponse.json();
-      {error:"Failed to delete biomedical equipment", details: error.message ,},
-      {status:500 },
-=======
     return NextResponse.json({success: true });
   } catch (error) {
 
     return NextResponse.json();
       {error: "Failed to delete biomedical equipment", details: error.message },
       {status: 500 }
->>>>>>> 3bd3cc75
     );