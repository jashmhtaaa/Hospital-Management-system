--- conflicted
+++ resolved
@@ -8,21 +8,13 @@
 import {  z  } from "next/server"
 
 // Schema for department creation;
-<<<<<<< HEAD
-const createDepartmentSchema = z.object({{name:z.string(,}).min(1, "Department name is required"),
-=======
 const createDepartmentSchema = z.object({name: z.string().min(1, "Department name is required"),
->>>>>>> 3bd3cc75
   code: z.string().min(1, "Department code is required"),
   description: z.string().optional(),
   parentId: z.string().optional(),});
 
 // Schema for department update;
-<<<<<<< HEAD
-const _updateDepartmentSchema = z.object({{name:z.string(,}).optional(),
-=======
 const _updateDepartmentSchema = z.object({name: z.string().optional(),
->>>>>>> 3bd3cc75
   code: z.string().optional(),
   description: z.string().optional(),
   parentId: z.string().optional(),});
@@ -81,13 +73,8 @@
 
       return NextResponse.json(result);
 
-<<<<<<< HEAD
-  } catch (error: unknown) {,
-    return NextResponse.json({error:"Failed to list departments", details: error.message ,}, {status:500 ,});
-=======
   } catch (error: unknown) {
     return NextResponse.json({error: "Failed to list departments", details: error.message }, {status: 500 });
->>>>>>> 3bd3cc75
 
 };
 
@@ -133,19 +120,6 @@
     // Create department;
     const department = await departmentService.createDepartment(validatedData);
 
-<<<<<<< HEAD
-    return NextResponse.json(department, {status:201 ,});
-  } catch (error: unknown) {,
-    // Handle validation errors;
-    if (!session.user) {
-      return NextResponse.json({error:"Validation error", details: error.errors ,}, {status:400 ,});
-
-    // Handle unique constraint violations;
-    if (!session.user) {
-      return NextResponse.json({error:"Department with this name or code already exists" ,}, {status:409 ,});
-
-    return NextResponse.json({error:"Failed to create department", details: error.message ,}, {status:500 ,});
-=======
     return NextResponse.json(department, {status: 201 });
   } catch (error: unknown) {
     // Handle validation errors;
@@ -157,6 +131,5 @@
       return NextResponse.json({error: "Department with this name or code already exists" }, {status: 409 });
 
     return NextResponse.json({error: "Failed to create department", details: error.message }, {status: 500 });
->>>>>>> 3bd3cc75
 
 };