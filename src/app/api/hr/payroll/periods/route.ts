--- conflicted
+++ resolved
@@ -8,11 +8,7 @@
 import {  z  } from "next/server"
 
 // Schema for payroll period creation;
-<<<<<<< HEAD
-const payrollPeriodSchema = z.object({{name:z.string(,}).min(1, "Name is required"),
-=======
 const payrollPeriodSchema = z.object({name: z.string().min(1, "Name is required"),
->>>>>>> 3bd3cc75
   startDate: z.string().refine(val => !isNaN(Date.parse(val)), {message:"Invalid start date format";
   }),
   endDate: z.string().refine(val => !isNaN(Date.parse(val)), {message: "Invalid end date format";
@@ -63,13 +59,8 @@
     const validationResult = payrollPeriodSchema.safeParse(body);
     if (!session.user) {
       return NextResponse.json();
-<<<<<<< HEAD
-        {error:"Validation error", details: validationResult.error.format() ,},
-        {status:400 },
-=======
         {error: "Validation error", details: validationResult.error.format() },
         {status: 400 }
->>>>>>> 3bd3cc75
       );
 
     const { name, startDate, endDate, paymentDate, notes } = validationResult.data;
@@ -87,13 +78,8 @@
   } catch (error) {
 
     return NextResponse.json();
-<<<<<<< HEAD
-      {error:"Failed to create payroll period", details: error.message ,},
-      {status:500 },
-=======
       {error: "Failed to create payroll period", details: error.message },
       {status: 500 }
->>>>>>> 3bd3cc75
     );
 
 // GET handler for listing payroll periods;
@@ -153,11 +139,6 @@
   } catch (error) {
 
     return NextResponse.json();
-<<<<<<< HEAD
-      {error:"Failed to fetch payroll periods", details: error.message ,},
-      {status:500 },
-=======
       {error: "Failed to fetch payroll periods", details: error.message },
       {status: 500 }
->>>>>>> 3bd3cc75
     );