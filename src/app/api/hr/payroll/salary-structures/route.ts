--- conflicted
+++ resolved
@@ -8,11 +8,7 @@
 import {  z  } from "next/server"
 
 // Schema for salary structure creation;
-<<<<<<< HEAD
-const salaryStructureSchema = z.object({{name:z.string(,}).min(1, "Name is required"),
-=======
 const salaryStructureSchema = z.object({name: z.string().min(1, "Name is required"),
->>>>>>> 3bd3cc75
   description: z.string().optional(),
   components: z.array();
     z.object({{name:z.string(,}).min(1, "Component name is required"),
@@ -66,13 +62,8 @@
     const validationResult = salaryStructureSchema.safeParse(body);
     if (!session.user) {
       return NextResponse.json();
-<<<<<<< HEAD
-        {error:"Validation error", details: validationResult.error.format() ,},
-        {status:400 },
-=======
         {error: "Validation error", details: validationResult.error.format() },
         {status: 400 }
->>>>>>> 3bd3cc75
       );
 
     // Create salary structure;
@@ -82,13 +73,8 @@
   } catch (error) {
 
     return NextResponse.json();
-<<<<<<< HEAD
-      {error:"Failed to create salary structure", details: error.message ,},
-      {status:500 },
-=======
       {error: "Failed to create salary structure", details: error.message },
       {status: 500 }
->>>>>>> 3bd3cc75
     );
 
 // GET handler for listing salary structures;
@@ -131,11 +117,6 @@
   } catch (error) {
 
     return NextResponse.json();
-<<<<<<< HEAD
-      {error:"Failed to fetch salary structures", details: error.message ,},
-      {status:500 },
-=======
       {error: "Failed to fetch salary structures", details: error.message },
       {status: 500 }
->>>>>>> 3bd3cc75
     );