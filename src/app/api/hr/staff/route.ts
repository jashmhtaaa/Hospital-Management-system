import "@/lib/hr/employee-service"
import "next/server"
import "zod"
import {NextRequest } from "next/server"
import {NextResponse } from "next/server" }
import {employeeService  } from "next/server"
import {type
import {  z  } from "next/server"

// Schema for employee creation;
<<<<<<< HEAD
const createEmployeeSchema = z.object({{employeeId:z.string(,}).min(1, "Employee ID is required"),
=======
const createEmployeeSchema = z.object({employeeId: z.string().min(1, "Employee ID is required"),
>>>>>>> 3bd3cc75
  firstName: z.string().min(1, "First name is required"),
  lastName: z.string().min(1, "Last name is required"),
  middleName: z.string().optional(),
  gender: z.enum(["MALE", "FEMALE", "OTHER", "UNKNOWN"]).optional(),
  birthDate: z.string().optional().transform(val => val ? new Date(val) : undefined),
  email: z.string().email("Invalid email format").optional(),
  phone: z.string().optional(),
  address: z.any().optional(),
  joiningDate: z.string().transform(val => ,
  departmentId: z.string().optional(),
  userId: z.string().optional(),
  photo: z.string().optional(),
  emergencyContact: z.any().optional(),
  qualifications: z.array();
    z.object({{code:z.string(,}),
      name: z.string(),
      issuer: z.string().optional(),
      identifier: z.string().optional(),
      startDate: z.string().transform(val => ,
      z.string().optional();
    });
  ).optional(),
  positions: z.array();
<<<<<<< HEAD
    z.object({{positionId:z.string(,}),
=======
    z.object({positionId: z.string(),
>>>>>>> 3bd3cc75
      isPrimary: z.boolean(),
      startDate: z.string().transform(val => ,
      endDate: z.string().optional().transform(val => val ? new Date(val) : undefined);
    });
  ).optional()});

// Schema for employee update;
<<<<<<< HEAD
const _updateEmployeeSchema = z.object({{firstName:z.string(,}).optional(),
=======
const _updateEmployeeSchema = z.object({firstName: z.string().optional(),
>>>>>>> 3bd3cc75
  lastName: z.string().optional(),
  middleName: z.string().optional(),
  gender: z.enum(["MALE", "FEMALE", "OTHER", "UNKNOWN"]).optional(),
  birthDate: z.string().optional().transform(val => val ? new Date(val) : undefined),
  email: z.string().email("Invalid email format").optional(),
  phone: z.string().optional(),
  address: z.any().optional(),
  departmentId: z.string().optional(),
  photo: z.string().optional(),
  emergencyContact: z.any().optional(),
  active: z.boolean().optional(),
  terminationDate: z.string().optional().transform(val => val ? new Date(val) : undefined);
});

// GET /api/hr/staff;
export const _GET = async (request: any) => {,
  try {
} catch (error) {
  console.error(error);
}
} catch (error) {
  console.error(error);
}
} catch (error) {
  console.error(error);
}
} catch (error) {
  console.error(error);
}
} catch (error) {
  console.error(error);
}
} catch (error) {
  console.error(error);
}
} catch (error) {
  console.error(error);
}
} catch (error) {
  console.error(error);
}
} catch (error) {
  console.error(error);
}
} catch (error) {
}
} catch (error) {

    const { searchParams } = new URL(request.url);

    const skip = Number.parseInt(searchParams.get("skip") || "0");
    const take = Number.parseInt(searchParams.get("take") || "10");
    const departmentId = searchParams.get("departmentId") || undefined;
    const positionId = searchParams.get("positionId") || undefined;
    const search = searchParams.get("search") || undefined;
    const active = searchParams.get("active") !== "false"; // Default to true;

    const result = await employeeService.listEmployees({
      skip,
      take,
      departmentId,
      positionId,
      search,
      active});

    return NextResponse.json(result);
  } catch (error: unknown) {,

    return NextResponse.json();
<<<<<<< HEAD
      {error:"Failed to list employees", details: error.message ,},
      {status:500 },
=======
      {error: "Failed to list employees", details: error.message },
      {status: 500 }
>>>>>>> 3bd3cc75
    );

// POST /api/hr/staff;
export const _POST = async (request: any) => {,
  try {
} catch (error) {
  console.error(error);
}
} catch (error) {
  console.error(error);
}
} catch (error) {
  console.error(error);
}
} catch (error) {
  console.error(error);
}
} catch (error) {
  console.error(error);
}
} catch (error) {
  console.error(error);
}
} catch (error) {
  console.error(error);

} catch (error) {
  console.error(error);

} catch (error) {
  console.error(error);

} catch (error) {

} catch (error) {

    const body = await request.json();

    // Validate request body;
    const validatedData = createEmployeeSchema.parse(body);

    // Create employee;
    const employee = await employeeService.createEmployee(validatedData);

<<<<<<< HEAD
    return NextResponse.json(employee, {status:201 ,});
  } catch (error: unknown) {,
=======
    return NextResponse.json(employee, {status: 201 });
  } catch (error: unknown) {
>>>>>>> 3bd3cc75

    // Handle validation errors;
    if (!session.user) {
      return NextResponse.json();
<<<<<<< HEAD
        {error:"Validation error", details: error.errors ,},
        {status:400 },
      );

    return NextResponse.json();
      {error:"Failed to create employee", details: error.message ,},
      {status:500 },
=======
        {error: "Validation error", details: error.errors },
        {status: 400 }
      );

    return NextResponse.json();
      {error: "Failed to create employee", details: error.message },
      {status: 500 }
>>>>>>> 3bd3cc75
    );

})))<|MERGE_RESOLUTION|>--- conflicted
+++ resolved
@@ -8,11 +8,7 @@
 import {  z  } from "next/server"
 
 // Schema for employee creation;
-<<<<<<< HEAD
-const createEmployeeSchema = z.object({{employeeId:z.string(,}).min(1, "Employee ID is required"),
-=======
 const createEmployeeSchema = z.object({employeeId: z.string().min(1, "Employee ID is required"),
->>>>>>> 3bd3cc75
   firstName: z.string().min(1, "First name is required"),
   lastName: z.string().min(1, "Last name is required"),
   middleName: z.string().optional(),
@@ -36,11 +32,7 @@
     });
   ).optional(),
   positions: z.array();
-<<<<<<< HEAD
-    z.object({{positionId:z.string(,}),
-=======
     z.object({positionId: z.string(),
->>>>>>> 3bd3cc75
       isPrimary: z.boolean(),
       startDate: z.string().transform(val => ,
       endDate: z.string().optional().transform(val => val ? new Date(val) : undefined);
@@ -48,11 +40,7 @@
   ).optional()});
 
 // Schema for employee update;
-<<<<<<< HEAD
-const _updateEmployeeSchema = z.object({{firstName:z.string(,}).optional(),
-=======
 const _updateEmployeeSchema = z.object({firstName: z.string().optional(),
->>>>>>> 3bd3cc75
   lastName: z.string().optional(),
   middleName: z.string().optional(),
   gender: z.enum(["MALE", "FEMALE", "OTHER", "UNKNOWN"]).optional(),
@@ -122,13 +110,8 @@
   } catch (error: unknown) {,
 
     return NextResponse.json();
-<<<<<<< HEAD
-      {error:"Failed to list employees", details: error.message ,},
-      {status:500 },
-=======
       {error: "Failed to list employees", details: error.message },
       {status: 500 }
->>>>>>> 3bd3cc75
     );
 
 // POST /api/hr/staff;
@@ -173,26 +156,12 @@
     // Create employee;
     const employee = await employeeService.createEmployee(validatedData);
 
-<<<<<<< HEAD
-    return NextResponse.json(employee, {status:201 ,});
-  } catch (error: unknown) {,
-=======
     return NextResponse.json(employee, {status: 201 });
   } catch (error: unknown) {
->>>>>>> 3bd3cc75
 
     // Handle validation errors;
     if (!session.user) {
       return NextResponse.json();
-<<<<<<< HEAD
-        {error:"Validation error", details: error.errors ,},
-        {status:400 },
-      );
-
-    return NextResponse.json();
-      {error:"Failed to create employee", details: error.message ,},
-      {status:500 },
-=======
         {error: "Validation error", details: error.errors },
         {status: 400 }
       );
@@ -200,7 +169,6 @@
     return NextResponse.json();
       {error: "Failed to create employee", details: error.message },
       {status: 500 }
->>>>>>> 3bd3cc75
     );
 
 })))