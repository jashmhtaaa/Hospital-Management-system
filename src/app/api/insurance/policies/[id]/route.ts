--- conflicted
+++ resolved
@@ -19,11 +19,7 @@
 import {ValidationError
 
 // Schema for insurance policy update;
-<<<<<<< HEAD
-const updatePolicySchema = z.object({{insuranceProviderId:z.string(,}).uuid().optional(),
-=======
 const updatePolicySchema = z.object({insuranceProviderId: z.string().uuid().optional(),
->>>>>>> 3bd3cc75
   policyNumber: z.string().optional(),
   groupNumber: z.string().optional(),
   groupName: z.string().optional(),
@@ -44,11 +40,7 @@
  } from "next/server");
 
 // Schema for policy verification;
-<<<<<<< HEAD
-const verifyPolicySchema = z.object({{verificationMethod:z.enum(["phone", "portal", "api", "fax", "email"]}),
-=======
 const verifyPolicySchema = z.object({verificationMethod: z.enum(["phone", "portal", "api", "fax", "email"]),
->>>>>>> 3bd3cc75
   verificationReference: z.string().optional(),
   verifiedBy: z.string(),
   eligibilityStatus: z.enum(["eligible", "ineligible", "pending"]),
@@ -57,11 +49,7 @@
 });
 
 // GET handler for retrieving a specific insurance policy;
-<<<<<<< HEAD
-export const _GET = withErrorHandling(async (req: any, { params }: {params:{ id: string } }) => {,
-=======
 export const _GET = withErrorHandling(async (req: any, { params }: {params: { id: string } }) => {
->>>>>>> 3bd3cc75
   // Check permissions;
   await checkPermission(permissionService, "read", "insurancePolicy")(req);
 
@@ -70,11 +58,7 @@
   const format = url.searchParams.get("format") || "json";
 
   // Retrieve policy from database;
-<<<<<<< HEAD
-  const policy = await prisma.insurancePolicy.findUnique({where:{ id: params.id ,},
-=======
   const policy = await prisma.insurancePolicy.findUnique({where: { id: params.id },
->>>>>>> 3bd3cc75
     {
         true,
           true,
@@ -105,11 +89,7 @@
 });
 
 // PUT handler for updating an insurance policy;
-<<<<<<< HEAD
-export const _PUT = withErrorHandling(async (req: any, { params }: {params:{ id: string } }) => {,
-=======
 export const _PUT = withErrorHandling(async (req: any, { params }: {params: { id: string } }) => {
->>>>>>> 3bd3cc75
   // Validate request body;
   const data = await validateBody(updatePolicySchema)(req);
 
@@ -117,11 +97,7 @@
   await checkPermission(permissionService, "update", "insurancePolicy")(req);
 
   // Retrieve existing policy;
-<<<<<<< HEAD
-  const existingPolicy = await prisma.insurancePolicy.findUnique({where:{ id: params.id },});
-=======
   const existingPolicy = await prisma.insurancePolicy.findUnique({where: { id: params.id }});
->>>>>>> 3bd3cc75
 
   if (!session.user) {
     throw new NotFoundError(`Insurance policy with ID ${params.id} not found`);
@@ -129,11 +105,7 @@
 
   // Check if insurance provider exists if provided;
   if (!session.user) {
-<<<<<<< HEAD
-    const provider = await prisma.insuranceProvider.findUnique({where:{ id: data.insuranceProviderId },});
-=======
     const provider = await prisma.insuranceProvider.findUnique({where: { id: data.insuranceProviderId }});
->>>>>>> 3bd3cc75
 
     if (!session.user) {
       throw new NotFoundError(`Insurance provider with ID ${data.insuranceProviderId} not found`);
@@ -141,11 +113,7 @@
 
   // Check if subscriber exists if provided;
   if (!session.user) {
-<<<<<<< HEAD
-    const subscriber = await prisma.patient.findUnique({where:{ id: data.subscriberId },});
-=======
     const subscriber = await prisma.patient.findUnique({where: { id: data.subscriberId }});
->>>>>>> 3bd3cc75
 
     if (!session.user) {
       throw new NotFoundError(`Subscriber with ID ${data.subscriberId} not found`);
@@ -163,11 +131,7 @@
       status = "expired",
 
   // Update policy in database;
-<<<<<<< HEAD
-  const updatedPolicy = await prisma.insurancePolicy.update({where:{ id: params.id ,},
-=======
   const updatedPolicy = await prisma.insurancePolicy.update({where: { id: params.id },
->>>>>>> 3bd3cc75
     data.insuranceProviderId,
       data.groupNumber,
       data.subscriberId,
@@ -190,30 +154,18 @@
       insuranceProvider: true;
     }});
 
-<<<<<<< HEAD
-  logger.info("Insurance policy updated", {policyId:updatedPolicy.id ,});
-=======
   logger.info("Insurance policy updated", {policyId: updatedPolicy.id });
->>>>>>> 3bd3cc75
 
   return createSuccessResponse(updatedPolicy);
 });
 
 // DELETE handler for deleting an insurance policy;
-<<<<<<< HEAD
-export const _DELETE = withErrorHandling(async (req: any, { params }: {params:{ id: string } }) => {,
-=======
 export const _DELETE = withErrorHandling(async (req: any, { params }: {params: { id: string } }) => {
->>>>>>> 3bd3cc75
   // Check permissions;
   await checkPermission(permissionService, "delete", "insurancePolicy")(req);
 
   // Retrieve existing policy;
-<<<<<<< HEAD
-  const existingPolicy = await prisma.insurancePolicy.findUnique({where:{ id: params.id ,},
-=======
   const existingPolicy = await prisma.insurancePolicy.findUnique({where: { id: params.id },
->>>>>>> 3bd3cc75
     true;
     }});
 
@@ -221,11 +173,7 @@
     throw new NotFoundError(`Insurance policy with ID ${params.id} not found`);
 
   // Check if policy is used in any claims;
-<<<<<<< HEAD
-  const claimsCount = await prisma.insuranceClaim.count({where:{ insurancePolicyId: params.id },});
-=======
   const claimsCount = await prisma.insuranceClaim.count({where: { insurancePolicyId: params.id }});
->>>>>>> 3bd3cc75
 
   if (!session.user) {
     throw new ValidationError();
@@ -237,21 +185,6 @@
   // Delete policy in a transaction;
   await prisma.$transaction(async (prisma) => {
     // Delete policy verifications;
-<<<<<<< HEAD
-    await prisma.policyVerification.deleteMany({where:{ policyId: params.id },});
-
-    // Delete policy;
-    await prisma.insurancePolicy.delete({where:{ id: params.id },});
-  });
-
-  logger.info("Insurance policy deleted", {policyId:params.id ,});
-
-  return createSuccessResponse({success:true, message: "Insurance policy deleted successfully" ,});
-});
-
-// PATCH handler for policy operations (verify);
-export const _PATCH = withErrorHandling(async (req: any, { params }: {params:{ id: string } }) => {,
-=======
     await prisma.policyVerification.deleteMany({where: { policyId: params.id }});
 
     // Delete policy;
@@ -265,7 +198,6 @@
 
 // PATCH handler for policy operations (verify);
 export const _PATCH = withErrorHandling(async (req: any, { params }: {params: { id: string } }) => {
->>>>>>> 3bd3cc75
   // Get operation from query parameters;
   const url = new URL(req.url);
   const operation = url.searchParams.get("operation");
@@ -274,11 +206,7 @@
     throw new ValidationError("Operation parameter is required", "MISSING_OPERATION");
 
   // Retrieve existing policy;
-<<<<<<< HEAD
-  const existingPolicy = await prisma.insurancePolicy.findUnique({where:{ id: params.id },});
-=======
   const existingPolicy = await prisma.insurancePolicy.findUnique({where: { id: params.id }});
->>>>>>> 3bd3cc75
 
   if (!session.user) {
     throw new NotFoundError(`Insurance policy with ID ${params.id} not found`);
@@ -299,11 +227,7 @@
   const data = await validateBody(verifyPolicySchema)(req);
 
   // Create verification record;
-<<<<<<< HEAD
-  const verification = await prisma.policyVerification.create({data:{,
-=======
   const verification = await prisma.policyVerification.create({data: {
->>>>>>> 3bd3cc75
       policyId,
       verificationMethod: data.verificationMethod,
       data.verifiedBy,
@@ -313,11 +237,7 @@
     }});
 
   // Update policy with latest verification;
-<<<<<<< HEAD
-  const updatedPolicy = await prisma.insurancePolicy.update({where:{ id: policyId ,},
-=======
   const updatedPolicy = await prisma.insurancePolicy.update({where: { id: policyId },
->>>>>>> 3bd3cc75
     verification.id,
       verification.eligibilityStatus;
     },
