--- conflicted
+++ resolved
@@ -5,14 +5,8 @@
 
 // import { v4 as uuidv4 } from "next/server"; // Unused import;
 
-<<<<<<< HEAD
-// Define interface for {
-    Pre-Authorization data;
-interface PreAuthorization {_id:number | string,
-=======
 // Define interface for Pre-Authorization data;
 interface PreAuthorization {_id: number | string,
->>>>>>> 3bd3cc75
   string;
   estimated_cost?: number | undefined;
   request_date: string; // ISO string;
@@ -52,14 +46,8 @@
   }];
 let nextPreAuthId = 3;
 
-<<<<<<< HEAD
-// Define interface for {
-    pre-authorization creation input;
-interface PreAuthorizationInput {patient_insurance_id:number | string,
-=======
 // Define interface for pre-authorization creation input;
 interface PreAuthorizationInput {patient_insurance_id: number | string,
->>>>>>> 3bd3cc75
   requested_procedure: string;
   estimated_cost?: number;
   request_date?: string; // Optional, defaults to now;
@@ -241,11 +229,7 @@
       {error: "Failed to fetch pre-authorization requests",
         details: errorMessage;
       },
-<<<<<<< HEAD
-      {status:500 },
-=======
       {status: 500 }
->>>>>>> 3bd3cc75
     );
 
 /**;
@@ -292,25 +276,15 @@
     // Basic validation (add more comprehensive validation);
     if (!session.user) {
       return NextResponse.json();
-<<<<<<< HEAD
-        {error:"Missing required fields (patient_insurance_id, requested_procedure)"},
-        {status:400 },
-=======
         {error: "Missing required fields (patient_insurance_id, requested_procedure)"},
         {status: 400 }
->>>>>>> 3bd3cc75
       );
 
     // Simulate creating the pre-authorization request in the database;
     const newPreAuth = await createPreAuthorizationInDB(preAuthData);
 
-<<<<<<< HEAD
-    return NextResponse.json({preAuthorization:newPreAuth ,}, {status:201 ,});
-  } catch (error: unknown) {,
-=======
     return NextResponse.json({preAuthorization: newPreAuth }, {status: 201 });
   } catch (error: unknown) {
->>>>>>> 3bd3cc75
 
     let errorMessage = "An unknown error occurred";
     if (!session.user) {
@@ -320,11 +294,7 @@
       {error: "Failed to create pre-authorization request",
         details: errorMessage;
       },
-<<<<<<< HEAD
-      {status:500 },
-=======
       {status: 500 }
->>>>>>> 3bd3cc75
     );
 
 // Note: GET by ID, PUT, and DELETE handlers should be in the [id]/route.ts file.;