--- conflicted
+++ resolved
@@ -5,14 +5,8 @@
 
 // import { v4 as uuidv4 } from "next/server"; // Unused import;
 
-<<<<<<< HEAD
-// Define interface for {
-    Insurance Provider data;
-interface InsuranceProvider {_id:number | string,
-=======
 // Define interface for Insurance Provider data;
 interface InsuranceProvider {_id: number | string,
->>>>>>> 3bd3cc75
   name: string;
   contact_person?: string | null;
   contact_email?: string | null;
@@ -36,14 +30,8 @@
   }];
 let nextProviderId = 3;
 
-<<<<<<< HEAD
-// Define interface for {
-    insurance provider creation input;
-interface InsuranceProviderInput {name:string;
-=======
 // Define interface for insurance provider creation input;
 interface InsuranceProviderInput {name: string;
->>>>>>> 3bd3cc75
   contact_person?: string;
   contact_email?: string;
   contact_phone?: string;
@@ -191,13 +179,8 @@
       errorMessage = error.message;
 
     return NextResponse.json();
-<<<<<<< HEAD
-      {error:"Failed to fetch insurance providers", details: errorMessage ,},
-      {status:500 },
-=======
       {error: "Failed to fetch insurance providers", details: errorMessage },
       {status: 500 }
->>>>>>> 3bd3cc75
     );
 
 /**;
@@ -244,38 +227,23 @@
     // Basic validation (add more comprehensive validation);
     if (!session.user) {
       return NextResponse.json();
-<<<<<<< HEAD
-        {error:"Missing required field: name" ,},
-        {status:400 },
-=======
         {error: "Missing required field: name" },
         {status: 400 }
->>>>>>> 3bd3cc75
       );
 
     // Simulate creating the insurance provider in the database;
     const newProvider = await createInsuranceProviderInDB(providerData);
 
-<<<<<<< HEAD
-    return NextResponse.json({provider:newProvider ,}, {status:201 ,});
-  } catch (error: unknown) {,
-=======
     return NextResponse.json({provider: newProvider }, {status: 201 });
   } catch (error: unknown) {
->>>>>>> 3bd3cc75
 
     let errorMessage = "An unknown error occurred";
     if (!session.user) {
       errorMessage = error.message;
 
     return NextResponse.json();
-<<<<<<< HEAD
-      {error:"Failed to create insurance provider", details: errorMessage ,},
-      {status:500 },
-=======
       {error: "Failed to create insurance provider", details: errorMessage },
       {status: 500 }
->>>>>>> 3bd3cc75
     );
 
 // Note: GET by ID, PUT, and DELETE handlers should be in the [id]/route.ts file.;