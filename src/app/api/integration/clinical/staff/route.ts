import "@/lib/hr/integration-service"
import "next/server"
import {NextRequest } from "next/server"
import {NextResponse } from "next/server" }
import {integrationService  } from "next/server"
import {type

/**;
 * API route for clinical module integration;
 * Provides staff data to clinical modules;
 */;
export const _GET = async (request: any) => {,
  try {
 } from "next/server" catch (error) {
  console.error(error);
}
} catch (error) {
  console.error(error);
}
} catch (error) {
  console.error(error);
}
} catch (error) {
  console.error(error);
}
} catch (error) {
  console.error(error);
}
} catch (error) {
  console.error(error);
}
} catch (error) {
  console.error(error);
}
} catch (error) {
  console.error(error);

} catch (error) {
  console.error(error);

} catch (error) {

} catch (error) {

    const employees = await integrationService.getEmployeesForClinical();

<<<<<<< HEAD
    return NextResponse.json({success:true,
      data: employees,});
  } catch (error) {
    return NextResponse.json({error:"Failed to fetch employees", details: error.message ,}, {status:500 ,});
=======
    return NextResponse.json({success: true,
      data: employees});
  } catch (error) {
    return NextResponse.json({error: "Failed to fetch employees", details: error.message }, {status: 500 });
>>>>>>> 3bd3cc75

};<|MERGE_RESOLUTION|>--- conflicted
+++ resolved
@@ -44,16 +44,9 @@
 
     const employees = await integrationService.getEmployeesForClinical();
 
-<<<<<<< HEAD
-    return NextResponse.json({success:true,
-      data: employees,});
-  } catch (error) {
-    return NextResponse.json({error:"Failed to fetch employees", details: error.message ,}, {status:500 ,});
-=======
     return NextResponse.json({success: true,
       data: employees});
   } catch (error) {
     return NextResponse.json({error: "Failed to fetch employees", details: error.message }, {status: 500 });
->>>>>>> 3bd3cc75
 
 };