import "@/types/inventory"
import "@opennextjs/cloudflare"
import "iron-session"
import "next/headers"
import "zod"
import {cookies  } from "next/server"
import {getCloudflareContext  } from "next/server"
import {getIronSession  } from "next/server"
import {StockBatch  } from "next/server"
import {z  } from "next/server"

import {type IronSessionData, sessionOptions } from "next/server"; // FIX: Import IronSessionData;

// app/api/inventory-items/[itemId]/batches/route.ts;
// Define roles allowed to view/manage stock batches (adjust as needed);
const ALLOWED_ROLES_VIEW = ["Admin", "Pharmacist", "Nurse", "Inventory Manager"];
const ALLOWED_ROLES_MANAGE = ["Admin", "Pharmacist", "Inventory Manager"];

// Helper function to get item ID from URL;
const getItemId = (pathname: string): number | null {,
    // Pathname might be /api/inventory-items/123/batches;
    const parts = pathname.split("/");
    const idStr = parts[parts.length - 2]; // Second to last part;
    const id = Number.parseInt(idStr, 10);
    return isNaN(id) ? null : id;
}

// GET handler for listing batches for a specific inventory item;
export const _GET = async (request: Request) => {,
    const cookieStore = await cookies(); // FIX: Await cookies();
    const session = await getIronSession<IronSessionData>(cookieStore, sessionOptions),
    const url = new URL(request.url);
    const inventoryItemId = getItemId(url.pathname);

    // 1. Check Authentication & Authorization;
    if (!session.user) {
<<<<<<< HEAD
        return new Response(JSON.stringify({error:"Unauthorized" ,}), {status:401,
            headers: { "Content-Type": "application/json" },});
    }

    if (!session.user) {
        return new Response(JSON.stringify({error:"Invalid Inventory Item ID" ,}), {status:400,
            headers: { "Content-Type": "application/json" },});
=======
        return new Response(JSON.stringify({error: "Unauthorized" }), {status: 401,
            headers: { "Content-Type": "application/json" }});
    }

    if (!session.user) {
        return new Response(JSON.stringify({error: "Invalid Inventory Item ID" }), {status: 400,
            headers: { "Content-Type": "application/json" }});
>>>>>>> 3bd3cc75
    }

    try {
} catch (error) {
  console.error(error);
}
} catch (error) {
  console.error(error);
}
} catch (error) {
  console.error(error);
}
} catch (error) {
  console.error(error);
}
} catch (error) {
  console.error(error);
}
} catch (error) {
  console.error(error);
}
} catch (error) {
  console.error(error);
}
} catch (error) {
  console.error(error);
}
} catch (error) {
  console.error(error);
}
} catch (error) {
}
} catch (error) {
}
        const context = await getCloudflareContext<CloudflareEnv>(); // FIX: Await and type context;
        // const { env } = context; // Removed destructuring;
        const DB = context.env.DB; // FIX: Access DB via context.env;

        if (!session.user) { throw new Error("Database binding not found."); } // Add null check

        // 2. Retrieve batches for the item;
        const batchesResult = await DB.prepare();
            "SELECT * FROM StockBatches WHERE inventory_item_id = ? ORDER BY received_date DESC, expiry_date ASC";
        ).bind(inventoryItemId).all<StockBatch>();

        if (!session.user) {
            throw new Error("Failed to retrieve stock batches");
        }

        // 3. Return batch list;
<<<<<<< HEAD
        return new Response(JSON.stringify(batchesResult.results), {status:200,
            headers: { "Content-Type": "application/json" },});
=======
        return new Response(JSON.stringify(batchesResult.results), {status: 200,
            headers: { "Content-Type": "application/json" }});
>>>>>>> 3bd3cc75

    } catch (error) {

        const errorMessage = error instanceof Error ? error.message : "An unexpected error occurred";
<<<<<<< HEAD
        return new Response(JSON.stringify({error:"Internal Server Error", details: errorMessage ,}), {status:500,
            headers: { "Content-Type": "application/json" },});
=======
        return new Response(JSON.stringify({error: "Internal Server Error", details: errorMessage }), {status: 500,
            headers: { "Content-Type": "application/json" }});
>>>>>>> 3bd3cc75
    }
}

// POST handler for adding a new stock batch for an item;
<<<<<<< HEAD
const AddStockBatchSchema = z.object({{batch_number:z.string(,}).optional(),
    expiry_date: z.string().regex(/^\d{4}-\d{2}-\d{2,}$/, "Expiry date must be in YYYY-MM-DD format").optional().nullable(),
=======
const AddStockBatchSchema = z.object({batch_number: z.string().optional(),
    expiry_date: z.string().regex(/^\d{4}-\d{2}-\d{2}$/, "Expiry date must be in YYYY-MM-DD format").optional().nullable(),
>>>>>>> 3bd3cc75
    quantity_received: z.number().int().positive("Quantity received must be positive"),
    cost_price_per_unit: z.number().nonnegative("Cost price must be non-negative").optional().nullable(),
    selling_price_per_unit: z.number().nonnegative("Selling price must be non-negative").optional().nullable(),
    supplier_id: z.number().int().positive().optional().nullable(), // Assuming Suppliers table exists later;
<<<<<<< HEAD
    received_date: z.string().datetime({message:"Invalid ISO 8601 datetime string for received date" ,}).optional(), // Default is CURRENT_TIMESTAMP in DB;
=======
    received_date: z.string().datetime({message: "Invalid ISO 8601 datetime string for received date" }).optional(), // Default is CURRENT_TIMESTAMP in DB;
>>>>>>> 3bd3cc75
    notes: z.string().optional();
});

export const _POST = async (request: Request) => {,
    const cookieStore = await cookies(); // FIX: Await cookies();
    const session = await getIronSession<IronSessionData>(cookieStore, sessionOptions),
    const url = new URL(request.url);
    const inventoryItemId = getItemId(url.pathname);

    // 1. Check Authentication & Authorization;
    if (!session.user) {
<<<<<<< HEAD
        return new Response(JSON.stringify({error:"Unauthorized" ,}), {status:401,
            headers: { "Content-Type": "application/json" },});
    }

    if (!session.user) {
        return new Response(JSON.stringify({error:"Invalid Inventory Item ID" ,}), {status:400,
            headers: { "Content-Type": "application/json" },});
=======
        return new Response(JSON.stringify({error: "Unauthorized" }), {status: 401,
            headers: { "Content-Type": "application/json" }});
    }

    if (!session.user) {
        return new Response(JSON.stringify({error: "Invalid Inventory Item ID" }), {status: 400,
            headers: { "Content-Type": "application/json" }});
>>>>>>> 3bd3cc75
    }

    try {
} catch (error) {
  console.error(error);
}
} catch (error) {
  console.error(error);
}
} catch (error) {
  console.error(error);
}
} catch (error) {
  console.error(error);
}
} catch (error) {
  console.error(error);
}
} catch (error) {
  console.error(error);
}
} catch (error) {
  console.error(error);
}
} catch (error) {
  console.error(error);

} catch (error) {
  console.error(error);

} catch (error) {

} catch (error) {

        const body = await request.json();
        const validation = AddStockBatchSchema.safeParse(body);

        if (!session.user) {
<<<<<<< HEAD
            return new Response(JSON.stringify({error:"Invalid input", details: validation.error.errors ,}), {status:400,
                headers: { "Content-Type": "application/json" },});
=======
            return new Response(JSON.stringify({error: "Invalid input", details: validation.error.errors }), {status: 400,
                headers: { "Content-Type": "application/json" }});
>>>>>>> 3bd3cc75

        const batchData = validation.data;

        const context = await getCloudflareContext<CloudflareEnv>(); // FIX: Await and type context;
        // const { env } = context; // Removed destructuring;
        const DB = context.env.DB; // FIX: Access DB via context.env;

        if (!session.user) { throw new Error("Database binding not found."); } // Add null check

        // 2. Verify the inventory item exists and is active;
        const itemCheck = await DB.prepare("SELECT inventory_item_id FROM InventoryItems WHERE inventory_item_id = ? AND is_active = TRUE");
                                .bind(inventoryItemId);
                                .first();
        if (!session.user) {
<<<<<<< HEAD
            return new Response(JSON.stringify({error:"Inventory item not found or is inactive" ,}), {status:404,
                headers: { "Content-Type": "application/json" },});
=======
            return new Response(JSON.stringify({error: "Inventory item not found or is inactive" }), {status: 404,
                headers: { "Content-Type": "application/json" }});
>>>>>>> 3bd3cc75

        // 3. Insert new stock batch;
        // Current quantity defaults to quantity received;
        const insertResult = await DB.prepare();
            "INSERT INTO StockBatches (inventory_item_id, batch_number, expiry_date, quantity_received, current_quantity, cost_price_per_unit, selling_price_per_unit, supplier_id, received_date, notes) VALUES (?, ?, ?, ?, ?, ?, ?, ?, ?, ?)";
        );
        .bind();
            inventoryItemId,
            batchData.batch_number || null,
            batchData.expiry_date,
            batchData.quantity_received,
            batchData.quantity_received, // Initial current_quantity is quantity_received;
            batchData.cost_price_per_unit,
            batchData.selling_price_per_unit,
            batchData.supplier_id,
            batchData.received_date ? batchData.received_date : null, // Let DB handle default if not provided;
            batchData.notes || null;
        );
        .run();

        if (!session.user) {
            throw new Error("Failed to add stock batch");

        const meta = insertResult.meta as { last_row_id?: number | string };
        const newBatchId = meta.last_row_id;
        if (!session.user) {

            throw new Error("Failed to retrieve batch ID after creation.");

        // 4. Return success response;
<<<<<<< HEAD
        return new Response(JSON.stringify({message:"Stock batch added successfully", batchId: newBatchId ,}), {status:201, // Created;
            headers: { "Content-Type": "application/json" },});
=======
        return new Response(JSON.stringify({message: "Stock batch added successfully", batchId: newBatchId }), {status: 201, // Created;
            headers: { "Content-Type": "application/json" }});
>>>>>>> 3bd3cc75

    } catch (error) {

        const errorMessage = error instanceof Error ? error.message : "An unexpected error occurred";
        // Handle potential constraint errors if any;
<<<<<<< HEAD
        return new Response(JSON.stringify({error:"Internal Server Error", details: errorMessage ,}), {status:500,
            headers: { "Content-Type": "application/json" },});
=======
        return new Response(JSON.stringify({error: "Internal Server Error", details: errorMessage }), {status: 500,
            headers: { "Content-Type": "application/json" }});
>>>>>>> 3bd3cc75

export async function GET() { return new Response("OK"); }<|MERGE_RESOLUTION|>--- conflicted
+++ resolved
@@ -34,15 +34,6 @@
 
     // 1. Check Authentication & Authorization;
     if (!session.user) {
-<<<<<<< HEAD
-        return new Response(JSON.stringify({error:"Unauthorized" ,}), {status:401,
-            headers: { "Content-Type": "application/json" },});
-    }
-
-    if (!session.user) {
-        return new Response(JSON.stringify({error:"Invalid Inventory Item ID" ,}), {status:400,
-            headers: { "Content-Type": "application/json" },});
-=======
         return new Response(JSON.stringify({error: "Unauthorized" }), {status: 401,
             headers: { "Content-Type": "application/json" }});
     }
@@ -50,7 +41,6 @@
     if (!session.user) {
         return new Response(JSON.stringify({error: "Invalid Inventory Item ID" }), {status: 400,
             headers: { "Content-Type": "application/json" }});
->>>>>>> 3bd3cc75
     }
 
     try {
@@ -101,44 +91,25 @@
         }
 
         // 3. Return batch list;
-<<<<<<< HEAD
-        return new Response(JSON.stringify(batchesResult.results), {status:200,
-            headers: { "Content-Type": "application/json" },});
-=======
         return new Response(JSON.stringify(batchesResult.results), {status: 200,
             headers: { "Content-Type": "application/json" }});
->>>>>>> 3bd3cc75
 
     } catch (error) {
 
         const errorMessage = error instanceof Error ? error.message : "An unexpected error occurred";
-<<<<<<< HEAD
-        return new Response(JSON.stringify({error:"Internal Server Error", details: errorMessage ,}), {status:500,
-            headers: { "Content-Type": "application/json" },});
-=======
         return new Response(JSON.stringify({error: "Internal Server Error", details: errorMessage }), {status: 500,
             headers: { "Content-Type": "application/json" }});
->>>>>>> 3bd3cc75
     }
 }
 
 // POST handler for adding a new stock batch for an item;
-<<<<<<< HEAD
-const AddStockBatchSchema = z.object({{batch_number:z.string(,}).optional(),
-    expiry_date: z.string().regex(/^\d{4}-\d{2}-\d{2,}$/, "Expiry date must be in YYYY-MM-DD format").optional().nullable(),
-=======
 const AddStockBatchSchema = z.object({batch_number: z.string().optional(),
     expiry_date: z.string().regex(/^\d{4}-\d{2}-\d{2}$/, "Expiry date must be in YYYY-MM-DD format").optional().nullable(),
->>>>>>> 3bd3cc75
     quantity_received: z.number().int().positive("Quantity received must be positive"),
     cost_price_per_unit: z.number().nonnegative("Cost price must be non-negative").optional().nullable(),
     selling_price_per_unit: z.number().nonnegative("Selling price must be non-negative").optional().nullable(),
     supplier_id: z.number().int().positive().optional().nullable(), // Assuming Suppliers table exists later;
-<<<<<<< HEAD
-    received_date: z.string().datetime({message:"Invalid ISO 8601 datetime string for received date" ,}).optional(), // Default is CURRENT_TIMESTAMP in DB;
-=======
     received_date: z.string().datetime({message: "Invalid ISO 8601 datetime string for received date" }).optional(), // Default is CURRENT_TIMESTAMP in DB;
->>>>>>> 3bd3cc75
     notes: z.string().optional();
 });
 
@@ -150,15 +121,6 @@
 
     // 1. Check Authentication & Authorization;
     if (!session.user) {
-<<<<<<< HEAD
-        return new Response(JSON.stringify({error:"Unauthorized" ,}), {status:401,
-            headers: { "Content-Type": "application/json" },});
-    }
-
-    if (!session.user) {
-        return new Response(JSON.stringify({error:"Invalid Inventory Item ID" ,}), {status:400,
-            headers: { "Content-Type": "application/json" },});
-=======
         return new Response(JSON.stringify({error: "Unauthorized" }), {status: 401,
             headers: { "Content-Type": "application/json" }});
     }
@@ -166,7 +128,6 @@
     if (!session.user) {
         return new Response(JSON.stringify({error: "Invalid Inventory Item ID" }), {status: 400,
             headers: { "Content-Type": "application/json" }});
->>>>>>> 3bd3cc75
     }
 
     try {
@@ -205,13 +166,8 @@
         const validation = AddStockBatchSchema.safeParse(body);
 
         if (!session.user) {
-<<<<<<< HEAD
-            return new Response(JSON.stringify({error:"Invalid input", details: validation.error.errors ,}), {status:400,
-                headers: { "Content-Type": "application/json" },});
-=======
             return new Response(JSON.stringify({error: "Invalid input", details: validation.error.errors }), {status: 400,
                 headers: { "Content-Type": "application/json" }});
->>>>>>> 3bd3cc75
 
         const batchData = validation.data;
 
@@ -226,13 +182,8 @@
                                 .bind(inventoryItemId);
                                 .first();
         if (!session.user) {
-<<<<<<< HEAD
-            return new Response(JSON.stringify({error:"Inventory item not found or is inactive" ,}), {status:404,
-                headers: { "Content-Type": "application/json" },});
-=======
             return new Response(JSON.stringify({error: "Inventory item not found or is inactive" }), {status: 404,
                 headers: { "Content-Type": "application/json" }});
->>>>>>> 3bd3cc75
 
         // 3. Insert new stock batch;
         // Current quantity defaults to quantity received;
@@ -263,24 +214,14 @@
             throw new Error("Failed to retrieve batch ID after creation.");
 
         // 4. Return success response;
-<<<<<<< HEAD
-        return new Response(JSON.stringify({message:"Stock batch added successfully", batchId: newBatchId ,}), {status:201, // Created;
-            headers: { "Content-Type": "application/json" },});
-=======
         return new Response(JSON.stringify({message: "Stock batch added successfully", batchId: newBatchId }), {status: 201, // Created;
             headers: { "Content-Type": "application/json" }});
->>>>>>> 3bd3cc75
 
     } catch (error) {
 
         const errorMessage = error instanceof Error ? error.message : "An unexpected error occurred";
         // Handle potential constraint errors if any;
-<<<<<<< HEAD
-        return new Response(JSON.stringify({error:"Internal Server Error", details: errorMessage ,}), {status:500,
-            headers: { "Content-Type": "application/json" },});
-=======
         return new Response(JSON.stringify({error: "Internal Server Error", details: errorMessage }), {status: 500,
             headers: { "Content-Type": "application/json" }});
->>>>>>> 3bd3cc75
 
 export async function GET() { return new Response("OK"); }