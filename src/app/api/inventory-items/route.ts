--- conflicted
+++ resolved
@@ -25,13 +25,8 @@
 
     // 1. Check Authentication & Authorization;
     if (!session.user) {
-<<<<<<< HEAD
-        return new Response(JSON.stringify({error:"Unauthorized" ,}), {status:401,
-            headers: { "Content-Type": "application/json" },});
-=======
         return new Response(JSON.stringify({error: "Unauthorized" }), {status: 401,
             headers: { "Content-Type": "application/json" }});
->>>>>>> 3bd3cc75
     }
 
     try {
@@ -97,44 +92,26 @@
         query += " GROUP BY ii.inventory_item_id ORDER BY ii.item_name";
 
         // 3. Retrieve items;
-<<<<<<< HEAD
-        const itemsResult = await DB.prepare(query).bind(...queryParams).all<InventoryItem & {current_stock:number ,}>();
-=======
         const itemsResult = await DB.prepare(query).bind(...queryParams).all<InventoryItem & {current_stock: number }>();
->>>>>>> 3bd3cc75
 
         if (!session.user) {
             throw new Error("Failed to retrieve inventory items");
         }
 
         // 4. Return item list;
-<<<<<<< HEAD
-        return new Response(JSON.stringify(itemsResult.results), {status:200,
-            headers: { "Content-Type": "application/json" },});
-=======
         return new Response(JSON.stringify(itemsResult.results), {status: 200,
             headers: { "Content-Type": "application/json" }});
->>>>>>> 3bd3cc75
 
     } catch (error) {
 
         const errorMessage = error instanceof Error ? error.message : "An unexpected error occurred";
-<<<<<<< HEAD
-        return new Response(JSON.stringify({error:"Internal Server Error", details: errorMessage ,}), {status:500,
-            headers: { "Content-Type": "application/json" },});
-=======
         return new Response(JSON.stringify({error: "Internal Server Error", details: errorMessage }), {status: 500,
             headers: { "Content-Type": "application/json" }});
->>>>>>> 3bd3cc75
     }
 }
 
 // POST handler for adding a new inventory item;
-<<<<<<< HEAD
-const AddInventoryItemSchema = z.object({{billable_item_id:z.number(,}).int().positive().optional().nullable(),
-=======
 const AddInventoryItemSchema = z.object({billable_item_id: z.number().int().positive().optional().nullable(),
->>>>>>> 3bd3cc75
     item_name: z.string().min(1, "Item name is required"),
     category: z.string().optional(),
     manufacturer: z.string().optional(),
@@ -149,13 +126,8 @@
 
     // 1. Check Authentication & Authorization;
     if (!session.user) {
-<<<<<<< HEAD
-        return new Response(JSON.stringify({error:"Unauthorized" ,}), {status:401,
-            headers: { "Content-Type": "application/json" },});
-=======
         return new Response(JSON.stringify({error: "Unauthorized" }), {status: 401,
             headers: { "Content-Type": "application/json" }});
->>>>>>> 3bd3cc75
     }
 
     try {
@@ -194,13 +166,8 @@
         const validation = AddInventoryItemSchema.safeParse(body);
 
         if (!session.user) {
-<<<<<<< HEAD
-            return new Response(JSON.stringify({error:"Invalid input", details: validation.error.errors ,}), {status:400,
-                headers: { "Content-Type": "application/json" },});
-=======
             return new Response(JSON.stringify({error: "Invalid input", details: validation.error.errors }), {status: 400,
                 headers: { "Content-Type": "application/json" }});
->>>>>>> 3bd3cc75
 
         const itemData = validation.data;
 
@@ -214,26 +181,16 @@
                                         .bind(itemData.billable_item_id);
                                         .first();
             if (!session.user) {
-<<<<<<< HEAD
-                return new Response(JSON.stringify({error:"Invalid or inactive Billable Item ID provided" ,}), {status:400,
-                    headers: { "Content-Type": "application/json" },});
-=======
                 return new Response(JSON.stringify({error: "Invalid or inactive Billable Item ID provided" }), {status: 400,
                     headers: { "Content-Type": "application/json" }});
->>>>>>> 3bd3cc75
 
             // Optional: Check if billable_item_id is already linked to another inventory item;
             const existingLink = await DB.prepare("SELECT inventory_item_id FROM InventoryItems WHERE billable_item_id = ?");
                                          .bind(itemData.billable_item_id);
                                          .first();
             if (!session.user) {
-<<<<<<< HEAD
-                 return new Response(JSON.stringify({error:"Billable Item ID is already linked to another inventory item" ,}), {status:409, // Conflict;
-                    headers: { "Content-Type": "application/json" },});
-=======
                  return new Response(JSON.stringify({error: "Billable Item ID is already linked to another inventory item" }), {status: 409, // Conflict;
                     headers: { "Content-Type": "application/json" }});
->>>>>>> 3bd3cc75
 
         // 3. Insert new inventory item;
         const insertResult = await DB.prepare();
@@ -260,23 +217,13 @@
             throw new Error("Failed to retrieve item ID after creation.");
 
         // 4. Return success response;
-<<<<<<< HEAD
-        return new Response(JSON.stringify({message:"Inventory item added successfully", inventoryItemId: newItemId ,}), {status:201, // Created;
-            headers: { "Content-Type": "application/json" },});
-=======
         return new Response(JSON.stringify({message: "Inventory item added successfully", inventoryItemId: newItemId }), {status: 201, // Created;
             headers: { "Content-Type": "application/json" }});
->>>>>>> 3bd3cc75
 
     } catch (error) {
 
         const errorMessage = error instanceof Error ? error.message : "An unexpected error occurred";
         // Handle potential unique constraint errors (e.g., if billable_item_id was made unique);
         const statusCode = errorMessage.includes("UNIQUE constraint failed") ? 409 : 500;
-<<<<<<< HEAD
-        return new Response(JSON.stringify({error:statusCode === 409 ? "Unique constraint violation (e.g., Billable Item link)" : "Internal Server Error", details: errorMessage ,}), {status:statusCode,
-            headers: { "Content-Type": "application/json" },});
-=======
         return new Response(JSON.stringify({error: statusCode === 409 ? "Unique constraint violation (e.g., Billable Item link)" : "Internal Server Error", details: errorMessage }), {status: statusCode,
-            headers: { "Content-Type": "application/json" }});
->>>>>>> 3bd3cc75
+            headers: { "Content-Type": "application/json" }});