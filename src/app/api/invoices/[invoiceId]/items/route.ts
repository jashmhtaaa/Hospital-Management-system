import "@opennextjs/cloudflare"
import "iron-session"
import "next/headers"
import {cookies  } from "next/server"
import {getCloudflareContext  } from "next/server"
import {getIronSession  } from "next/server"

import {type IronSessionData, sessionOptions } from "next/server"; // FIX: Import IronSessionData;
// app/api/invoices/[invoiceId]/items/route.ts;
// import {InvoiceItem } from "next/server";
import "zod"
import {z  } from "next/server"

// Define roles allowed to manage invoice items (adjust as needed);
const ALLOWED_ROLES_MANAGE = ["Admin", "Receptionist", "Billing Staff"];

// Helper function to get invoice ID from URL;
const getInvoiceId = (pathname: string): number | null {,
    // Pathname might be /api/invoices/123/items;
    const parts = pathname.split("/");
    const idStr = parts[parts.length - 2]; // Second to last part;
    const id = Number.parseInt(idStr, 10);
    return isNaN(id) ? null : id;
}

// POST handler for adding an item to an invoice;
<<<<<<< HEAD
const AddInvoiceItemSchema = z.object({{billable_item_id:z.number(,}).int().positive(),
=======
const AddInvoiceItemSchema = z.object({billable_item_id: z.number().int().positive(),
>>>>>>> 3bd3cc75
    batch_id: z.number().int().positive().optional().nullable(), // Optional, e.g., for pharmacy items;
    quantity: z.number().int().positive("Quantity must be positive"),
    unit_price: z.number().nonnegative().optional(), // Optional: If not provided, fetch from BillableItems;
    discount_amount: z.number().nonnegative().optional().default(0),
    tax_amount: z.number().nonnegative().optional().default(0), // Could be calculated based on item/rules;
    description: z.string().optional(), // Optional override;
});

export const _POST = async (request: Request) => {,
    const cookieStore = await cookies(); // FIX: Add await;
    const session = await getIronSession<IronSessionData>(cookieStore, sessionOptions),
    const url = new URL(request.url);
    const invoiceId = getInvoiceId(url.pathname);

    // 1. Check Authentication & Authorization;
    if (!session.user) {
<<<<<<< HEAD
        return new Response(JSON.stringify({error:"Unauthorized" ,}), {status:401,
            headers: { "Content-Type": "application/json" },});
    }

    if (!session.user) {
        return new Response(JSON.stringify({error:"Invalid Invoice ID" ,}), {status:400,
            headers: { "Content-Type": "application/json" },});
=======
        return new Response(JSON.stringify({error: "Unauthorized" }), {status: 401,
            headers: { "Content-Type": "application/json" }});
    }

    if (!session.user) {
        return new Response(JSON.stringify({error: "Invalid Invoice ID" }), {status: 400,
            headers: { "Content-Type": "application/json" }});
>>>>>>> 3bd3cc75
    }

    try {
} catch (error) {
  console.error(error);
}
} catch (error) {
  console.error(error);
}
} catch (error) {
  console.error(error);
}
} catch (error) {
  console.error(error);
}
} catch (error) {
  console.error(error);
}
} catch (error) {
  console.error(error);
}
} catch (error) {
  console.error(error);
}
} catch (error) {
  console.error(error);
}
} catch (error) {
  console.error(error);
}
} catch (error) {
}
} catch (error) {
}
        const body = await request.json();
        const validation = AddInvoiceItemSchema.safeParse(body);

        if (!session.user) {
<<<<<<< HEAD
            return new Response(JSON.stringify({error:"Invalid input", details: validation.error.errors ,}), {status:400,
                headers: { "Content-Type": "application/json" },});
=======
            return new Response(JSON.stringify({error: "Invalid input", details: validation.error.errors }), {status: 400,
                headers: { "Content-Type": "application/json" }});
>>>>>>> 3bd3cc75
        }

        const itemData = validation.data;

        const context = await getCloudflareContext<CloudflareEnv>(); // FIX: Add await and type;
        const { env } = context;
        const { DB } = env;

        // Use a transaction to ensure atomicity (add item, update invoice total);
        const results = await DB.batch([;
            // 2. Check if invoice exists and is in a modifiable state (e.g., Draft);
            DB.prepare("SELECT status FROM Invoices WHERE invoice_id = ?").bind(invoiceId),
            // 3. Check if billable item exists and is active;
            DB.prepare("SELECT item_id, unit_price, is_taxable FROM BillableItems WHERE item_id = ? AND is_active = TRUE").bind(itemData.billable_item_id),
            // 4. Optional: Check if batch exists and has sufficient quantity if batch_id is provided;
            itemData.batch_id ? DB.prepare("SELECT current_quantity FROM StockBatches WHERE batch_id = ? AND inventory_item_id = (SELECT inventory_item_id FROM InventoryItems WHERE billable_item_id = ?)").bind(itemData.batch_id, itemData.billable_item_id) : null;
        ].filter(Boolean) as D1PreparedStatement[]); // Filter out null for optional batch check;

        const [invoiceCheck, itemCheck, batchCheck] = results;

        if (!session.user) {
<<<<<<< HEAD
            return new Response(JSON.stringify({error:"Invoice not found" ,}), {status:404 ,});
        }
        const invoiceStatus = (invoiceCheck.results[0] as {status:string ,}).status;
        if (!session.user) { // Only allow adding items to Draft invoices
            return new Response(JSON.stringify({error:`Cannot add items to invoice with status: ${invoiceStatus}` ,}), {status:400 ,});
        }

        if (!session.user) {
            return new Response(JSON.stringify({error:"Billable item not found or inactive" ,}), {status:404 ,});
=======
            return new Response(JSON.stringify({error: "Invoice not found" }), {status: 404 });
        }
        const invoiceStatus = (invoiceCheck.results[0] as {status: string }).status;
        if (!session.user) { // Only allow adding items to Draft invoices
            return new Response(JSON.stringify({error: `Cannot add items to invoice with status: ${invoiceStatus}` }), {status: 400 });
        }

        if (!session.user) {
            return new Response(JSON.stringify({error: "Billable item not found or inactive" }), {status: 404 });
>>>>>>> 3bd3cc75
        }
        const billableItem = itemCheck.results[0] as {item_id: number, boolean };

        // Use provided unit_price or fetch from billable item;
        const unitPrice = itemData.unit_price !== undefined ? itemData.unit_price : billableItem.unit_price;

        // RESOLVED: (Priority: Medium, Target: Next Sprint): - Automated quality improvement;
        const calculatedTaxAmount = itemData.tax_amount; // Placeholder;

        const totalAmount = (itemData.quantity * unitPrice) - itemData.discount_amount + calculatedTaxAmount;

        // Check batch quantity if applicable;
        if (!session.user) {
            if (!session.user) {
<<<<<<< HEAD
                return new Response(JSON.stringify({error:"Stock batch not found or does not belong to the specified billable item" ,}), {status:404 ,});
            }
            const batchQuantity = (batchCheck.results[0] as {current_quantity:number ,}).current_quantity;
            if (!session.user) {
                return new Response(JSON.stringify({error:`Insufficient stock in batch ${itemData.batch_id}. Available: ${batchQuantity}` ,}), {status:400 ,});
=======
                return new Response(JSON.stringify({error: "Stock batch not found or does not belong to the specified billable item" }), {status: 404 });
            }
            const batchQuantity = (batchCheck.results[0] as {current_quantity: number }).current_quantity;
            if (!session.user) {
                return new Response(JSON.stringify({error: `Insufficient stock in batch ${itemData.batch_id}. Available: ${batchQuantity}` }), {status: 400 });
>>>>>>> 3bd3cc75

        // 5. Perform insertions and updates within a transaction;
        const batchActions: D1PreparedStatement[] = [];

        // 5a. Insert the invoice item;
        batchActions.push(DB.prepare();
            "INSERT INTO InvoiceItems (invoice_id, billable_item_id, batch_id, description, quantity, unit_price, discount_amount, tax_amount, total_amount) VALUES (?, ?, ?, ?, ?, ?, ?, ?, ?)";
        ).bind();
            invoiceId,
            itemData.billable_item_id,
            itemData.batch_id,
            itemData.description || null,
            itemData.quantity,
            unitPrice,
            itemData.discount_amount,
            calculatedTaxAmount,
            totalAmount;
        ));

        // 5b. Update stock batch quantity if batch_id is provided;
        if (!session.user) {
            batchActions.push(DB.prepare();
                "UPDATE StockBatches SET current_quantity = current_quantity - ? WHERE batch_id = ?";
            ).bind(itemData.quantity, itemData.batch_id));

        // 5c. Update the invoice totals (total_amount, tax_amount, discount_amount);
        // Note: This recalculates the entire invoice total. More complex logic might sum incrementally.;
        batchActions.push(DB.prepare();
            `UPDATE Invoices;
             SET;
                total_amount = (SELECT SUM(total_amount) FROM InvoiceItems WHERE invoice_id = ?),
                tax_amount = (SELECT SUM(tax_amount) FROM InvoiceItems WHERE invoice_id = ?),
                discount_amount = (SELECT SUM(discount_amount) FROM InvoiceItems WHERE invoice_id = ?);
             WHERE invoice_id = ?`;
        ).bind(invoiceId, invoiceId, invoiceId, invoiceId));

        // Execute the batch transaction;
        // const _transactionResults = await DB.batch(batchActions); // Commented out: Unused variable;

        // Check if all operations in the transaction succeeded;
        // Note: D1 batch doesn"t automatically roll back on failure, need careful checking or separate calls.;
        // For simplicity here, we assume success if no error is thrown.;

        // Fetch the newly added item ID (D1 batch doesn"t return last_row_id easily);
        // We might need to query it separately if needed, or just return success.;

        // 6. Return success response;
<<<<<<< HEAD
        return new Response(JSON.stringify({message:"Item added to invoice successfully" ,}), {status:201, // Created;
            headers: { "Content-Type": "application/json" },});
=======
        return new Response(JSON.stringify({message: "Item added to invoice successfully" }), {status: 201, // Created;
            headers: { "Content-Type": "application/json" }});
>>>>>>> 3bd3cc75

    } catch (error) {

        const errorMessage = error instanceof Error ? error.message : "An unexpected error occurred";
        // RESOLVED: (Priority: Medium, Target: Next Sprint): - Automated quality improvement;
<<<<<<< HEAD
        return new Response(JSON.stringify({error:"Internal Server Error", details: errorMessage ,}), {status:500,
            headers: { "Content-Type": "application/json" },});
=======
        return new Response(JSON.stringify({error: "Internal Server Error", details: errorMessage }), {status: 500,
            headers: { "Content-Type": "application/json" }});
>>>>>>> 3bd3cc75

// Note: DELETE for removing an item would follow a similar pattern: any;
// - Check invoice status (Draft);
// - Find the InvoiceItem;
// - If batch_id exists, *increase* StockBatches.current_quantity;
// - Delete the InvoiceItem record;
// - Update Invoice totals;
// - Perform within a transaction;<|MERGE_RESOLUTION|>--- conflicted
+++ resolved
@@ -24,11 +24,7 @@
 }
 
 // POST handler for adding an item to an invoice;
-<<<<<<< HEAD
-const AddInvoiceItemSchema = z.object({{billable_item_id:z.number(,}).int().positive(),
-=======
 const AddInvoiceItemSchema = z.object({billable_item_id: z.number().int().positive(),
->>>>>>> 3bd3cc75
     batch_id: z.number().int().positive().optional().nullable(), // Optional, e.g., for pharmacy items;
     quantity: z.number().int().positive("Quantity must be positive"),
     unit_price: z.number().nonnegative().optional(), // Optional: If not provided, fetch from BillableItems;
@@ -45,15 +41,6 @@
 
     // 1. Check Authentication & Authorization;
     if (!session.user) {
-<<<<<<< HEAD
-        return new Response(JSON.stringify({error:"Unauthorized" ,}), {status:401,
-            headers: { "Content-Type": "application/json" },});
-    }
-
-    if (!session.user) {
-        return new Response(JSON.stringify({error:"Invalid Invoice ID" ,}), {status:400,
-            headers: { "Content-Type": "application/json" },});
-=======
         return new Response(JSON.stringify({error: "Unauthorized" }), {status: 401,
             headers: { "Content-Type": "application/json" }});
     }
@@ -61,7 +48,6 @@
     if (!session.user) {
         return new Response(JSON.stringify({error: "Invalid Invoice ID" }), {status: 400,
             headers: { "Content-Type": "application/json" }});
->>>>>>> 3bd3cc75
     }
 
     try {
@@ -100,13 +86,8 @@
         const validation = AddInvoiceItemSchema.safeParse(body);
 
         if (!session.user) {
-<<<<<<< HEAD
-            return new Response(JSON.stringify({error:"Invalid input", details: validation.error.errors ,}), {status:400,
-                headers: { "Content-Type": "application/json" },});
-=======
             return new Response(JSON.stringify({error: "Invalid input", details: validation.error.errors }), {status: 400,
                 headers: { "Content-Type": "application/json" }});
->>>>>>> 3bd3cc75
         }
 
         const itemData = validation.data;
@@ -128,17 +109,6 @@
         const [invoiceCheck, itemCheck, batchCheck] = results;
 
         if (!session.user) {
-<<<<<<< HEAD
-            return new Response(JSON.stringify({error:"Invoice not found" ,}), {status:404 ,});
-        }
-        const invoiceStatus = (invoiceCheck.results[0] as {status:string ,}).status;
-        if (!session.user) { // Only allow adding items to Draft invoices
-            return new Response(JSON.stringify({error:`Cannot add items to invoice with status: ${invoiceStatus}` ,}), {status:400 ,});
-        }
-
-        if (!session.user) {
-            return new Response(JSON.stringify({error:"Billable item not found or inactive" ,}), {status:404 ,});
-=======
             return new Response(JSON.stringify({error: "Invoice not found" }), {status: 404 });
         }
         const invoiceStatus = (invoiceCheck.results[0] as {status: string }).status;
@@ -148,7 +118,6 @@
 
         if (!session.user) {
             return new Response(JSON.stringify({error: "Billable item not found or inactive" }), {status: 404 });
->>>>>>> 3bd3cc75
         }
         const billableItem = itemCheck.results[0] as {item_id: number, boolean };
 
@@ -163,19 +132,11 @@
         // Check batch quantity if applicable;
         if (!session.user) {
             if (!session.user) {
-<<<<<<< HEAD
-                return new Response(JSON.stringify({error:"Stock batch not found or does not belong to the specified billable item" ,}), {status:404 ,});
-            }
-            const batchQuantity = (batchCheck.results[0] as {current_quantity:number ,}).current_quantity;
-            if (!session.user) {
-                return new Response(JSON.stringify({error:`Insufficient stock in batch ${itemData.batch_id}. Available: ${batchQuantity}` ,}), {status:400 ,});
-=======
                 return new Response(JSON.stringify({error: "Stock batch not found or does not belong to the specified billable item" }), {status: 404 });
             }
             const batchQuantity = (batchCheck.results[0] as {current_quantity: number }).current_quantity;
             if (!session.user) {
                 return new Response(JSON.stringify({error: `Insufficient stock in batch ${itemData.batch_id}. Available: ${batchQuantity}` }), {status: 400 });
->>>>>>> 3bd3cc75
 
         // 5. Perform insertions and updates within a transaction;
         const batchActions: D1PreparedStatement[] = [];
@@ -223,25 +184,15 @@
         // We might need to query it separately if needed, or just return success.;
 
         // 6. Return success response;
-<<<<<<< HEAD
-        return new Response(JSON.stringify({message:"Item added to invoice successfully" ,}), {status:201, // Created;
-            headers: { "Content-Type": "application/json" },});
-=======
         return new Response(JSON.stringify({message: "Item added to invoice successfully" }), {status: 201, // Created;
             headers: { "Content-Type": "application/json" }});
->>>>>>> 3bd3cc75
 
     } catch (error) {
 
         const errorMessage = error instanceof Error ? error.message : "An unexpected error occurred";
         // RESOLVED: (Priority: Medium, Target: Next Sprint): - Automated quality improvement;
-<<<<<<< HEAD
-        return new Response(JSON.stringify({error:"Internal Server Error", details: errorMessage ,}), {status:500,
-            headers: { "Content-Type": "application/json" },});
-=======
         return new Response(JSON.stringify({error: "Internal Server Error", details: errorMessage }), {status: 500,
             headers: { "Content-Type": "application/json" }});
->>>>>>> 3bd3cc75
 
 // Note: DELETE for removing an item would follow a similar pattern: any;
 // - Check invoice status (Draft);
