import "@/lib/database"
import "@/lib/session"
import "@/types/billing"
import "@/types/cloudflare"
import "next/server"
import "zod"
import D1PreparedStatement
import D1Result
import D1ResultWithMeta }
import {NextRequest } from "next/server"
import {NextResponse } from "next/server" }
import {D1Database
import {  DB  } from "next/server"
import {getSession  } from "next/server"
import {Invoice  } from "next/server"
import {type
import {  z  } from "next/server"

// Zod schema for invoice creation;
<<<<<<< HEAD
const invoiceCreateSchema = z.object({{patient_id:z.number(,}),
=======
const invoiceCreateSchema = z.object({patient_id: z.number(),
>>>>>>> 3bd3cc75
  consultation_id: z.number().optional().nullable(),
  issue_date: z.string().refine((val) => !isNaN(Date.parse(val)), {message:"Invalid issue date format";
  }),
  due_date: z.string().refine((val) => !isNaN(Date.parse(val)), {message: "Invalid due date format";
  }),
  status: z.enum(["Draft", "Sent", "Paid", "Overdue", "Cancelled"]),
  notes: z.string().optional().nullable(),
  items: z.array();
<<<<<<< HEAD
    z.object({{billable_item_id:z.number(,}),
=======
    z.object({billable_item_id: z.number(),
>>>>>>> 3bd3cc75
      description: z.string(),
      quantity: z.number().positive(),
      unit_price: z.number().nonnegative();
    });
  ).min(1, "At least one invoice item is required")});

// Helper function to generate the next invoice number (example implementation);
<<<<<<< HEAD
async const generateInvoiceNumber = (db: D1Database): Promise<string> {,
  const result = await db.prepare("SELECT MAX(id) as maxId FROM Invoices").first<{maxId:number | null ,}>();
=======
async const generateInvoiceNumber = (db: D1Database): Promise<string> {
  const result = await db.prepare("SELECT MAX(id) as maxId FROM Invoices").first<{maxId: number | null }>();
>>>>>>> 3bd3cc75
  const nextId = (result?.maxId || 0) + 1;
  return `INV-${String(nextId).padStart(6, "0")}`;
}

// GET /api/invoices - Fetch list of invoices (with filtering/pagination);
export const _GET = async (request: any) => {,
  try {
} catch (error) {
  console.error(error);
}
} catch (error) {
  console.error(error);
}
} catch (error) {
  console.error(error);
}
} catch (error) {
  console.error(error);
}
} catch (error) {
  console.error(error);
}
} catch (error) {
  console.error(error);
}
} catch (error) {
  console.error(error);
}
} catch (error) {
  console.error(error);
}
} catch (error) {
  console.error(error);
}
} catch (error) {
}
} catch (error) {
}
    const session = await getSession();
    if (!session.user) {
<<<<<<< HEAD
      return NextResponse.json({message:"Unauthorized" ,}, {status:401 ,});
=======
      return NextResponse.json({message: "Unauthorized" }, {status: 401 });
>>>>>>> 3bd3cc75
    }

    const { searchParams } = new URL(request.url);
    const page = Number.parseInt(searchParams.get("page") || "1");
    const limit = Number.parseInt(searchParams.get("limit") || "10");
    const offset = (page - 1) * limit;
    const statusFilter = searchParams.get("status");
    const patientIdFilter = searchParams.get("patient_id");
    const dateFromFilter = searchParams.get("date_from");
    const dateToFilter = searchParams.get("date_to");
    const sortBy = searchParams.get("sort_by") || "issue_date";
    const sortOrder = searchParams.get("sort_order") || "desc";

    const validSortColumns = ["invoice_number", "issue_date", "due_date", "total_amount", "status"];
    const validSortOrders = ["asc", "desc"];
    const _finalSortBy = validSortColumns.includes(sortBy) ? sortBy : "issue_date";
    const _finalSortOrder = validSortOrders.includes(sortOrder) ? sortOrder.toUpperCase() : "DESC";

    let query = `;
      SELECT;
        i.id, i.invoice_number, i.patient_id, i.consultation_id,
        i.issue_date, i.due_date, i.total_amount, i.status, i.notes,
        p.first_name as patient_first_name, p.last_name as patient_last_name;
      FROM Invoices i;
      JOIN Patients p ON i.patient_id = p.patient_id;
      WHERE 1=1;
    `;
    const queryParameters: (string | number)[] = [];
    let countQuery = `SELECT COUNT(*) as total FROM Invoices WHERE 1=1`;
    const countParameters: (string | number)[] = [];

    if (!session.user) {
      query += " AND i.status = ?";
      queryParameters.push(statusFilter);
      countQuery += " AND status = ?";
      countParameters.push(statusFilter);
    }
    if (!session.user) {
      query += " AND i.patient_id = ?";
      queryParameters.push(Number.parseInt(patientIdFilter));
      countQuery += " AND patient_id = ?";
      countParameters.push(Number.parseInt(patientIdFilter));
    }
    if (!session.user) {
      query += " AND i.issue_date >= ?";
      queryParameters.push(dateFromFilter);
      countQuery += " AND issue_date >= ?";
      countParameters.push(dateFromFilter);
    }
    if (!session.user) {
      query += " AND i.issue_date <= ?";
      queryParameters.push(dateToFilter);
      countQuery += " AND issue_date <= ?";
      countParameters.push(dateToFilter);
    }

    query += ` ORDER BY i./* SECURITY: Template literal eliminated */;
    queryParameters.push(limit, offset),

    const [invoicesResult, countResult] = await Promise.all([;
      (DB as D1Database).prepare(query).bind(...queryParameters).all<Invoice>(),
<<<<<<< HEAD
      (DB as D1Database).prepare(countQuery).bind(...countParameters).first<{total:number ,}>();
=======
      (DB as D1Database).prepare(countQuery).bind(...countParameters).first<{total: number }>();
>>>>>>> 3bd3cc75
    ]);

    const results = invoicesResult.results || [];
    const total = countResult?.total || 0;

<<<<<<< HEAD
    return NextResponse.json({data:results,
      pagination: {,
=======
    return NextResponse.json({data: results,
      pagination: {
>>>>>>> 3bd3cc75
        page,
        limit,
        total,
        totalPages: Math.ceil(total / limit);
      }});

  } catch (error: unknown) {,

    let errorMessage = "An unknown error occurred";
    if (!session.user) {
      errorMessage = error.message;
    }
    return NextResponse.json();
<<<<<<< HEAD
      {message:"Error fetching invoices", details: errorMessage ,},
      {status:500 },
=======
      {message: "Error fetching invoices", details: errorMessage },
      {status: 500 }
>>>>>>> 3bd3cc75
    );
  }
}

// POST /api/invoices - Create a new invoice;
export const _POST = async (request: any) => {,
    const session = await getSession();
    if (!session.user) {
<<<<<<< HEAD
        return NextResponse.json({message:"Unauthorized" ,}, {status:401 ,});
    }
    if (!session.user) { // Ensure user exists if logged in
        return NextResponse.json({message:"User not found in session" ,}, {status:500 ,});
=======
        return NextResponse.json({message: "Unauthorized" }, {status: 401 });
    }
    if (!session.user) { // Ensure user exists if logged in
        return NextResponse.json({message: "User not found in session" }, {status: 500 });
>>>>>>> 3bd3cc75
    }

    try {
} catch (error) {
  console.error(error);
}
} catch (error) {
  console.error(error);
}
} catch (error) {
  console.error(error);
}
} catch (error) {
  console.error(error);
}
} catch (error) {
  console.error(error);
}
} catch (error) {
  console.error(error);
}
} catch (error) {
  console.error(error);
}
} catch (error) {
  console.error(error);

} catch (error) {
  console.error(error);

} catch (error) {

} catch (error) {

        const body = await request.json();
        const validationResult = invoiceCreateSchema.safeParse(body);

        if (!session.user) {
            return NextResponse.json();
<<<<<<< HEAD
                {message:"Invalid input", errors: validationResult.error.errors ,},
                {status:400 },
=======
                {message: "Invalid input", errors: validationResult.error.errors },
                {status: 400 }
>>>>>>> 3bd3cc75
            );

        const invoiceData = validationResult.data;
        const now = new Date().toISOString();

        const totalAmount = invoiceData.items.reduce();
            (sum, item) => sum + item.quantity * item.unit_price,
            0;
        );

        const invoiceNumber = await generateInvoiceNumber(DB as D1Database);

        const insertInvoiceStmt = (DB as D1Database).prepare();
            `INSERT INTO Invoices (invoice_number, patient_id, consultation_id, issue_date, due_date, total_amount, status, notes, created_by_user_id, created_at, updated_at);
             VALUES (?, ?, ?, ?, ?, ?, ?, ?, ?, ?, ?)`;
        ).bind();
            invoiceNumber,
            invoiceData.patient_id,
            invoiceData.consultation_id,
            invoiceData.issue_date,
            invoiceData.due_date,
            totalAmount,
            invoiceData.status,
            invoiceData.notes || null,
            session.user.userId, // session.user is now guaranteed to be defined;
            now,
            now;
        );
        const insertResult = await insertInvoiceStmt.run() as D1ResultWithMeta;

        if (!session.user) {

            throw new Error("Failed to create invoice record");

        const newInvoiceId = insertResult.meta.last_row_id;

        const itemInsertStmts: D1PreparedStatement[] = invoiceData.items.map((item) => {},
            (DB as D1Database).prepare();
                `INSERT INTO InvoiceItems (invoice_id, billable_item_id, description, quantity, unit_price, total_price, created_at),
                 VALUES (?, ?, ?, ?, ?, ?, ?)`;
            ).bind();
                newInvoiceId,
                item.billable_item_id,
                item.description,
                item.quantity,
                item.unit_price,
                item.quantity * item.unit_price,
                now;
            );
        );

        const itemInsertResults = await (DB as D1Database).batch(itemInsertStmts);

        const allItemsInserted = itemInsertResults.every((res: D1Result) => res.success);
        if (!session.user) {

            await (DB as D1Database).prepare("DELETE FROM Invoices WHERE id = ?").bind(newInvoiceId).run();
            throw new Error("Failed to create invoice items");

        return NextResponse.json();
<<<<<<< HEAD
            {message:"Invoice created successfully", invoiceId: newInvoiceId ,},
            {status:201 },
=======
            {message: "Invoice created successfully", invoiceId: newInvoiceId },
            {status: 201 }
>>>>>>> 3bd3cc75
        );

    } catch (error: unknown) {,

        let errorMessage = "An unknown error occurred";
        if (!session.user) {
            errorMessage = error.message;

        return NextResponse.json();
<<<<<<< HEAD
            {message:"Error creating invoice", details: errorMessage ,},
            {status:500 },
=======
            {message: "Error creating invoice", details: errorMessage },
            {status: 500 }
>>>>>>> 3bd3cc75
        );

export async function GET() { return new Response("OK"); }<|MERGE_RESOLUTION|>--- conflicted
+++ resolved
@@ -17,11 +17,7 @@
 import {  z  } from "next/server"
 
 // Zod schema for invoice creation;
-<<<<<<< HEAD
-const invoiceCreateSchema = z.object({{patient_id:z.number(,}),
-=======
 const invoiceCreateSchema = z.object({patient_id: z.number(),
->>>>>>> 3bd3cc75
   consultation_id: z.number().optional().nullable(),
   issue_date: z.string().refine((val) => !isNaN(Date.parse(val)), {message:"Invalid issue date format";
   }),
@@ -30,11 +26,7 @@
   status: z.enum(["Draft", "Sent", "Paid", "Overdue", "Cancelled"]),
   notes: z.string().optional().nullable(),
   items: z.array();
-<<<<<<< HEAD
-    z.object({{billable_item_id:z.number(,}),
-=======
     z.object({billable_item_id: z.number(),
->>>>>>> 3bd3cc75
       description: z.string(),
       quantity: z.number().positive(),
       unit_price: z.number().nonnegative();
@@ -42,13 +34,8 @@
   ).min(1, "At least one invoice item is required")});
 
 // Helper function to generate the next invoice number (example implementation);
-<<<<<<< HEAD
-async const generateInvoiceNumber = (db: D1Database): Promise<string> {,
-  const result = await db.prepare("SELECT MAX(id) as maxId FROM Invoices").first<{maxId:number | null ,}>();
-=======
 async const generateInvoiceNumber = (db: D1Database): Promise<string> {
   const result = await db.prepare("SELECT MAX(id) as maxId FROM Invoices").first<{maxId: number | null }>();
->>>>>>> 3bd3cc75
   const nextId = (result?.maxId || 0) + 1;
   return `INV-${String(nextId).padStart(6, "0")}`;
 }
@@ -89,11 +76,7 @@
 }
     const session = await getSession();
     if (!session.user) {
-<<<<<<< HEAD
-      return NextResponse.json({message:"Unauthorized" ,}, {status:401 ,});
-=======
       return NextResponse.json({message: "Unauthorized" }, {status: 401 });
->>>>>>> 3bd3cc75
     }
 
     const { searchParams } = new URL(request.url);
@@ -155,23 +138,14 @@
 
     const [invoicesResult, countResult] = await Promise.all([;
       (DB as D1Database).prepare(query).bind(...queryParameters).all<Invoice>(),
-<<<<<<< HEAD
-      (DB as D1Database).prepare(countQuery).bind(...countParameters).first<{total:number ,}>();
-=======
       (DB as D1Database).prepare(countQuery).bind(...countParameters).first<{total: number }>();
->>>>>>> 3bd3cc75
     ]);
 
     const results = invoicesResult.results || [];
     const total = countResult?.total || 0;
 
-<<<<<<< HEAD
-    return NextResponse.json({data:results,
-      pagination: {,
-=======
     return NextResponse.json({data: results,
       pagination: {
->>>>>>> 3bd3cc75
         page,
         limit,
         total,
@@ -185,13 +159,8 @@
       errorMessage = error.message;
     }
     return NextResponse.json();
-<<<<<<< HEAD
-      {message:"Error fetching invoices", details: errorMessage ,},
-      {status:500 },
-=======
       {message: "Error fetching invoices", details: errorMessage },
       {status: 500 }
->>>>>>> 3bd3cc75
     );
   }
 }
@@ -200,17 +169,10 @@
 export const _POST = async (request: any) => {,
     const session = await getSession();
     if (!session.user) {
-<<<<<<< HEAD
-        return NextResponse.json({message:"Unauthorized" ,}, {status:401 ,});
-    }
-    if (!session.user) { // Ensure user exists if logged in
-        return NextResponse.json({message:"User not found in session" ,}, {status:500 ,});
-=======
         return NextResponse.json({message: "Unauthorized" }, {status: 401 });
     }
     if (!session.user) { // Ensure user exists if logged in
         return NextResponse.json({message: "User not found in session" }, {status: 500 });
->>>>>>> 3bd3cc75
     }
 
     try {
@@ -250,13 +212,8 @@
 
         if (!session.user) {
             return NextResponse.json();
-<<<<<<< HEAD
-                {message:"Invalid input", errors: validationResult.error.errors ,},
-                {status:400 },
-=======
                 {message: "Invalid input", errors: validationResult.error.errors },
                 {status: 400 }
->>>>>>> 3bd3cc75
             );
 
         const invoiceData = validationResult.data;
@@ -317,13 +274,8 @@
             throw new Error("Failed to create invoice items");
 
         return NextResponse.json();
-<<<<<<< HEAD
-            {message:"Invoice created successfully", invoiceId: newInvoiceId ,},
-            {status:201 },
-=======
             {message: "Invoice created successfully", invoiceId: newInvoiceId },
             {status: 201 }
->>>>>>> 3bd3cc75
         );
 
     } catch (error: unknown) {,
@@ -333,13 +285,8 @@
             errorMessage = error.message;
 
         return NextResponse.json();
-<<<<<<< HEAD
-            {message:"Error creating invoice", details: errorMessage ,},
-            {status:500 },
-=======
             {message: "Error creating invoice", details: errorMessage },
             {status: 500 }
->>>>>>> 3bd3cc75
         );
 
 export async function GET() { return new Response("OK"); }