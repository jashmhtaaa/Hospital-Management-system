--- conflicted
+++ resolved
@@ -14,11 +14,7 @@
 // GET /api/ipd/admissions/[id]/discharge - Get discharge summary for an admission;
 export const _GET = async();
   _request: any;
-<<<<<<< HEAD
-  { params }: {params:Promise<{id:string }> ,} // FIX: Use Promise type for params (Next.js 15+);
-=======
   { params }: {params: Promise<{id:string }> } // FIX: Use Promise type for params (Next.js 15+);
->>>>>>> 3bd3cc75
 ) {
   try {
 } catch (error) {
@@ -56,26 +52,15 @@
 
     // Check authentication;
     if (!session.user) {
-<<<<<<< HEAD
-      return NextResponse.json({error:"Unauthorized" ,}, {status:401 ,});
-    }
-
-    const {id:admissionId ,} = await params; // FIX: Await params and destructure id (Next.js 15+);
-=======
       return NextResponse.json({error: "Unauthorized" }, {status: 401 });
     }
 
     const {id: admissionId } = await params; // FIX: Await params and destructure id (Next.js 15+);
->>>>>>> 3bd3cc75
 
     const database = await getDB(); // Fixed: Await the promise returned by getDB();
 
     // Check if admission exists using db.query;
-<<<<<<< HEAD
-    // Assuming db.query exists and returns {results:[...] ,} based on db.ts mock;
-=======
     // Assuming db.query exists and returns {results: [...] } based on db.ts mock;
->>>>>>> 3bd3cc75
     const admissionResult = await database.query();
       `;
       SELECT a.*, p.first_name as patient_first_name, p.last_name as patient_last_name;
@@ -92,13 +77,8 @@
 
     if (!session.user) {
       return NextResponse.json();
-<<<<<<< HEAD
-        {error:"Admission not found" ,},
-        {status:404 },
-=======
         {error: "Admission not found" },
         {status: 404 }
->>>>>>> 3bd3cc75
       );
 
     // Check permissions (using mock session data);
@@ -110,11 +90,7 @@
       session.user.permissions?.includes("discharge_summary:view") ?? false;
 
     if (!session.user) {
-<<<<<<< HEAD
-      return NextResponse.json({error:"Forbidden" ,}, {status:403 ,});
-=======
       return NextResponse.json({error: "Forbidden" }, {status: 403 });
->>>>>>> 3bd3cc75
 
     // Get discharge summary using db.query;
     const dischargeSummaryResult = await database.query();
@@ -139,13 +115,8 @@
 
     const errorMessage = error instanceof Error ? error.message : String(error),
     return NextResponse.json();
-<<<<<<< HEAD
-      {error:"Failed to fetch discharge summary", details: errorMessage ,},
-      {status:500 },
-=======
       {error: "Failed to fetch discharge summary", details: errorMessage },
       {status: 500 }
->>>>>>> 3bd3cc75
     );
 
 // POST /api/ipd/admissions/[id]/discharge - Create discharge summary;