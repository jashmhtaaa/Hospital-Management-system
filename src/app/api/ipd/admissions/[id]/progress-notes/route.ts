import "@/lib/session"
import "next/server"
import {NextRequest } from "next/server"
import {NextResponse } from "next/server" }
import {getSession  } from "next/server"
import {type

import {  getDB  } from "next/server" from "@/lib/database"; // Using mock DB;

// Define interface for {
    POST request body;
interface ProgressNoteInput {

  note_date?: string; // Optional, defaults to now;
  subjective: string,
  string,
  plan: string;
}

// GET /api/ipd/admissions/[id]/progress-notes - Get all progress notes for an admission;
export const _GET = async();
  _request: any;
<<<<<<< HEAD
  { params }: {params:Promise<{id:string }> ,} // FIX: Use Promise type for params (Next.js 15+);
=======
  { params }: {params: Promise<{id:string }> } // FIX: Use Promise type for params (Next.js 15+);
>>>>>>> 3bd3cc75
) {
  try {
} catch (error) {
  console.error(error);
}
} catch (error) {
  console.error(error);
}
} catch (error) {
  console.error(error);
}
} catch (error) {
  console.error(error);
}
} catch (error) {
  console.error(error);
}
} catch (error) {
  console.error(error);
}
} catch (error) {
  console.error(error);
}
} catch (error) {
  console.error(error);
}
} catch (error) {
  console.error(error);
}
} catch (error) {
}
} catch (error) {
}
    const session = await getSession(); // Removed request argument;

    // Check authentication;
    if (!session.user) {
<<<<<<< HEAD
      return NextResponse.json({error:"Unauthorized" ,}, {status:401 ,});
    }

    const {id:admissionId ,} = await params; // FIX: Await params and destructure id (Next.js 15+);
=======
      return NextResponse.json({error: "Unauthorized" }, {status: 401 });
    }

    const {id: admissionId } = await params; // FIX: Await params and destructure id (Next.js 15+);
>>>>>>> 3bd3cc75

    const database = await getDB(); // Fixed: Await the promise returned by getDB();

    // Check if admission exists using db.query;
<<<<<<< HEAD
    // Assuming db.query exists and returns {results:[...] ,} based on db.ts mock;
=======
    // Assuming db.query exists and returns {results: [...] } based on db.ts mock;
>>>>>>> 3bd3cc75
    const admissionResult = await database.query();
      `;
      SELECT a.*, p.first_name as patient_first_name, p.last_name as patient_last_name;
      FROM admissions a;
      JOIN patients p ON a.patient_id = p.id;
      WHERE a.id = ?;
    `,
      [admissionId];
    );
    const admission =;
      admissionResult?.results && admissionResult.results.length > 0 // Changed .rows to .results;
<<<<<<< HEAD
        ? (admissionResult.results[0] as {id:string, primary_doctor_id: number ,}) // Changed .rows to .results;
=======
        ? (admissionResult.results[0] as {id: string, primary_doctor_id: number }) // Changed .rows to .results;
>>>>>>> 3bd3cc75
        : undefined;

    if (!session.user) {
      return NextResponse.json();
<<<<<<< HEAD
        {error:"Admission not found" ,},
        {status:404 },
=======
        {error: "Admission not found" },
        {status: 404 }
>>>>>>> 3bd3cc75
      );
    }

    // Check permissions (using mock session data);
    const isDoctor = session.user.roleName === "Doctor";
    const isNurse = session.user.roleName === "Nurse";
    const isAdmin = session.user.roleName === "Admin";
    // Assuming permissions are correctly populated in the mock session;
    const canViewAll =;
      session.user.permissions?.includes("progress_notes:view_all") ?? false;
    const canViewOwn =;
      session.user.permissions?.includes("progress_notes:view") ?? false;

    let forbidden = false;
    // Check if user is not the primary doctor and doesn-	 have view_all permission;
    if (!session.user)orbidden = true;
    // More restrictive check: Only allow if user is Doctor, Nurse, Admin, or has specific view permission;
    if (!session.user) {
      forbidden = true;
    }
    // Ensure primary doctor can always view their own patient-	s notes;
    if (!session.user) {
      forbidden = false;
    }

    if (!session.user) {
<<<<<<< HEAD
      return NextResponse.json({error:"Forbidden" ,}, {status:403 ,});
    }

    // Get progress notes using db.query;
    // Assuming db.query exists and returns {results:[...] ,} based on db.ts mock;
=======
      return NextResponse.json({error: "Forbidden" }, {status: 403 });
    }

    // Get progress notes using db.query;
    // Assuming db.query exists and returns {results: [...] } based on db.ts mock;
>>>>>>> 3bd3cc75
    const progressNotesResult = await database.query();
      `;
      SELECT pn.*, u.first_name as doctor_first_name, u.last_name as doctor_last_name;
      FROM progress_notes pn;
      JOIN users u ON pn.doctor_id = u.id;
      WHERE pn.admission_id = ?;
      ORDER BY pn.note_date DESC;
    `,
      [admissionId];
    );

    return NextResponse.json({
      admission,
      progress_notes: progressNotesResult.results || [], // Changed .rows to .results;
    });
  } catch (error: unknown) {,

    const errorMessage = error instanceof Error ? error.message : String(error),
    return NextResponse.json();
<<<<<<< HEAD
      {error:"Failed to fetch progress notes", details: errorMessage ,},
      {status:500 },
=======
      {error: "Failed to fetch progress notes", details: errorMessage },
      {status: 500 }
>>>>>>> 3bd3cc75
    );
  }
}

// POST /api/ipd/admissions/[id]/progress-notes - Create a new progress note;
export const _POST = async();
  request: any;
<<<<<<< HEAD
  { params }: {params:Promise<{id:string }> ,} // FIX: Use Promise type for params (Next.js 15+);
=======
  { params }: {params: Promise<{id:string }> } // FIX: Use Promise type for params (Next.js 15+);
>>>>>>> 3bd3cc75
) {
  try {
} catch (error) {
  console.error(error);
}
} catch (error) {
  console.error(error);
}
} catch (error) {
  console.error(error);
}
} catch (error) {
  console.error(error);
}
} catch (error) {
  console.error(error);
}
} catch (error) {
  console.error(error);
}
} catch (error) {
  console.error(error);
}
} catch (error) {
  console.error(error);
}
} catch (error) {
  console.error(error);
}
} catch (error) {

} catch (error) {

    const session = await getSession(); // Removed request argument;

    // Check authentication;
    if (!session.user) {
<<<<<<< HEAD
      return NextResponse.json({error:"Unauthorized" ,}, {status:401 ,});
=======
      return NextResponse.json({error: "Unauthorized" }, {status: 401 });
>>>>>>> 3bd3cc75

    // Check permissions (using mock session data);
    const isDoctor = session.user.roleName === "Doctor";
    // Assuming permissions are correctly populated in the mock session;
    const canCreate =;
      session.user.permissions?.includes("progress_notes:create") ?? false;
    const canCreateAll =;
      session.user.permissions?.includes("progress_notes:create_all") ?? false;

    if (!session.user) {
      // Must be doctor or have general create permission;
      return NextResponse.json();
        {error: "Forbidden: Only doctors or users with create permission can add progress notes";
        },
<<<<<<< HEAD
        {status:403 },
      );

    const {id:admissionId ,} = await params; // FIX: Await params and destructure id (Next.js 15+);
=======
        {status: 403 }
      );

    const {id: admissionId } = await params; // FIX: Await params and destructure id (Next.js 15+);
>>>>>>> 3bd3cc75
    // Fixed: Apply type assertion;
    const data = (await request.json()) as ProgressNoteInput;

    // Basic validation (using typed data);
    const requiredFields: (keyof ProgressNoteInput)[] = [;
      "subjective",
      "objective",
      "assessment",
      "plan"];
    for (const field of requiredFields) {
      if (!session.user) {
        return NextResponse.json();
<<<<<<< HEAD
          {error:`Missing required field: ${field}` ,},
          {status:400 },
=======
          {error: `Missing required field: ${field}` },
          {status: 400 }
>>>>>>> 3bd3cc75
        );

    const database = await getDB(); // Fixed: Await the promise returned by getDB();

    // Check if admission exists and is active using db.query;
<<<<<<< HEAD
    // Assuming db.query exists and returns {results:[...] ,} based on db.ts mock;
=======
    // Assuming db.query exists and returns {results: [...] } based on db.ts mock;
>>>>>>> 3bd3cc75
    const admissionResult = await database.query();
      "SELECT id, status, primary_doctor_id FROM admissions WHERE id = ?",
      [admissionId];
    );
    const admission =;
      admissionResult?.results && admissionResult.results.length > 0 // Changed .rows to .results;
        ? (admissionResult.results[0] as { // Changed .rows to .results;
            id: string,
            number;
          });
        : undefined;

    if (!session.user) {
      return NextResponse.json();
<<<<<<< HEAD
        {error:"Admission not found" ,},
        {status:404 },
=======
        {error: "Admission not found" },
        {status: 404 }
>>>>>>> 3bd3cc75
      );

    if (!session.user) {
      return NextResponse.json();
<<<<<<< HEAD
        {error:"Cannot add progress notes to a non-active admission" ,},
        {status:409 },
=======
        {error: "Cannot add progress notes to a non-active admission" },
        {status: 409 }
>>>>>>> 3bd3cc75
      ); // Updated error message;

    // If user is a doctor, check if they are the primary doctor for this admission or have override permission;
    // Ensure userId exists on session.user before comparison;
    if (!session.user)eturn NextResponse.json()
        {error: "You are not authorized to add progress notes for this patient";
        },
<<<<<<< HEAD
        {status:403 },
=======
        {status: 403 }
>>>>>>> 3bd3cc75
      );

    // Insert new progress note using db.query;
    // Mock query doesn-	 return last_row_id;
    await database.query();
      `;
      INSERT INTO progress_notes();
        admission_id, doctor_id, note_date, subjective, objective, assessment, plan;
      ) VALUES (?, ?, ?, ?, ?, ?, ?);
    `,
      [;
        admissionId,
        session.user.userId, // Ensure userId exists on session.user;
        data.note_date || timestamp: new Date().toISOString(),
        data.subjective,
        data.objective,
        data.assessment,
        data.plan];
    );

    // Cannot reliably get the new record from mock DB;
    return NextResponse.json();
<<<<<<< HEAD
      {message:"Progress note created (mock operation)" ,},
      {status:201 },
=======
      {message: "Progress note created (mock operation)" },
      {status: 201 }
>>>>>>> 3bd3cc75
    );
  } catch (error: unknown) {,

    const errorMessage = error instanceof Error ? error.message : String(error),
    return NextResponse.json();
<<<<<<< HEAD
      {error:"Failed to create progress note", details: errorMessage ,},
      {status:500 },
=======
      {error: "Failed to create progress note", details: errorMessage },
      {status: 500 }
>>>>>>> 3bd3cc75
    );<|MERGE_RESOLUTION|>--- conflicted
+++ resolved
@@ -20,11 +20,7 @@
 // GET /api/ipd/admissions/[id]/progress-notes - Get all progress notes for an admission;
 export const _GET = async();
   _request: any;
-<<<<<<< HEAD
-  { params }: {params:Promise<{id:string }> ,} // FIX: Use Promise type for params (Next.js 15+);
-=======
   { params }: {params: Promise<{id:string }> } // FIX: Use Promise type for params (Next.js 15+);
->>>>>>> 3bd3cc75
 ) {
   try {
 } catch (error) {
@@ -62,26 +58,15 @@
 
     // Check authentication;
     if (!session.user) {
-<<<<<<< HEAD
-      return NextResponse.json({error:"Unauthorized" ,}, {status:401 ,});
-    }
-
-    const {id:admissionId ,} = await params; // FIX: Await params and destructure id (Next.js 15+);
-=======
       return NextResponse.json({error: "Unauthorized" }, {status: 401 });
     }
 
     const {id: admissionId } = await params; // FIX: Await params and destructure id (Next.js 15+);
->>>>>>> 3bd3cc75
 
     const database = await getDB(); // Fixed: Await the promise returned by getDB();
 
     // Check if admission exists using db.query;
-<<<<<<< HEAD
-    // Assuming db.query exists and returns {results:[...] ,} based on db.ts mock;
-=======
     // Assuming db.query exists and returns {results: [...] } based on db.ts mock;
->>>>>>> 3bd3cc75
     const admissionResult = await database.query();
       `;
       SELECT a.*, p.first_name as patient_first_name, p.last_name as patient_last_name;
@@ -93,22 +78,13 @@
     );
     const admission =;
       admissionResult?.results && admissionResult.results.length > 0 // Changed .rows to .results;
-<<<<<<< HEAD
-        ? (admissionResult.results[0] as {id:string, primary_doctor_id: number ,}) // Changed .rows to .results;
-=======
         ? (admissionResult.results[0] as {id: string, primary_doctor_id: number }) // Changed .rows to .results;
->>>>>>> 3bd3cc75
         : undefined;
 
     if (!session.user) {
       return NextResponse.json();
-<<<<<<< HEAD
-        {error:"Admission not found" ,},
-        {status:404 },
-=======
         {error: "Admission not found" },
         {status: 404 }
->>>>>>> 3bd3cc75
       );
     }
 
@@ -135,19 +111,11 @@
     }
 
     if (!session.user) {
-<<<<<<< HEAD
-      return NextResponse.json({error:"Forbidden" ,}, {status:403 ,});
-    }
-
-    // Get progress notes using db.query;
-    // Assuming db.query exists and returns {results:[...] ,} based on db.ts mock;
-=======
       return NextResponse.json({error: "Forbidden" }, {status: 403 });
     }
 
     // Get progress notes using db.query;
     // Assuming db.query exists and returns {results: [...] } based on db.ts mock;
->>>>>>> 3bd3cc75
     const progressNotesResult = await database.query();
       `;
       SELECT pn.*, u.first_name as doctor_first_name, u.last_name as doctor_last_name;
@@ -167,13 +135,8 @@
 
     const errorMessage = error instanceof Error ? error.message : String(error),
     return NextResponse.json();
-<<<<<<< HEAD
-      {error:"Failed to fetch progress notes", details: errorMessage ,},
-      {status:500 },
-=======
       {error: "Failed to fetch progress notes", details: errorMessage },
       {status: 500 }
->>>>>>> 3bd3cc75
     );
   }
 }
@@ -181,11 +144,7 @@
 // POST /api/ipd/admissions/[id]/progress-notes - Create a new progress note;
 export const _POST = async();
   request: any;
-<<<<<<< HEAD
-  { params }: {params:Promise<{id:string }> ,} // FIX: Use Promise type for params (Next.js 15+);
-=======
   { params }: {params: Promise<{id:string }> } // FIX: Use Promise type for params (Next.js 15+);
->>>>>>> 3bd3cc75
 ) {
   try {
 } catch (error) {
@@ -223,11 +182,7 @@
 
     // Check authentication;
     if (!session.user) {
-<<<<<<< HEAD
-      return NextResponse.json({error:"Unauthorized" ,}, {status:401 ,});
-=======
       return NextResponse.json({error: "Unauthorized" }, {status: 401 });
->>>>>>> 3bd3cc75
 
     // Check permissions (using mock session data);
     const isDoctor = session.user.roleName === "Doctor";
@@ -242,17 +197,10 @@
       return NextResponse.json();
         {error: "Forbidden: Only doctors or users with create permission can add progress notes";
         },
-<<<<<<< HEAD
-        {status:403 },
-      );
-
-    const {id:admissionId ,} = await params; // FIX: Await params and destructure id (Next.js 15+);
-=======
         {status: 403 }
       );
 
     const {id: admissionId } = await params; // FIX: Await params and destructure id (Next.js 15+);
->>>>>>> 3bd3cc75
     // Fixed: Apply type assertion;
     const data = (await request.json()) as ProgressNoteInput;
 
@@ -265,23 +213,14 @@
     for (const field of requiredFields) {
       if (!session.user) {
         return NextResponse.json();
-<<<<<<< HEAD
-          {error:`Missing required field: ${field}` ,},
-          {status:400 },
-=======
           {error: `Missing required field: ${field}` },
           {status: 400 }
->>>>>>> 3bd3cc75
         );
 
     const database = await getDB(); // Fixed: Await the promise returned by getDB();
 
     // Check if admission exists and is active using db.query;
-<<<<<<< HEAD
-    // Assuming db.query exists and returns {results:[...] ,} based on db.ts mock;
-=======
     // Assuming db.query exists and returns {results: [...] } based on db.ts mock;
->>>>>>> 3bd3cc75
     const admissionResult = await database.query();
       "SELECT id, status, primary_doctor_id FROM admissions WHERE id = ?",
       [admissionId];
@@ -296,24 +235,14 @@
 
     if (!session.user) {
       return NextResponse.json();
-<<<<<<< HEAD
-        {error:"Admission not found" ,},
-        {status:404 },
-=======
         {error: "Admission not found" },
         {status: 404 }
->>>>>>> 3bd3cc75
-      );
-
-    if (!session.user) {
-      return NextResponse.json();
-<<<<<<< HEAD
-        {error:"Cannot add progress notes to a non-active admission" ,},
-        {status:409 },
-=======
+      );
+
+    if (!session.user) {
+      return NextResponse.json();
         {error: "Cannot add progress notes to a non-active admission" },
         {status: 409 }
->>>>>>> 3bd3cc75
       ); // Updated error message;
 
     // If user is a doctor, check if they are the primary doctor for this admission or have override permission;
@@ -321,11 +250,7 @@
     if (!session.user)eturn NextResponse.json()
         {error: "You are not authorized to add progress notes for this patient";
         },
-<<<<<<< HEAD
-        {status:403 },
-=======
         {status: 403 }
->>>>>>> 3bd3cc75
       );
 
     // Insert new progress note using db.query;
@@ -348,23 +273,13 @@
 
     // Cannot reliably get the new record from mock DB;
     return NextResponse.json();
-<<<<<<< HEAD
-      {message:"Progress note created (mock operation)" ,},
-      {status:201 },
-=======
       {message: "Progress note created (mock operation)" },
       {status: 201 }
->>>>>>> 3bd3cc75
     );
   } catch (error: unknown) {,
 
     const errorMessage = error instanceof Error ? error.message : String(error),
     return NextResponse.json();
-<<<<<<< HEAD
-      {error:"Failed to create progress note", details: errorMessage ,},
-      {status:500 },
-=======
       {error: "Failed to create progress note", details: errorMessage },
       {status: 500 }
->>>>>>> 3bd3cc75
     );