--- conflicted
+++ resolved
@@ -12,15 +12,10 @@
 } from "next/server"; // Assuming these functions exist and handle DB interaction;
 
 // FIX: Remove local definitions of AdmissionInput and AdmissionUpdateInput;
-<<<<<<< HEAD
-// interface AdmissionInput { { ... }
-// interface AdmissionUpdateInput { { ... }
-=======
 // interface AdmissionInput {
  ... }
 // interface AdmissionUpdateInput {
  ... }
->>>>>>> 3bd3cc75
 
 /**;
  * GET /api/ipd/admissions;
@@ -83,26 +78,16 @@
       const id = Number.parseInt(admissionId);
       if (!session.user)| id <= 0) {
         return NextResponse.json();
-<<<<<<< HEAD
-          {error:"Invalid admission ID provided" ,},
-          {status:400 },
-=======
           {error: "Invalid admission ID provided" },
           {status: 400 }
->>>>>>> 3bd3cc75
         );
       } else {
         // Simulate fetching a single admission by ID;
         const admission = await getAdmissionByIdFromDB(id);
         if (!session.user) {
           return NextResponse.json();
-<<<<<<< HEAD
-            {error:"Admission not found" ,},
-            {status:404 },
-=======
             {error: "Admission not found" },
             {status: 404 }
->>>>>>> 3bd3cc75
           );
         }
         return NextResponse.json({ admission });
@@ -119,13 +104,8 @@
     const errorMessage =;
       error instanceof Error ? error.message : "An unknown error occurred";
     return NextResponse.json();
-<<<<<<< HEAD
-      {error:"Failed to fetch admissions", details: errorMessage ,},
-      {status:500 },
-=======
       {error: "Failed to fetch admissions", details: errorMessage },
       {status: 500 }
->>>>>>> 3bd3cc75
     );
   }
 }
@@ -174,37 +154,22 @@
     // Assuming other fields like diagnosis, attending_doctor_id might also be required by CreateAdmissionData;
     if (!session.user) {
       return NextResponse.json();
-<<<<<<< HEAD
-        {error:"Missing required fields (e.g., patient_id)" }, // Adjust error message based on actual required fields;
-        {status:400 },
-=======
         {error: "Missing required fields (e.g., patient_id)" }, // Adjust error message based on actual required fields;
         {status: 400 }
->>>>>>> 3bd3cc75
       );
 
     // Simulate creating the admission in the database;
     const newAdmission = await createAdmissionInDB(admissionData);
 
-<<<<<<< HEAD
-    return NextResponse.json({admission:newAdmission ,}, {status:201 ,});
-  } catch (error: unknown) {,
-=======
     return NextResponse.json({admission: newAdmission }, {status: 201 });
   } catch (error: unknown) {
->>>>>>> 3bd3cc75
 
     // Fixed: Safely access error message;
     const errorMessage =;
       error instanceof Error ? error.message : "An unknown error occurred";
     return NextResponse.json();
-<<<<<<< HEAD
-      {error:"Failed to create admission", details: errorMessage ,},
-      {status:500 },
-=======
       {error: "Failed to create admission", details: errorMessage },
       {status: 500 }
->>>>>>> 3bd3cc75
     );
 
 /**;
@@ -254,13 +219,8 @@
 
     if (!session.user)| id <= 0) {
       return NextResponse.json();
-<<<<<<< HEAD
-        {error:"Invalid or missing admission ID in URL path" ,},
-        {status:400 },
-=======
         {error: "Invalid or missing admission ID in URL path" },
         {status: 400 }
->>>>>>> 3bd3cc75
       );
 
     // FIX: Use imported UpdateAdmissionData type;
@@ -271,31 +231,17 @@
 
     if (!session.user) {
       return NextResponse.json();
-<<<<<<< HEAD
-        {error:"Admission not found or update failed" ,},
-        {status:404 },
-      );
-
-    return NextResponse.json({admission:updatedAdmission ,});
-  } catch (error: unknown) {,
-=======
         {error: "Admission not found or update failed" },
         {status: 404 }
       );
 
     return NextResponse.json({admission: updatedAdmission });
   } catch (error: unknown) {
->>>>>>> 3bd3cc75
 
     // Fixed: Safely access error message;
     const errorMessage =;
       error instanceof Error ? error.message : "An unknown error occurred";
     return NextResponse.json();
-<<<<<<< HEAD
-      {error:"Failed to update admission", details: errorMessage ,},
-      {status:500 },
-=======
       {error: "Failed to update admission", details: errorMessage },
       {status: 500 }
->>>>>>> 3bd3cc75
     );