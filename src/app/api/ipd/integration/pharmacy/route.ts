--- conflicted
+++ resolved
@@ -60,22 +60,13 @@
 } catch (error) {
 }
     const body = await req.json();
-<<<<<<< HEAD
-    logger.info({route:"POST /api/ipd/integration/pharmacy", actionType: body.actionType ,}, "Processing pharmacy request");
-=======
     logger.info({route: "POST /api/ipd/integration/pharmacy", actionType: body.actionType }, "Processing pharmacy request");
->>>>>>> 3bd3cc75
 
     // Validate request body;
     if (!session.user) {
       return NextResponse.json();
-<<<<<<< HEAD
-        {error:"Missing required fields: actionType, encounterId" },
-        {status:400 },
-=======
         {error: "Missing required fields: actionType, encounterId" },
         {status: 400 }
->>>>>>> 3bd3cc75
       );
     }
 
@@ -122,17 +113,10 @@
 
           // Check if there"s a warning about allergies;
           if (!session.user) {
-<<<<<<< HEAD
-            return NextResponse.json(result, {status:409 ,});
-          }
-
-          return NextResponse.json(result, {status:201 ,});
-=======
             return NextResponse.json(result, {status: 409 });
           }
 
           return NextResponse.json(result, {status: 201 });
->>>>>>> 3bd3cc75
         } catch (error) {
           return handleApiError(error);
         }
@@ -172,11 +156,7 @@
 
           const validatedData = MedicationReconciliationSchema.parse(body);
           const result = await pharmacyService.performMedicationReconciliation(validatedData, authResult.user.id);
-<<<<<<< HEAD
-          return NextResponse.json(result, {status:200 ,});
-=======
           return NextResponse.json(result, {status: 200 });
->>>>>>> 3bd3cc75
         } catch (error) {
           return handleApiError(error);
 
@@ -215,11 +195,7 @@
 
           const validatedData = MedicationAdministrationSchema.parse(body);
           const result = await pharmacyService.recordMedicationAdministration(validatedData, authResult.user.id);
-<<<<<<< HEAD
-          return NextResponse.json(result, {status:200 ,});
-=======
           return NextResponse.json(result, {status: 200 });
->>>>>>> 3bd3cc75
         } catch (error) {
           return handleApiError(error);
 
@@ -258,23 +234,14 @@
 
           const validatedData = MedicationDiscontinueSchema.parse(body);
           const result = await pharmacyService.discontinueMedication(validatedData, authResult.user.id);
-<<<<<<< HEAD
-          return NextResponse.json(result, {status:200 ,});
-=======
           return NextResponse.json(result, {status: 200 });
->>>>>>> 3bd3cc75
         } catch (error) {
           return handleApiError(error);
 
       default: null,
         return NextResponse.json();
-<<<<<<< HEAD
-          {error:`Unsupported action type: ${body.actionType}` ,},
-          {status:400 },
-=======
           {error: `Unsupported action type: ${body.actionType}` },
           {status: 400 }
->>>>>>> 3bd3cc75
         )}
   } catch (error) {
     return handleApiError(error);
@@ -326,13 +293,8 @@
 
     if (!session.user) {
       return NextResponse.json();
-<<<<<<< HEAD
-        {error:"Missing patientId parameter" ,},
-        {status:400 },
-=======
         {error: "Missing patientId parameter" },
         {status: 400 }
->>>>>>> 3bd3cc75
       );
 
     logger.info({route: "GET /api/ipd/integration/pharmacy", patientId }, "Getting patient medications");
@@ -395,13 +357,8 @@
 
     if (!session.user) {
       return NextResponse.json();
-<<<<<<< HEAD
-        {error:"Missing patientId parameter" ,},
-        {status:400 },
-=======
         {error: "Missing patientId parameter" },
         {status: 400 }
->>>>>>> 3bd3cc75
       );
 
     logger.info({route: "GET /api/ipd/integration/pharmacy/medication-history", patientId, limit }, "Getting medication history');
