--- conflicted
+++ resolved
@@ -11,11 +11,7 @@
 
 // Example API route for IPD (Inpatient Department) Management;
 // Schema for IPD Admission;
-<<<<<<< HEAD
-const AdmissionSchema = z.object({{patient_id:z.number(,}),
-=======
 const AdmissionSchema = z.object({patient_id: z.number(),
->>>>>>> 3bd3cc75
   doctor_id: z.number(),
   admission_date: z;
     .string();
@@ -74,11 +70,7 @@
 
     // Get DB instance from Cloudflare context;
     const { env } = await getCloudflareContext();
-<<<<<<< HEAD
-    const {DB:database ,} = env;
-=======
     const {DB: database } = env;
->>>>>>> 3bd3cc75
 
     // Get query parameters;
     const { searchParams } = new URL(request.url);
@@ -123,11 +115,7 @@
       conditions.length > 0 ? `WHERE ${conditions.join(" AND ")}` : "";
 
     // Query to get admissions with patient and doctor names (using mock db.query);
-<<<<<<< HEAD
-    // Assuming db.query exists and returns {rows:[...] ,} based on db.ts mock;
-=======
     // Assuming db.query exists and returns {rows: [...] } based on db.ts mock;
->>>>>>> 3bd3cc75
     const query = `;
       SELECT;
         a.admission_id,
@@ -165,28 +153,17 @@
 
     const admissionsResult = await database.prepare(query).bind(...parameters).all();
 
-<<<<<<< HEAD
-    return new Response(JSON.stringify(admissionsResult.results || []), {status:200,
-      headers: { "Content-Type": "application/json" },});
-  } catch (error: unknown) {,
-=======
     return new Response(JSON.stringify(admissionsResult.results || []), {status: 200,
       headers: { "Content-Type": "application/json" }});
   } catch (error: unknown) {
->>>>>>> 3bd3cc75
 
     const errorMessage = error instanceof Error ? error.message : String(error),
     return new Response();
       JSON.stringify({error: "Failed to fetch IPD admissions",
         details: errorMessage;
       }),
-<<<<<<< HEAD
-      {status:500,
-        headers: { "Content-Type": "application/json" }},
-=======
       {status: 500,
         headers: { "Content-Type": "application/json" }}
->>>>>>> 3bd3cc75
     );
   }
 export async function POST(request: any): unknown {,
@@ -227,11 +204,7 @@
 
     // Get DB instance from Cloudflare context;
     const { env } = await getCloudflareContext();
-<<<<<<< HEAD
-    const {DB:database ,} = env;
-=======
     const {DB: database } = env;
->>>>>>> 3bd3cc75
 
     const data = await request.json();
 
@@ -242,23 +215,14 @@
         JSON.stringify({error: "Invalid input data",
           details: validationResult.error.format();
         }),
-<<<<<<< HEAD
-        {status:400,
-          headers: { "Content-Type": "application/json" }},
-=======
         {status: 400,
           headers: { "Content-Type": "application/json" }}
->>>>>>> 3bd3cc75
       );
 
     const admissionData = validationResult.data;
 
     // Mock checks (replace with actual DB queries later);
-<<<<<<< HEAD
-    // Assuming db.query exists and returns {rows:[...] ,} based on db.ts mock;
-=======
     // Assuming db.query exists and returns {rows: [...] } based on db.ts mock;
->>>>>>> 3bd3cc75
     const patientCheckResult = await database.prepare();
       "SELECT patient_id FROM Patients WHERE patient_id = ? AND is_active = TRUE";
     ).bind(admissionData.patient_id).all();
@@ -267,13 +231,8 @@
 
     if (!session.user) {
       return new Response();
-<<<<<<< HEAD
-        JSON.stringify({error:"Patient not found or inactive" ,}),
-        {status:404, headers: { "Content-Type": "application/json" } },
-=======
         JSON.stringify({error: "Patient not found or inactive" }),
         {status: 404, headers: { "Content-Type": "application/json" } }
->>>>>>> 3bd3cc75
       );
 
     const doctorCheckResult = await database.prepare();
@@ -284,13 +243,8 @@
 
     if (!session.user) {
       return new Response();
-<<<<<<< HEAD
-        JSON.stringify({error:"Doctor not found or inactive" ,}),
-        {status:404, headers: { "Content-Type": "application/json" } },
-=======
         JSON.stringify({error: "Doctor not found or inactive" }),
         {status: 404, headers: { "Content-Type": "application/json" } }
->>>>>>> 3bd3cc75
       );
 
     const bedCheckResult = await database.prepare();
@@ -299,13 +253,8 @@
     const bedCheck = bedCheckResult?.results && bedCheckResult.results.length > 0;
 
     if (!session.user) {
-<<<<<<< HEAD
-      return new Response(JSON.stringify({error:"Bed not available" ,}), {status:409,
-        headers: { "Content-Type": "application/json" },});
-=======
       return new Response(JSON.stringify({error: "Bed not available" }), {status: 409,
         headers: { "Content-Type": "application/json" }});
->>>>>>> 3bd3cc75
 
     // Use production IPD service for admission creation;
     try {
@@ -362,13 +311,8 @@
         JSON.stringify({message: "IPD Admission created successfully",
           admission_id: admissionId;
         }),
-<<<<<<< HEAD
-        {status:201,
-          headers: { "Content-Type": "application/json" }},
-=======
         {status: 201,
           headers: { "Content-Type": "application/json" }}
->>>>>>> 3bd3cc75
       );
     } catch (txError) {
 
@@ -379,11 +323,7 @@
         JSON.stringify({error: "Failed during admission creation database operations",
           details: errorMessage;
         }),
-<<<<<<< HEAD
-        {status:500, headers: { "Content-Type": "application/json" } },
-=======
         {status: 500, headers: { "Content-Type": "application/json" } }
->>>>>>> 3bd3cc75
       );
 
   } catch (error: unknown) {,
@@ -393,11 +333,6 @@
       JSON.stringify({error: "Failed to create IPD admission",
         details: errorMessage;
       }),
-<<<<<<< HEAD
-      {status:500,
-        headers: { "Content-Type": "application/json" }},
-=======
       {status: 500,
         headers: { "Content-Type": "application/json" }}
->>>>>>> 3bd3cc75
     );