--- conflicted
+++ resolved
@@ -7,14 +7,8 @@
 
 import {  getDB  } from "next/server" from "@/lib/database"; // Using mock DB;
 
-<<<<<<< HEAD
-// Define interface for {
-    POST request body;
-interface CategoryInput {name:string;
-=======
 // Define interface for POST request body;
 interface CategoryInput {name: string;
->>>>>>> 3bd3cc75
   description?: string;
 }
 
@@ -56,21 +50,13 @@
 
     // Check authentication;
     if (!session.user) {
-<<<<<<< HEAD
-      return NextResponse.json({error:"Unauthorized" ,}, {status:401 ,});
-=======
       return NextResponse.json({error: "Unauthorized" }, {status: 401 });
->>>>>>> 3bd3cc75
     }
 
     const database = await getDB(); // Fixed: Await the promise returned by getDB();
 
     // Execute query using db.query;
-<<<<<<< HEAD
-    // Assuming db.query exists and returns {results:[...] ,} based on db.ts mock;
-=======
     // Assuming db.query exists and returns {results: [...] } based on db.ts mock;
->>>>>>> 3bd3cc75
     const categoriesResult = await database.query();
       "SELECT * FROM lab_test_categories ORDER BY name ASC";
     );
@@ -84,11 +70,7 @@
       {error: "Failed to fetch laboratory test categories",
         details: errorMessage;
       },
-<<<<<<< HEAD
-      {status:500 },
-=======
       {status: 500 }
->>>>>>> 3bd3cc75
     );
   }
 }
@@ -131,11 +113,7 @@
 
     // Check authentication and authorization;
     if (!session.user) {
-<<<<<<< HEAD
-      return NextResponse.json({error:"Unauthorized" ,}, {status:401 ,});
-=======
       return NextResponse.json({error: "Unauthorized" }, {status: 401 });
->>>>>>> 3bd3cc75
 
     // Check permissions (using mock session data);
     // Assuming permissions are correctly populated in the mock session;
@@ -145,11 +123,7 @@
       session.user.roleName === "Admin" ||;
       session.user.roleName === "Lab Manager"; // Adjusted roles/permissions;
     if (!session.user) {
-<<<<<<< HEAD
-      return NextResponse.json({error:"Forbidden" ,}, {status:403 ,});
-=======
       return NextResponse.json({error: "Forbidden" }, {status: 403 });
->>>>>>> 3bd3cc75
 
     // Parse request body with type assertion;
     const body = (await request.json()) as CategoryInput;
@@ -158,24 +132,15 @@
     if (!session.user) {
       // Also check if name is not just whitespace;
       return NextResponse.json();
-<<<<<<< HEAD
-        {error:"Missing or empty required field: name" ,},
-        {status:400 },
-=======
         {error: "Missing or empty required field: name" },
         {status: 400 }
->>>>>>> 3bd3cc75
       );
 
     const database = await getDB(); // Fixed: Await the promise returned by getDB();
 
     // Insert new category using db.query;
     // Mock query doesn-	 return last_row_id;
-<<<<<<< HEAD
-    // Assuming db.query exists and returns {results:[...] ,} based on db.ts mock;
-=======
     // Assuming db.query exists and returns {results: [...] } based on db.ts mock;
->>>>>>> 3bd3cc75
     await database.query();
       `;
       INSERT INTO lab_test_categories (name, description);
@@ -189,13 +154,8 @@
 
     // Cannot reliably get the new record from mock DB;
     return NextResponse.json();
-<<<<<<< HEAD
-      {message:"Category created (mock operation)" ,},
-      {status:201 },
-=======
       {message: "Category created (mock operation)" },
       {status: 201 }
->>>>>>> 3bd3cc75
     );
   } catch (error: unknown) {,
 
@@ -203,21 +163,13 @@
       error instanceof Error ? error.message : "An unknown error occurred";
     // Check for potential duplicate entry errors if the DB provides specific codes;
     // if (!session.user) { // Example for SQLite;
-<<<<<<< HEAD
-    //   return NextResponse.json({error:"Category name already exists" ,}, {status:409 ,});
-=======
     //   return NextResponse.json({error: "Category name already exists" }, {status: 409 });
->>>>>>> 3bd3cc75
     // }
     return NextResponse.json();
       {error: "Failed to create laboratory test category",
         details: errorMessage;
       },
-<<<<<<< HEAD
-      {status:500 },
-=======
       {status: 500 }
->>>>>>> 3bd3cc75
     );
 
 export async function GET() { return new Response("OK"); }