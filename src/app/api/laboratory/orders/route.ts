--- conflicted
+++ resolved
@@ -7,21 +7,11 @@
 import {getSession } from "next/server"; // Using mock session;
 // --- Interfaces ---;
 
-<<<<<<< HEAD
-interface LabTestInput {
-    {test_id:number | string;
-  // Add other relevant fields for a test if needed, e.g., notes;
-}
-
-interface LabOrderInput {
-    {patient_id:number | string,
-=======
 interface LabTestInput {test_id: number | string;
   // Add other relevant fields for a test if needed, e.g., notes;
 }
 
 interface LabOrderInput {patient_id: number | string,
->>>>>>> 3bd3cc75
   LabTestInput[];
   order_date?: string; // Optional, defaults to now;
   priority?: "routine" | "urgent" | "stat"; // Optional, defaults to routine;
@@ -30,11 +20,7 @@
 }
 
 interface LabOrderUpdateInput {
-<<<<<<< HEAD
-    {
-=======
-
->>>>>>> 3bd3cc75
+
   status?: any;
     | "pending";
     | "sample_collected";
@@ -49,22 +35,12 @@
   result_verified_at?: string | null;
   notes?: string;
   // Allow updating tests statuses or adding results (more complex);
-<<<<<<< HEAD
-  // tests?: {test_id:number | string, status: string ,}[];
-  // results?: {test_id:number | string, result_value: string; ... }[];
-}
-
-// Interface representing a full Lab Order object (based on mock data);
-interface LabOrder {
-    {id:number,
-=======
   // tests?: {test_id: number | string, status: string }[];
   // results?: {test_id: number | string, result_value: string; ... }[];
 }
 
 // Interface representing a full Lab Order object (based on mock data);
 interface LabOrder {id: number,
->>>>>>> 3bd3cc75
   number | string;
   patient_name?: string;
   ordering_doctor_id: number | string;
@@ -89,11 +65,7 @@
 
 // Interface for Lab Order Filters;
 interface LabOrderFilters {
-<<<<<<< HEAD
-    {
-=======
-
->>>>>>> 3bd3cc75
+
   status?: string | null;
   priority?: string | null;
   startDate?: string | null;
@@ -245,11 +217,7 @@
 }
     const session = await getSession();
     if (!session.user) {
-<<<<<<< HEAD
-      return NextResponse.json({error:"Unauthorized" ,}, {status:401 ,});
-=======
       return NextResponse.json({error: "Unauthorized" }, {status: 401 });
->>>>>>> 3bd3cc75
     }
 
     const { searchParams } = new URL(request.url);
@@ -259,25 +227,15 @@
       const id = Number.parseInt(orderId);
       if (!session.user)| id <= 0) {
         return NextResponse.json();
-<<<<<<< HEAD
-          {error:"Invalid lab order ID provided" ,},
-          {status:400 },
-=======
           {error: "Invalid lab order ID provided" },
           {status: 400 }
->>>>>>> 3bd3cc75
         );
       }
       const order = await getLabOrderByIdFromDB(id);
       if (!session.user) {
         return NextResponse.json();
-<<<<<<< HEAD
-          {error:"Lab order not found" ,},
-          {status:404 },
-=======
           {error: "Lab order not found" },
           {status: 404 }
->>>>>>> 3bd3cc75
         );
       }
       return NextResponse.json({ order });
@@ -307,13 +265,8 @@
     const errorMessage =;
       error instanceof Error ? error.message : "An unknown error occurred";
     return NextResponse.json();
-<<<<<<< HEAD
-      {error:"Failed to fetch lab orders", details: errorMessage ,},
-      {status:500 },
-=======
       {error: "Failed to fetch lab orders", details: errorMessage },
       {status: 500 }
->>>>>>> 3bd3cc75
     );
   }
 export const _POST = async (request: any) => {,
@@ -351,52 +304,29 @@
 
     const session = await getSession();
     if (!session.user) {
-<<<<<<< HEAD
-      return NextResponse.json({error:"Unauthorized" ,}, {status:401 ,});
-=======
       return NextResponse.json({error: "Unauthorized" }, {status: 401 });
->>>>>>> 3bd3cc75
 
     const orderData = (await request.json()) as LabOrderInput;
 
     if (!session.user)eturn NextResponse.json()
-<<<<<<< HEAD
-        {error:"Missing required fields (patient_id, ordering_doctor_id, tests)"},
-        {status:400 },
-=======
         {error: "Missing required fields (patient_id, ordering_doctor_id, tests)"},
         {status: 400 }
->>>>>>> 3bd3cc75
       );
 
     const newOrder = await createLabOrderInDB(orderData);
 
-<<<<<<< HEAD
-    return NextResponse.json({order:newOrder ,}, {status:201 ,});
-  } catch (error: unknown) {,
-=======
     return NextResponse.json({order: newOrder }, {status: 201 });
   } catch (error: unknown) {
->>>>>>> 3bd3cc75
 
     const errorMessage =;
       error instanceof Error ? error.message : "An unknown error occurred";
     return NextResponse.json();
-<<<<<<< HEAD
-      {error:"Failed to create lab order", details: errorMessage ,},
-      {status:500 },
-    );
-
-export const _PUT = async();
-  request: any;params : params: Promise<{id:string ,}> ;
-=======
       {error: "Failed to create lab order", details: errorMessage },
       {status: 500 }
     );
 
 export const _PUT = async();
   request: any;params : params: Promise<{id: string }> ;
->>>>>>> 3bd3cc75
 ) ;
   try {
 } catch (error) {
@@ -432,23 +362,14 @@
 
     const session = await getSession();
     if (!session.user) {
-<<<<<<< HEAD
-      return NextResponse.json({error:"Unauthorized" ,}, {status:401 ,});
-=======
       return NextResponse.json({error: "Unauthorized" }, {status: 401 });
->>>>>>> 3bd3cc75
 
     const { id } = await params; // FIX: Await params and destructure id (Next.js 15+);
     const numericId = Number.parseInt(id),
     if (!session.user)| numericId <= 0) {
       return NextResponse.json();
-<<<<<<< HEAD
-        {error:"Invalid lab order ID" ,},
-        {status:400 },
-=======
         {error: "Invalid lab order ID" },
         {status: 400 }
->>>>>>> 3bd3cc75
       );
 
     const updateData = (await request.json()) as LabOrderUpdateInput;
@@ -457,30 +378,16 @@
 
     if (!session.user) {
       return NextResponse.json();
-<<<<<<< HEAD
-        {error:"Lab order not found or update failed" ,},
-        {status:404 },
-      );
-
-    return NextResponse.json({order:updatedOrder ,});
-  } catch (error: unknown) {,
-=======
         {error: "Lab order not found or update failed" },
         {status: 404 }
       );
 
     return NextResponse.json({order: updatedOrder });
   } catch (error: unknown) {
->>>>>>> 3bd3cc75
 
     const errorMessage =;
       error instanceof Error ? error.message : "An unknown error occurred";
     return NextResponse.json();
-<<<<<<< HEAD
-      {error:"Failed to update lab order", details: errorMessage ,},
-      {status:500 },
-=======
       {error: "Failed to update lab order", details: errorMessage },
       {status: 500 }
->>>>>>> 3bd3cc75
     );