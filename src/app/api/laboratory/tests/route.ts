--- conflicted
+++ resolved
@@ -8,12 +8,7 @@
 import {  DB  } from "next/server" from "@/lib/database"; // Using mock DB;
 
 // Interface for the request body when creating a lab test;
-<<<<<<< HEAD
-interface LabTestCreateBody {
-    {category_id:number,
-=======
 interface LabTestCreateBody {category_id: number,
->>>>>>> 3bd3cc75
   string;
   description?: string;
   sample_type: string;
@@ -61,11 +56,7 @@
 
     // Check authentication;
     if (!session.user) {
-<<<<<<< HEAD
-      return NextResponse.json({error:"Unauthorized" ,}, {status:401 ,});
-=======
       return NextResponse.json({error: "Unauthorized" }, {status: 401 });
->>>>>>> 3bd3cc75
     }
 
     // Parse query parameters;
@@ -106,13 +97,8 @@
 
     const errorMessage = error instanceof Error ? error.message : String(error),
     return NextResponse.json();
-<<<<<<< HEAD
-      {error:"Failed to fetch laboratory tests", details: errorMessage ,},
-      {status:500 },
-=======
       {error: "Failed to fetch laboratory tests", details: errorMessage },
       {status: 500 }
->>>>>>> 3bd3cc75
     );
   }
 }
@@ -155,19 +141,11 @@
 
     // Check authentication and authorization;
     if (!session.user) {
-<<<<<<< HEAD
-      return NextResponse.json({error:"Unauthorized" ,}, {status:401 ,});
+      return NextResponse.json({error: "Unauthorized" }, {status: 401 });
 
     // Only lab managers and admins can create tests;
     if (!session.user) {
-      return NextResponse.json({error:"Forbidden" ,}, {status:403 ,});
-=======
-      return NextResponse.json({error: "Unauthorized" }, {status: 401 });
-
-    // Only lab managers and admins can create tests;
-    if (!session.user) {
       return NextResponse.json({error: "Forbidden" }, {status: 403 });
->>>>>>> 3bd3cc75
 
     // Parse request body and assert type;
     const body = (await request.json()) as LabTestCreateBody;
@@ -186,13 +164,8 @@
         body[field] === "";
       ) ;
         return NextResponse.json();
-<<<<<<< HEAD
-          {error:`Missing or invalid required field: ${field}` ,},
-          {status:400 },
-=======
           {error: `Missing or invalid required field: ${field}` },
           {status: 400 }
->>>>>>> 3bd3cc75
         );
 
     // Insert new test using DB.query;
@@ -224,15 +197,6 @@
       body.processing_time === undefined ? undefined : body.processing_time;
     };
 
-<<<<<<< HEAD
-    return NextResponse.json(mockCreatedTest, {status:201 ,});
-  } catch (error: unknown) {,
-
-    const errorMessage = error instanceof Error ? error.message : String(error),
-    return NextResponse.json();
-      {error:"Failed to create laboratory test", details: errorMessage ,},
-      {status:500 },
-=======
     return NextResponse.json(mockCreatedTest, {status: 201 });
   } catch (error: unknown) {
 
@@ -240,7 +204,6 @@
     return NextResponse.json();
       {error: "Failed to create laboratory test", details: errorMessage },
       {status: 500 }
->>>>>>> 3bd3cc75
     );
 
 export async function GET() { return new Response("OK"); }