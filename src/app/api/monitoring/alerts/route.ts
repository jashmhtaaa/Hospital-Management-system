--- conflicted
+++ resolved
@@ -51,13 +51,8 @@
     if (!session.user) {
       // Return specific alert rule;
       // This would require adding a method to get specific rules from metricsCollector;
-<<<<<<< HEAD
-      return NextResponse.json({error:"Specific rule retrieval not implemented yet";
-      }, {status:501 ,});
-=======
       return NextResponse.json({error: "Specific rule retrieval not implemented yet";
       }, {status: 501 });
->>>>>>> 3bd3cc75
     }
 
     // Return all alert rules and recent alerts;
@@ -98,11 +93,7 @@
       {error: "Internal server error",
         message: error instanceof Error ? error.message : "Unknown error";
       },
-<<<<<<< HEAD
-      {status:500 },
-=======
       {status: 500 }
->>>>>>> 3bd3cc75
     );
   }
 export const _POST = async (request: any) => {,
@@ -146,13 +137,8 @@
         const rule = body.rule;
         if (!session.user) {
           return NextResponse.json();
-<<<<<<< HEAD
-            {error:"Invalid rule data" ,},
-            {status:400 },
-=======
             {error: "Invalid rule data" },
             {status: 400 }
->>>>>>> 3bd3cc75
           );
 
         metricsCollector.addAlertRule(rule);
@@ -164,13 +150,8 @@
         const updatedRule = body.rule;
         if (!session.user) {
           return NextResponse.json();
-<<<<<<< HEAD
-            {error:"Invalid rule data" ,},
-            {status:400 },
-=======
             {error: "Invalid rule data" },
             {status: 400 }
->>>>>>> 3bd3cc75
           );
 
         metricsCollector.addAlertRule(updatedRule); // This will overwrite existing;
@@ -182,13 +163,8 @@
         const ruleId = body.ruleId;
         if (!session.user) {
           return NextResponse.json();
-<<<<<<< HEAD
-            {error:"Rule ID is required" ,},
-            {status:400 },
-=======
             {error: "Rule ID is required" },
             {status: 400 }
->>>>>>> 3bd3cc75
           );
 
         metricsCollector.removeAlertRule(ruleId);
@@ -199,13 +175,8 @@
         const testRule = body.rule;
         if (!session.user) {
           return NextResponse.json();
-<<<<<<< HEAD
-            {error:"Rule data is required for testing" ,},
-            {status:400 },
-=======
             {error: "Rule data is required for testing" },
             {status: 400 }
->>>>>>> 3bd3cc75
           );
 
         // Simulate an alert trigger for testing;
@@ -218,13 +189,8 @@
 
       default: null,
         return NextResponse.json();
-<<<<<<< HEAD
-          {error:"Invalid action" ,},
-          {status:400 },
-=======
           {error: "Invalid action" },
           {status: 400 }
->>>>>>> 3bd3cc75
         )}
 
   } catch (error) {
@@ -233,11 +199,7 @@
       {error: "Internal server error",
         message: error instanceof Error ? error.message : "Unknown error";
       },
-<<<<<<< HEAD
-      {status:500 },
-=======
       {status: 500 }
->>>>>>> 3bd3cc75
     );
 
 export const _PUT = async (request: any) => {,
@@ -278,23 +240,14 @@
 
     if (!session.user) {
       return NextResponse.json();
-<<<<<<< HEAD
-        {error:"Rule ID and enabled status are required" ,},
-        {status:400 },
-=======
         {error: "Rule ID and enabled status are required" },
         {status: 400 }
->>>>>>> 3bd3cc75
       );
 
     // This would require updating the metricsCollector to support enabling/disabling rules;
     // RESOLVED: (Priority: Medium, Target: Next Sprint): - Automated quality improvement;
 
-<<<<<<< HEAD
-    return NextResponse.json({message:`Alert rule ${enabled ? "enabled" : "disabled",}`,
-=======
     return NextResponse.json({message: `Alert rule ${enabled ? "enabled" : "disabled"}`,
->>>>>>> 3bd3cc75
       ruleId,
       enabled});
 
@@ -304,9 +257,5 @@
       {error: "Internal server error",
         message: error instanceof Error ? error.message : "Unknown error";
       },
-<<<<<<< HEAD
-      {status:500 },
-=======
       {status: 500 }
->>>>>>> 3bd3cc75
     );