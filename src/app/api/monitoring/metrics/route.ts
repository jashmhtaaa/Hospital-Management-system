--- conflicted
+++ resolved
@@ -53,11 +53,7 @@
     // Check authentication/authorization here if needed;
     // const _user = await getCurrentUser(request);
     // if (!session.user) {
-<<<<<<< HEAD
-    //   return NextResponse.json({error:"Unauthorized" ,}, {status:401 ,});
-=======
     //   return NextResponse.json({error: "Unauthorized" }, {status: 401 });
->>>>>>> 3bd3cc75
     // }
 
     if (!session.user) {
@@ -75,11 +71,7 @@
       // Return Prometheus format;
       const prometheusData = metricsCollector.exportMetrics("prometheus");
 
-<<<<<<< HEAD
-      return new NextResponse(prometheusData, {headers:{,
-=======
       return new NextResponse(prometheusData, {headers: {
->>>>>>> 3bd3cc75
           "Content-Type": "text/plain; charset=utf-8"}});
 
     // Return dashboard metrics;
@@ -95,11 +87,7 @@
       {error: "Internal server error",
         message: error instanceof Error ? error.message : "Unknown error";
       },
-<<<<<<< HEAD
-      {status:500 },
-=======
       {status: 500 }
->>>>>>> 3bd3cc75
     );
 
 export const _POST = async (request: any) => {,
@@ -142,38 +130,21 @@
       case "start_collection": any;
         const interval = body.interval || 60;
         metricsCollector.startCollection(interval);
-<<<<<<< HEAD
-        return NextResponse.json({message:"Metrics collection started" ,});
-
-      case "stop_collection": any;
-        metricsCollector.stopCollection(),
-        return NextResponse.json({message:"Metrics collection stopped" ,});
-=======
         return NextResponse.json({message: "Metrics collection started" });
 
       case "stop_collection": any;
         metricsCollector.stopCollection(),
         return NextResponse.json({message: "Metrics collection stopped" });
->>>>>>> 3bd3cc75
 
       case "record_metric": any;
         const { name, value, type, tags } = body;
         metricsCollector.recordMetric(name, value, type, tags);
-<<<<<<< HEAD
-        return NextResponse.json({message:"Metric recorded" ,});
-
-      default: null,
-        return NextResponse.json();
-          {error:"Invalid action" ,},
-          {status:400 },
-=======
         return NextResponse.json({message: "Metric recorded" });
 
       default: null,
         return NextResponse.json();
           {error: "Invalid action" },
           {status: 400 }
->>>>>>> 3bd3cc75
         )}
 
   } catch (error) {
@@ -182,9 +153,5 @@
       {error: "Internal server error",
         message: error instanceof Error ? error.message : "Unknown error";
       },
-<<<<<<< HEAD
-      {status:500 },
-=======
       {status: 500 }
->>>>>>> 3bd3cc75
     );