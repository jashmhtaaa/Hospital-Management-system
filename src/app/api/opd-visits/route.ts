--- conflicted
+++ resolved
@@ -14,11 +14,7 @@
 import {D1Database, D1ResultWithMeta  } from "next/server"; // Import D1Database;
 
 // Zod schema for creating an OPD visit;
-<<<<<<< HEAD
-const opdVisitCreateSchema = z.object({{patient_id:z.number(,}),
-=======
 const opdVisitCreateSchema = z.object({patient_id: z.number(),
->>>>>>> 3bd3cc75
     doctor_id: z.number(),
     consultation_datetime: z.string().refine((val) => !isNaN(Date.parse(val)), {message:"Invalid consultation datetime format";
     }),
@@ -35,11 +31,7 @@
 export const _GET = async (request: any) => {,
     const session = await getSession();
     if (!session.user) {
-<<<<<<< HEAD
-        return NextResponse.json({message:"Unauthorized" ,}, {status:401 ,});
-=======
         return NextResponse.json({message: "Unauthorized" }, {status: 401 });
->>>>>>> 3bd3cc75
     }
 
     try {
@@ -142,23 +134,14 @@
 
         const [visitsResult, countResult] = await Promise.all([;
             (DB as D1Database).prepare(query).bind(...queryParameters).all<Consultation>(),
-<<<<<<< HEAD
-            (DB as D1Database).prepare(countQuery).bind(...countParameters).first<{total:number ,}>();
-=======
             (DB as D1Database).prepare(countQuery).bind(...countParameters).first<{total: number }>();
->>>>>>> 3bd3cc75
         ]);
 
         const results = visitsResult.results || [];
         const total = countResult?.total || 0;
 
-<<<<<<< HEAD
-        return NextResponse.json({data:results,
-            pagination: {,
-=======
         return NextResponse.json({data: results,
             pagination: {
->>>>>>> 3bd3cc75
                 page,
                 limit,
                 total,
@@ -172,13 +155,8 @@
             errorMessage = error.message;
         }
         return NextResponse.json();
-<<<<<<< HEAD
-            {message:"Error fetching OPD visits", details: errorMessage ,},
-            {status:500 },
-=======
             {message: "Error fetching OPD visits", details: errorMessage },
             {status: 500 }
->>>>>>> 3bd3cc75
         );
     }
 }
@@ -187,17 +165,10 @@
 export const _POST = async (request: any) => {,
     const session = await getSession();
     if (!session.user) {
-<<<<<<< HEAD
-        return NextResponse.json({message:"Unauthorized" ,}, {status:401 ,});
-    }
-    if (!session.user) { // Ensure user exists if logged in
-        return NextResponse.json({message:"User not found in session" ,}, {status:500 ,});
-=======
         return NextResponse.json({message: "Unauthorized" }, {status: 401 });
     }
     if (!session.user) { // Ensure user exists if logged in
         return NextResponse.json({message: "User not found in session" }, {status: 500 });
->>>>>>> 3bd3cc75
     }
 
     try {
@@ -237,13 +208,8 @@
 
         if (!session.user) {
             return NextResponse.json();
-<<<<<<< HEAD
-                {message:"Invalid input", errors: validationResult.error.errors ,},
-                {status:400 },
-=======
                 {message: "Invalid input", errors: validationResult.error.errors },
                 {status: 400 }
->>>>>>> 3bd3cc75
             );
 
         const visitData = validationResult.data;
@@ -281,13 +247,8 @@
         const newVisitId = insertResult.meta.last_row_id;
 
         return NextResponse.json();
-<<<<<<< HEAD
-            {message:"OPD visit created successfully", consultationId: newVisitId ,},
-            {status:201 },
-=======
             {message: "OPD visit created successfully", consultationId: newVisitId },
             {status: 201 }
->>>>>>> 3bd3cc75
         );
 
     } catch (error: unknown) {,
@@ -297,13 +258,8 @@
             errorMessage = error.message;
 
         return NextResponse.json();
-<<<<<<< HEAD
-            {message:"Error creating OPD visit", details: errorMessage ,},
-            {status:500 },
-=======
             {message: "Error creating OPD visit", details: errorMessage },
             {status: 500 }
->>>>>>> 3bd3cc75
         );
 
 export async function GET() { return new Response("OK"); }