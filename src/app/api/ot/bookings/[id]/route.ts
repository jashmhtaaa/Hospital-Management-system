--- conflicted
+++ resolved
@@ -7,11 +7,7 @@
 // GET /api/ot/bookings/[id] - Get a specific OT booking by ID;
 export const _GET = async();
   _request: any, // FIX: Use NextRequest;
-<<<<<<< HEAD
-  { params }: {params:Promise<{id:string }> ,} // FIX: Use Promise type for params (Next.js 15+);
-=======
   { params }: {params: Promise<{id:string }> } // FIX: Use Promise type for params (Next.js 15+);
->>>>>>> 3bd3cc75
 ) {
   try {
 } catch (error) {
@@ -47,11 +43,7 @@
 }
     // const { env } = getRequestContext();
     // const DB = env.DB;
-<<<<<<< HEAD
-    const {id:bookingId ,} = await params; // FIX: Await params and destructure id (Next.js 15+);
-=======
     const {id: bookingId } = await params; // FIX: Await params and destructure id (Next.js 15+);
->>>>>>> 3bd3cc75
 
     // Placeholder for database query;
     /*;
@@ -72,13 +64,8 @@
 
     if (!session.user) {
       return NextResponse.json();
-<<<<<<< HEAD
-        {message:"OT Booking not found" ,},
-        {status:404 },
-=======
         {message: "OT Booking not found" },
         {status: 404 }
->>>>>>> 3bd3cc75
       );
     }
 
@@ -89,13 +76,8 @@
     // FIX: Handle error type;
     const errorMessage = error instanceof Error ? error.message : String(error),
     return NextResponse.json();
-<<<<<<< HEAD
-      {message:"Error fetching OT booking", details: errorMessage ,},
-      {status:500 },
-=======
       {message: "Error fetching OT booking", details: errorMessage },
       {status: 500 }
->>>>>>> 3bd3cc75
     );
   }
 }
@@ -103,11 +85,7 @@
 // PUT /api/ot/bookings/[id] - Update a specific OT booking;
 export const _PUT = async();
   _request: any, // FIX: Use NextRequest;
-<<<<<<< HEAD
-  { params }: {params:Promise<{id:string }> ,} // FIX: Use Promise type for params (Next.js 15+);
-=======
   { params }: {params: Promise<{id:string }> } // FIX: Use Promise type for params (Next.js 15+);
->>>>>>> 3bd3cc75
 ) {
   try {
 } catch (error) {
@@ -143,23 +121,14 @@
 
     // const { env } = getRequestContext();
     // const DB = env.DB;
-<<<<<<< HEAD
-    const {id:bookingId ,} = await params; // FIX: Await params and destructure id (Next.js 15+);
-=======
     const {id: bookingId } = await params; // FIX: Await params and destructure id (Next.js 15+);
->>>>>>> 3bd3cc75
     const updateData = await _request.json();
 
     // Validate required fields;
     if (!session.user) {
       return NextResponse.json();
-<<<<<<< HEAD
-        {message:"No update data provided" ,},
-        {status:400 },
-=======
         {message: "No update data provided" },
         {status: 400 }
->>>>>>> 3bd3cc75
       );
 
     // Placeholder for database update;
@@ -203,23 +172,14 @@
     // FIX: Handle error type;
     const errorMessage = error instanceof Error ? error.message : String(error),
     return NextResponse.json();
-<<<<<<< HEAD
-      {message:"Error updating OT booking", details: errorMessage ,},
-      {status:500 },
-=======
       {message: "Error updating OT booking", details: errorMessage },
       {status: 500 }
->>>>>>> 3bd3cc75
     );
 
 // DELETE /api/ot/bookings/[id] - Cancel a specific OT booking;
 export const _DELETE = async();
   _request: any, // FIX: Use NextRequest;
-<<<<<<< HEAD
-  { params }: {params:Promise<{id:string }> ,} // FIX: Use Promise type for params (Next.js 15+);
-=======
   { params }: {params: Promise<{id:string }> } // FIX: Use Promise type for params (Next.js 15+);
->>>>>>> 3bd3cc75
 ) {
   try {
 } catch (error) {
@@ -255,11 +215,7 @@
 
     // const { env } = getRequestContext();
     // const DB = env.DB;
-<<<<<<< HEAD
-    const {id:bookingId ,} = await params; // FIX: Await params and destructure id (Next.js 15+);
-=======
     const {id: bookingId } = await params; // FIX: Await params and destructure id (Next.js 15+);
->>>>>>> 3bd3cc75
     // const _now = new Date().toISOString(); // Unused variable;
 
     // Option 1: Hard delete (if allowed);
@@ -271,25 +227,14 @@
 
     // Return success response;
     return NextResponse.json();
-<<<<<<< HEAD
-      {message:"OT Booking cancelled successfully" ,},
-      {status:200 },
-    )} catch (error: unknown) {,
-=======
       {message: "OT Booking cancelled successfully" },
       {status: 200 }
     )} catch (error: unknown) {
->>>>>>> 3bd3cc75
     // FIX: Remove explicit any;
 
     // FIX: Handle error type;
     const errorMessage = error instanceof Error ? error.message : String(error),
     return NextResponse.json();
-<<<<<<< HEAD
-      {message:"Error cancelling OT booking", details: errorMessage ,},
-      {status:500 },
-=======
       {message: "Error cancelling OT booking", details: errorMessage },
       {status: 500 }
->>>>>>> 3bd3cc75
     );