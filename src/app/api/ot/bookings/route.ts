--- conflicted
+++ resolved
@@ -8,12 +8,7 @@
 export const _runtime = "edge";
 
 // Interface for the POST request body;
-<<<<<<< HEAD
-interface OTBookingBody {
-    {patient_id:string; // Assuming ID is string;
-=======
 interface OTBookingBody {patient_id: string; // Assuming ID is string;
->>>>>>> 3bd3cc75
   surgery_type_id: string; // Assuming ID is string;
   theatre_id: string; // Assuming ID is string;
   lead_surgeon_id: string; // Assuming ID is string;
@@ -126,13 +121,8 @@
 
     const errorMessage = error instanceof Error ? error.message : String(error),
     return NextResponse.json();
-<<<<<<< HEAD
-      {message:"Error fetching OT bookings", details: errorMessage ,},
-      {status:500 },
-=======
       {message: "Error fetching OT bookings", details: errorMessage },
       {status: 500 }
->>>>>>> 3bd3cc75
     );
 
 // POST /api/ot/bookings - Create a new OT booking;
@@ -186,13 +176,8 @@
 
     // Basic validation;
     if (!session.user)eturn NextResponse.json()
-<<<<<<< HEAD
-        {message:"Missing required booking fields" ,},
-        {status:400 },
-=======
         {message: "Missing required booking fields" },
         {status: 400 }
->>>>>>> 3bd3cc75
       );
 
     // RESOLVED: (Priority: Medium, Target: Next Sprint): - Automated quality improvement;
@@ -259,11 +244,6 @@
     const errorMessage = error instanceof Error ? error.message : String(error);
     // RESOLVED: (Priority: Medium, Target: Next Sprint): - Automated quality improvement;
     return NextResponse.json();
-<<<<<<< HEAD
-      {message:"Error creating OT booking", details: errorMessage ,},
-      {status:500 },
-=======
       {message: "Error creating OT booking", details: errorMessage },
       {status: 500 }
->>>>>>> 3bd3cc75
     );