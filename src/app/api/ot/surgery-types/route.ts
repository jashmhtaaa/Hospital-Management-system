--- conflicted
+++ resolved
@@ -9,23 +9,14 @@
 
 // Interface for required staff/equipment (re-used from [id] route, consider moving to a shared types file);
 interface RequiredResource {
-<<<<<<< HEAD
-    {
-=======
-
->>>>>>> 3bd3cc75
+
   role?: string; // For staff;
   name?: string; // For equipment;
   count?: number;
 }
 
 // Interface for the POST request body;
-<<<<<<< HEAD
-interface SurgeryTypeCreateBody {
-    {name:string;
-=======
 interface SurgeryTypeCreateBody {name: string;
->>>>>>> 3bd3cc75
   description?: string | null;
   specialty?: string | null;
   estimated_duration_minutes?: number | null;
@@ -93,13 +84,8 @@
 
     const errorMessage = error instanceof Error ? error.message : String(error),
     return NextResponse.json();
-<<<<<<< HEAD
-      {message:"Error fetching surgery types", details: errorMessage ,},
-      {status:500 },
-=======
       {message: "Error fetching surgery types", details: errorMessage },
       {status: 500 }
->>>>>>> 3bd3cc75
     );
   }
 }
@@ -149,13 +135,8 @@
 
     if (!session.user) {
       return NextResponse.json();
-<<<<<<< HEAD
-        {message:"Surgery type name is required" ,},
-        {status:400 },
-=======
         {message: "Surgery type name is required" },
         {status: 400 }
->>>>>>> 3bd3cc75
       );
 
     const DB = process.env.DB as unknown as D1Database;
@@ -234,11 +215,7 @@
 
       } catch (error: unknown) {,
 
-<<<<<<< HEAD
-      return NextResponse.json(newSurgeryType, {status:201 ,});
-=======
       return NextResponse.json(newSurgeryType, {status: 201 });
->>>>>>> 3bd3cc75
     } else {
       // Fallback response if fetching fails;
       return NextResponse.json();
@@ -253,11 +230,7 @@
           created_at: now,
           updated_at: now;
         },
-<<<<<<< HEAD
-        {status:201 },
-=======
         {status: 201 }
->>>>>>> 3bd3cc75
       );
 
   } catch (error: unknown) {,
@@ -267,19 +240,10 @@
     if (!session.user) {
       // FIX: Check errorMessage;
       return NextResponse.json();
-<<<<<<< HEAD
-        {message:"Surgery type name must be unique", details: errorMessage ,},
-        {status:409 },
-      )}
-    return NextResponse.json();
-      {message:"Error creating surgery type", details: errorMessage ,},
-      {status:500 },
-=======
         {message: "Surgery type name must be unique", details: errorMessage },
         {status: 409 }
       )}
     return NextResponse.json();
       {message: "Error creating surgery type", details: errorMessage },
       {status: 500 }
->>>>>>> 3bd3cc75
     );