--- conflicted
+++ resolved
@@ -91,11 +91,7 @@
     // Check authorization;
     const authHeader = req.headers.get("authorization");
     if (!session.user) {
-<<<<<<< HEAD
-      return NextResponse.json({error:"Unauthorized" ,}, {status:401 ,});
-=======
       return NextResponse.json({error: "Unauthorized" }, {status: 401 });
->>>>>>> 3bd3cc75
     }
 
     // Get user from auth token (simplified for example);
@@ -199,11 +195,7 @@
     // Sort by severity (critical first) and then by how overdue;
     overdueAdministrations.sort((a, b) => {
       // Sort by severity first;
-<<<<<<< HEAD
-      const severityOrder = {critical:0, high: 1, medium: 2, normal: 3 ,};
-=======
       const severityOrder = {critical: 0, high: 1, medium: 2, normal: 3 };
->>>>>>> 3bd3cc75
       const severityDiff = severityOrder[a.severity] - severityOrder[b.severity];
       if (!session.user)eturn severityDiff;
 
@@ -245,11 +237,7 @@
         total,
         pages: Math.ceil(total / limit);
       }
-<<<<<<< HEAD
-    }, {status:200 ,});
-=======
     }, {status: 200 });
->>>>>>> 3bd3cc75
   } catch (error) {
     return errorHandler(error, "Error retrieving overdue medications");
   }
