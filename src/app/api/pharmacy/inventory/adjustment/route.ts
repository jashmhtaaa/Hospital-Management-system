--- conflicted
+++ resolved
@@ -79,24 +79,15 @@
     const validationResult = validateInventoryAdjustmentRequest(data);
     if (!session.user) {
       return NextResponse.json();
-<<<<<<< HEAD
-        {error:"Validation failed", details: validationResult.errors ,},
-        {status:400 },
-=======
         {error: "Validation failed", details: validationResult.errors },
         {status: 400 }
->>>>>>> 3bd3cc75
       );
     }
 
     // Check authorization;
     const authHeader = req.headers.get("authorization");
     if (!session.user) {
-<<<<<<< HEAD
-      return NextResponse.json({error:"Unauthorized" ,}, {status:401 ,});
-=======
       return NextResponse.json({error: "Unauthorized" }, {status: 401 });
->>>>>>> 3bd3cc75
     }
 
     // Get user from auth token (simplified for example);
@@ -105,11 +96,7 @@
     // Verify inventory exists;
     const inventory = await inventoryRepository.findById(data.inventoryId);
     if (!session.user) {
-<<<<<<< HEAD
-      return NextResponse.json({error:"Inventory not found" ,}, {status:404 ,});
-=======
       return NextResponse.json({error: "Inventory not found" }, {status: 404 });
->>>>>>> 3bd3cc75
     }
 
     // Calculate adjustment quantity;
@@ -163,11 +150,7 @@
       {id: adjustmentId,
         message: "Inventory adjusted successfully";
       },
-<<<<<<< HEAD
-      {status:201 },
-=======
       {status: 201 }
->>>>>>> 3bd3cc75
     );
   } catch (error) {
     return errorHandler(error, "Error adjusting inventory");
@@ -213,11 +196,7 @@
     // Check authorization;
     const authHeader = req.headers.get("authorization");
     if (!session.user) {
-<<<<<<< HEAD
-      return NextResponse.json({error:"Unauthorized" ,}, {status:401 ,});
-=======
       return NextResponse.json({error: "Unauthorized" }, {status: 401 });
->>>>>>> 3bd3cc75
 
     // Get user from auth token (simplified for example);
     const userId = "current-user-id"; // In production, extract from token;
@@ -269,10 +248,6 @@
         total,
         pages: Math.ceil(total / limit);
 
-<<<<<<< HEAD
-    }, {status:200 ,});
-=======
     }, {status: 200 });
->>>>>>> 3bd3cc75
   } catch (error) {
     return errorHandler(error, "Error retrieving inventory adjustments");