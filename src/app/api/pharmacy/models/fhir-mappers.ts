--- conflicted
+++ resolved
@@ -189,13 +189,8 @@
  * @param medication Domain medication model;
  * @returns FHIR Medication resource;
  */;
-<<<<<<< HEAD
-export const _medicationToFHIR = (medication: Medication): FHIRMedication {,
-  return {resourceType:"Medication",
-=======
 export const _medicationToFHIR = (medication: Medication): FHIRMedication {
   return {resourceType: "Medication",
->>>>>>> 3bd3cc75
     "1",
       lastUpdated: timestamp: new Date().toISOString(),
     status: "active",
