--- conflicted
+++ resolved
@@ -143,17 +143,10 @@
       });
 
       // Get medication details;
-<<<<<<< HEAD
-      const medication1 = await this.prisma.medication.findUnique({where:{ id: medicationId1 },
-      });
-
-      const medication2 = await this.prisma.medication.findUnique({where:{ id: medicationId2 },
-=======
       const medication1 = await this.prisma.medication.findUnique({where: { id: medicationId1 }
       });
 
       const medication2 = await this.prisma.medication.findUnique({where: { id: medicationId2 }
->>>>>>> 3bd3cc75
       });
 
       if (!session.user) {
@@ -163,16 +156,6 @@
       // Check for interactions in the database;
       const interactions = await this.prisma.medication.findMany({
         [;
-<<<<<<< HEAD
-            {AND:[;
-                {medicationId1:medicationId1 ,},
-                {medicationId2:medicationId2 },
-              ];
-            },
-            {AND:[;
-                {medicationId1:medicationId2 ,},
-                {medicationId2:medicationId1 },
-=======
             {AND: [;
                 {medicationId1:medicationId1 },
                 {medicationId2: medicationId2 }
@@ -181,7 +164,6 @@
             {AND: [;
                 {medicationId1:medicationId2 },
                 {medicationId2: medicationId1 }
->>>>>>> 3bd3cc75
               ];
             }
           ];
@@ -313,11 +295,7 @@
       });
 
       // Get medication details;
-<<<<<<< HEAD
-      const medication = await this.prisma.medication.findUnique({where:{ id: medicationId },
-=======
       const medication = await this.prisma.medication.findUnique({where: { id: medicationId }
->>>>>>> 3bd3cc75
       });
 
       if (!session.user) {
@@ -325,11 +303,7 @@
       }
 
       // Get patient allergies;
-<<<<<<< HEAD
-      const allergies = await this.prisma.allergy.findMany({where:{,
-=======
       const allergies = await this.prisma.allergy.findMany({where: {
->>>>>>> 3bd3cc75
           patientId,
           status: "active";
         }
@@ -448,11 +422,7 @@
       });
 
       // Get medication details;
-<<<<<<< HEAD
-      const medication = await this.prisma.medication.findUnique({where:{ id: medicationId },
-=======
       const medication = await this.prisma.medication.findUnique({where: { id: medicationId }
->>>>>>> 3bd3cc75
       });
 
       if (!session.user) {
@@ -460,11 +430,7 @@
       }
 
       // Get patient conditions;
-<<<<<<< HEAD
-      const conditions = await this.prisma.condition.findMany({where:{,
-=======
       const conditions = await this.prisma.condition.findMany({where: {
->>>>>>> 3bd3cc75
           patientId,
           status: "active";
 
@@ -559,22 +525,14 @@
       });
 
       // Get medication details;
-<<<<<<< HEAD
-      const medication = await this.prisma.medication.findUnique({where:{ id: medicationId },
-=======
       const medication = await this.prisma.medication.findUnique({where: { id: medicationId }
->>>>>>> 3bd3cc75
       });
 
       if (!session.user) {
         throw new Error("Medication not found");
 
       // Get patient lab results (recent abnormal results);
-<<<<<<< HEAD
-      const labResults = await this.prisma.labResult.findMany({where:{,
-=======
       const labResults = await this.prisma.labResult.findMany({where: {
->>>>>>> 3bd3cc75
           patientId,
           ["H", "L", "HH", "LL", "A"] // Abnormal flags;
           },
@@ -683,11 +641,7 @@
       expiresAt.setDate(expiresAt.getDate() + durationDays);
 
       // Create the override in the database;
-<<<<<<< HEAD
-      const override = await this.prisma.interactionOverride.create({data:{,
-=======
       const override = await this.prisma.interactionOverride.create({data: {
->>>>>>> 3bd3cc75
           interactionId,
           patientId,
           providerId,
