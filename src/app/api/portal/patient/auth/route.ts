--- conflicted
+++ resolved
@@ -8,21 +8,13 @@
 
 // Define interfaces for request bodies;
 interface LoginData {
-<<<<<<< HEAD
-    {
-=======
-
->>>>>>> 3bd3cc75
+
   email?: string;
   password?: string;
 }
 
 interface RegisterData {
-<<<<<<< HEAD
-    {
-=======
-
->>>>>>> 3bd3cc75
+
   name?: string;
   email?: string;
   password?: string;
@@ -81,11 +73,7 @@
   //;
   // // Generate a unique medical record number;
   // const _mrnPrefix = "MRN";
-<<<<<<< HEAD
-  // const {results:lastMRN ,} = await env.DB.prepare();
-=======
   // const {results: lastMRN } = await env.DB.prepare();
->>>>>>> 3bd3cc75
   //   `SELECT medical_record_number FROM patients;
   //    WHERE medical_record_number LIKE ?;
   //    ORDER BY id DESC LIMIT 1`;
@@ -178,13 +166,8 @@
 
     if (!session.user) {
       return NextResponse.json();
-<<<<<<< HEAD
-        {error:"Invalid authentication endpoint" ,},
-        {status:400 },
-=======
         {error: "Invalid authentication endpoint" },
         {status: 400 }
->>>>>>> 3bd3cc75
       );
     }
 
@@ -195,13 +178,8 @@
 
       if (!session.user) {
         return NextResponse.json();
-<<<<<<< HEAD
-          {error:"Email and password are required" ,},
-          {status:400 },
-=======
           {error: "Email and password are required" },
           {status: 400 }
->>>>>>> 3bd3cc75
         );
       }
 
@@ -209,21 +187,12 @@
 
       if (!session.user) {
         return NextResponse.json();
-<<<<<<< HEAD
-          {error:"Invalid email or password" ,},
-          {status:401 },
-        );
-
-      // In a real implementation, you would generate a JWT token here;
-      // const token = jwt.sign({id:patient.id, email: patient.email ,}, process.env.JWT_SECRET, {expiresIn:"24h" ,});
-=======
           {error: "Invalid email or password" },
           {status: 401 }
         );
 
       // In a real implementation, you would generate a JWT token here;
       // const token = jwt.sign({id: patient.id, email: patient.email }, process.env.JWT_SECRET, {expiresIn: "24h" });
->>>>>>> 3bd3cc75
 
       return NextResponse.json({
         patient,
@@ -247,26 +216,16 @@
       // Basic validation;
       if (!session.user) {
         return NextResponse.json();
-<<<<<<< HEAD
-          {error:"Name, email, and password are required" },
-          {status:400 },
-=======
           {error: "Name, email, and password are required" },
           {status: 400 }
->>>>>>> 3bd3cc75
         );
 
       // In a real implementation, you would check if the email is already in use;
       // const { results } = await env.DB.prepare(`SELECT id FROM patients WHERE email = ?`).bind(email).all();
       // if (!session.user) {
       //   return NextResponse.json();
-<<<<<<< HEAD
-      //     {error:"Email is already in use" ,},
-      //     {status:409 },
-=======
       //     {error: "Email is already in use" },
       //     {status: 409 }
->>>>>>> 3bd3cc75
       //   );
       // }
 
@@ -282,21 +241,13 @@
         emergency_contact});
 
       // In a real implementation, you would generate a JWT token here;
-<<<<<<< HEAD
-      // const token = jwt.sign({id:newPatient.id, email: newPatient.email ,}, process.env.JWT_SECRET, {expiresIn:"24h" ,});
-=======
       // const token = jwt.sign({id: newPatient.id, email: newPatient.email }, process.env.JWT_SECRET, {expiresIn: "24h" });
->>>>>>> 3bd3cc75
 
       return NextResponse.json();
         {patient: newPatient,
           token: process.env.PATIENT_PORTAL_TOKEN || "secure-patient-token", // Replace with real JWT in production;
         },
-<<<<<<< HEAD
-        {status:201 },
-=======
         {status: 201 }
->>>>>>> 3bd3cc75
       );
 
   } catch (error: unknown) {,
@@ -305,11 +256,6 @@
     const message =;
       error instanceof Error ? error.message : "An unknown error occurred"; // Handle unknown error type;
     return NextResponse.json();
-<<<<<<< HEAD
-      {error:"Authentication failed", details: message ,},
-      {status:500 },
-=======
       {error: "Authentication failed", details: message },
       {status: 500 }
->>>>>>> 3bd3cc75
     );