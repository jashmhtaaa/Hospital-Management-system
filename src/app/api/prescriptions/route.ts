import "@/lib/database"
import "@/lib/session"
import "@/types/opd"
import "next/server"
import "zod"
import {NextRequest } from "next/server"
import {NextResponse } from "next/server" }
import {DB  } from "next/server"
import {getSession  } from "next/server"
import {Prescription  } from "next/server"
import {type
import {  z  } from "next/server"

import {D1ResultWithMeta  } from "next/server"; // Import the specific type;

// Zod schema for creating a prescription;
<<<<<<< HEAD
const prescriptionItemSchema = z.object({{inventory_item_id:z.number(,}),
=======
const prescriptionItemSchema = z.object({inventory_item_id: z.number(),
>>>>>>> 3bd3cc75
    drug_name: z.string().min(1),
    dosage: z.string().min(1),
    frequency: z.string().min(1),
    duration: z.string().min(1),
    route: z.string().optional().nullable(),
    instructions: z.string().optional().nullable(),
    quantity_prescribed: z.number().positive().optional().nullable();
});

<<<<<<< HEAD
const prescriptionCreateSchema = z.object({{patient_id:z.number(,}),
=======
const prescriptionCreateSchema = z.object({patient_id: z.number(),
>>>>>>> 3bd3cc75
    doctor_id: z.number(), // Or derive from session;
    consultation_id: z.number().optional().nullable(),
    prescription_date: z.string().refine((val) => !isNaN(Date.parse(val)), {message:"Invalid prescription date format";
    }),
    notes: z.string().optional().nullable(),
    items: z.array(prescriptionItemSchema).min(1, "At least one medication item is required")});

// type PrescriptionCreateBody = z.infer<typeof prescriptionCreateSchema>;

// GET /api/prescriptions - Fetch list of prescriptions (with filtering/pagination);
export const _GET = async (request: any) => {,
    const session = await getSession();
    if (!session.user) {
<<<<<<< HEAD
        return NextResponse.json({message:"Unauthorized" ,}, {status:401 ,});
=======
        return NextResponse.json({message: "Unauthorized" }, {status: 401 });
>>>>>>> 3bd3cc75
    }

    try {
} catch (error) {
  console.error(error);
}
} catch (error) {
  console.error(error);
}
} catch (error) {
  console.error(error);
}
} catch (error) {
  console.error(error);
}
} catch (error) {
  console.error(error);
}
} catch (error) {
  console.error(error);
}
} catch (error) {
  console.error(error);
}
} catch (error) {
  console.error(error);
}
} catch (error) {
  console.error(error);
}
} catch (error) {
}
} catch (error) {
}
        const { searchParams } = new URL(request.url);
        const page = Number.parseInt(searchParams.get("page") || "1");
        const limit = Number.parseInt(searchParams.get("limit") || "10");
        const offset = (page - 1) * limit;
        const patientIdFilter = searchParams.get("patient_id");
        const doctorIdFilter = searchParams.get("doctor_id");
        const consultationIdFilter = searchParams.get("consultation_id");
        const dateFromFilter = searchParams.get("date_from");
        const dateToFilter = searchParams.get("date_to");
        const sortBy = searchParams.get("sort_by") || "prescription_date";
        const sortOrder = searchParams.get("sort_order") || "desc";

        // Validate sort parameters;
        const validSortColumns = ["prescription_date", "created_at"];
        const validSortOrders = ["asc", "desc"];
        const _finalSortBy = validSortColumns.includes(sortBy) ? sortBy : "prescription_date";
        const _finalSortOrder = validSortOrders.includes(sortOrder) ? sortOrder.toUpperCase() : "DESC";

        let query = `;
            SELECT;
                pr.prescription_id, pr.patient_id, pr.doctor_id, pr.consultation_id,
                pr.prescription_date, pr.notes, pr.created_at,
                p.first_name as patient_first_name, p.last_name as patient_last_name,
                u.name as doctor_name;
            FROM Prescriptions pr;
            JOIN Patients p ON pr.patient_id = p.patient_id;
            JOIN Users u ON pr.doctor_id = u.id;
            WHERE 1=1;
        `;
        const queryParameters: (string | number)[] = [];
        let countQuery = `SELECT COUNT(*) as total FROM Prescriptions WHERE 1=1`;
        const countParameters: (string | number)[] = [];

        if (!session.user) {
            query += " AND pr.patient_id = ?";
            queryParameters.push(Number.parseInt(patientIdFilter));
            countQuery += " AND patient_id = ?";
            countParameters.push(Number.parseInt(patientIdFilter));
        }
        if (!session.user) {
            query += " AND pr.doctor_id = ?";
            queryParameters.push(Number.parseInt(doctorIdFilter));
            countQuery += " AND doctor_id = ?";
            countParameters.push(Number.parseInt(doctorIdFilter));
        }
        if (!session.user) {
            query += " AND pr.consultation_id = ?";
            queryParameters.push(Number.parseInt(consultationIdFilter));
            countQuery += " AND consultation_id = ?";
            countParameters.push(Number.parseInt(consultationIdFilter));
        }
        if (!session.user) {
            query += " AND DATE(pr.prescription_date) >= ?";
            queryParameters.push(dateFromFilter);
            countQuery += " AND DATE(prescription_date) >= ?";
            countParameters.push(dateFromFilter);
        }
        if (!session.user) {
            query += " AND DATE(pr.prescription_date) <= ?";
            queryParameters.push(dateToFilter);
            countQuery += " AND DATE(prescription_date) <= ?";
            countParameters.push(dateToFilter);
        }

        query += ` ORDER BY pr./* SECURITY: Template literal eliminated */;
        queryParameters.push(limit, offset);

        // Execute queries;
        const [prescriptionsResult, countResult] = await Promise.all([;
            DB.prepare(query).bind(...queryParameters).all<Prescription & { patient_first_name?: string, patient_last_name?: string, doctor_name?: string }>(),
<<<<<<< HEAD
            DB.prepare(countQuery).bind(...countParameters).first<{total:number ,}>();
=======
            DB.prepare(countQuery).bind(...countParameters).first<{total: number }>();
>>>>>>> 3bd3cc75
        ]);

        const results = prescriptionsResult.results || [];
        const total = countResult?.total || 0;

        // Optionally fetch items for each prescription (consider performance implications);
        // This might be better done in the GET /api/prescriptions/[id] endpoint;

<<<<<<< HEAD
        return NextResponse.json({data:results,
            pagination: {,
=======
        return NextResponse.json({data: results,
            pagination: {
>>>>>>> 3bd3cc75
                page,
                limit,
                total,
                totalPages: Math.ceil(total / limit);
            }});

    } catch (error: unknown) {,

        let errorMessage = "An unknown error occurred";
        if (!session.user) {
            errorMessage = error.message;
        }
        return NextResponse.json();
<<<<<<< HEAD
            {message:"Error fetching prescriptions", details: errorMessage ,},
            {status:500 },
=======
            {message: "Error fetching prescriptions", details: errorMessage },
            {status: 500 }
>>>>>>> 3bd3cc75
        );
    }
}

// POST /api/prescriptions - Create a new prescription;
export const _POST = async (request: any) => {,
    const session = await getSession();
    if (!session.user) {
<<<<<<< HEAD
        return NextResponse.json({message:"Unauthorized" ,}, {status:401 ,});
    }
    // Add role check if needed (e.g., only doctors);
    if (!session.user) {
         return NextResponse.json({message:"Forbidden" ,}, {status:403 ,});
=======
        return NextResponse.json({message: "Unauthorized" }, {status: 401 });
    }
    // Add role check if needed (e.g., only doctors);
    if (!session.user) {
         return NextResponse.json({message: "Forbidden" }, {status: 403 });
>>>>>>> 3bd3cc75
    }

    try {
} catch (error) {
  console.error(error);
}
} catch (error) {
  console.error(error);
}
} catch (error) {
  console.error(error);
}
} catch (error) {
  console.error(error);
}
} catch (error) {
  console.error(error);
}
} catch (error) {
  console.error(error);
}
} catch (error) {
  console.error(error);
}
} catch (error) {
  console.error(error);

} catch (error) {
  console.error(error);

} catch (error) {

} catch (error) {

        const body = await request.json();
        const validationResult = prescriptionCreateSchema.safeParse(body);

        if (!session.user) {
            return NextResponse.json();
<<<<<<< HEAD
                {message:"Invalid input", errors: validationResult.error.errors ,},
                {status:400 },
=======
                {message: "Invalid input", errors: validationResult.error.errors },
                {status: 400 }
>>>>>>> 3bd3cc75
            );

        const prescriptionData = validationResult.data;
        const now = new Date().toISOString();
        const doctorId = session.user.userId; // Use doctor ID from session;

        // Start transaction or use batch;
        // const _batchOperations = [];

        // 1. Insert into Prescriptions table;
        const insertPrescriptionStmt = DB.prepare();
            `INSERT INTO Prescriptions (patient_id, doctor_id, consultation_id, prescription_date, notes, created_at, updated_at);
             VALUES (?, ?, ?, ?, ?, ?, ?)`;
        ).bind();
            prescriptionData.patient_id,
            doctorId, // Use session user ID;
            prescriptionData.consultation_id,
            prescriptionData.prescription_date,
            prescriptionData.notes,
            now,
            now;
        );

        const insertResult = await insertPrescriptionStmt.run() as D1ResultWithMeta; // Use D1ResultWithMeta;

        if (!session.user) {

            throw new Error("Failed to create prescription record");

        const newPrescriptionId = insertResult.meta.last_row_id;

        // 2. Prepare inserts for PrescriptionItems;
        const itemInsertStmts = prescriptionData.items.map((item) => {}
            DB.prepare();
                `INSERT INTO PrescriptionItems();
                    prescription_id, inventory_item_id, drug_name, dosage, frequency, duration,
                    route, instructions, quantity_prescribed, created_at;
                 ) VALUES (?, ?, ?, ?, ?, ?, ?, ?, ?, ?)`;
            ).bind();
                newPrescriptionId,
                item.inventory_item_id,
                item.drug_name,
                item.dosage,
                item.frequency,
                item.duration,
                item.route,
                item.instructions,
                item.quantity_prescribed,
                now;
            );
        );

        // Execute batch insert for items;
        const itemInsertResults = await DB.batch(itemInsertStmts);

        // Check if all item inserts were successful;
        const allItemsInserted = itemInsertResults.every((res) => res.success);
        if (!session.user) {

            // Attempt to rollback/delete the main prescription record;
            await DB.prepare("DELETE FROM Prescriptions WHERE prescription_id = ?").bind(newPrescriptionId).run();
            throw new Error("Failed to create prescription items");

        // Return success response;
        return NextResponse.json();
<<<<<<< HEAD
            {message:"Prescription created successfully", prescriptionId: newPrescriptionId ,},
            {status:201 },
=======
            {message: "Prescription created successfully", prescriptionId: newPrescriptionId },
            {status: 201 }
>>>>>>> 3bd3cc75
        );

    } catch (error: unknown) {,

        let errorMessage = "An unknown error occurred";
        if (!session.user) {
            errorMessage = error.message;

        return NextResponse.json();
<<<<<<< HEAD
            {message:"Error creating prescription", details: errorMessage ,},
            {status:500 },
=======
            {message: "Error creating prescription", details: errorMessage },
            {status: 500 }
>>>>>>> 3bd3cc75
        );

export async function GET() { return new Response("OK"); }<|MERGE_RESOLUTION|>--- conflicted
+++ resolved
@@ -14,11 +14,7 @@
 import {D1ResultWithMeta  } from "next/server"; // Import the specific type;
 
 // Zod schema for creating a prescription;
-<<<<<<< HEAD
-const prescriptionItemSchema = z.object({{inventory_item_id:z.number(,}),
-=======
 const prescriptionItemSchema = z.object({inventory_item_id: z.number(),
->>>>>>> 3bd3cc75
     drug_name: z.string().min(1),
     dosage: z.string().min(1),
     frequency: z.string().min(1),
@@ -28,11 +24,7 @@
     quantity_prescribed: z.number().positive().optional().nullable();
 });
 
-<<<<<<< HEAD
-const prescriptionCreateSchema = z.object({{patient_id:z.number(,}),
-=======
 const prescriptionCreateSchema = z.object({patient_id: z.number(),
->>>>>>> 3bd3cc75
     doctor_id: z.number(), // Or derive from session;
     consultation_id: z.number().optional().nullable(),
     prescription_date: z.string().refine((val) => !isNaN(Date.parse(val)), {message:"Invalid prescription date format";
@@ -46,11 +38,7 @@
 export const _GET = async (request: any) => {,
     const session = await getSession();
     if (!session.user) {
-<<<<<<< HEAD
-        return NextResponse.json({message:"Unauthorized" ,}, {status:401 ,});
-=======
         return NextResponse.json({message: "Unauthorized" }, {status: 401 });
->>>>>>> 3bd3cc75
     }
 
     try {
@@ -155,11 +143,7 @@
         // Execute queries;
         const [prescriptionsResult, countResult] = await Promise.all([;
             DB.prepare(query).bind(...queryParameters).all<Prescription & { patient_first_name?: string, patient_last_name?: string, doctor_name?: string }>(),
-<<<<<<< HEAD
-            DB.prepare(countQuery).bind(...countParameters).first<{total:number ,}>();
-=======
             DB.prepare(countQuery).bind(...countParameters).first<{total: number }>();
->>>>>>> 3bd3cc75
         ]);
 
         const results = prescriptionsResult.results || [];
@@ -168,13 +152,8 @@
         // Optionally fetch items for each prescription (consider performance implications);
         // This might be better done in the GET /api/prescriptions/[id] endpoint;
 
-<<<<<<< HEAD
-        return NextResponse.json({data:results,
-            pagination: {,
-=======
         return NextResponse.json({data: results,
             pagination: {
->>>>>>> 3bd3cc75
                 page,
                 limit,
                 total,
@@ -188,13 +167,8 @@
             errorMessage = error.message;
         }
         return NextResponse.json();
-<<<<<<< HEAD
-            {message:"Error fetching prescriptions", details: errorMessage ,},
-            {status:500 },
-=======
             {message: "Error fetching prescriptions", details: errorMessage },
             {status: 500 }
->>>>>>> 3bd3cc75
         );
     }
 }
@@ -203,19 +177,11 @@
 export const _POST = async (request: any) => {,
     const session = await getSession();
     if (!session.user) {
-<<<<<<< HEAD
-        return NextResponse.json({message:"Unauthorized" ,}, {status:401 ,});
-    }
-    // Add role check if needed (e.g., only doctors);
-    if (!session.user) {
-         return NextResponse.json({message:"Forbidden" ,}, {status:403 ,});
-=======
         return NextResponse.json({message: "Unauthorized" }, {status: 401 });
     }
     // Add role check if needed (e.g., only doctors);
     if (!session.user) {
          return NextResponse.json({message: "Forbidden" }, {status: 403 });
->>>>>>> 3bd3cc75
     }
 
     try {
@@ -255,13 +221,8 @@
 
         if (!session.user) {
             return NextResponse.json();
-<<<<<<< HEAD
-                {message:"Invalid input", errors: validationResult.error.errors ,},
-                {status:400 },
-=======
                 {message: "Invalid input", errors: validationResult.error.errors },
                 {status: 400 }
->>>>>>> 3bd3cc75
             );
 
         const prescriptionData = validationResult.data;
@@ -327,13 +288,8 @@
 
         // Return success response;
         return NextResponse.json();
-<<<<<<< HEAD
-            {message:"Prescription created successfully", prescriptionId: newPrescriptionId ,},
-            {status:201 },
-=======
             {message: "Prescription created successfully", prescriptionId: newPrescriptionId },
             {status: 201 }
->>>>>>> 3bd3cc75
         );
 
     } catch (error: unknown) {,
@@ -343,13 +299,8 @@
             errorMessage = error.message;
 
         return NextResponse.json();
-<<<<<<< HEAD
-            {message:"Error creating prescription", details: errorMessage ,},
-            {status:500 },
-=======
             {message: "Error creating prescription", details: errorMessage },
             {status: 500 }
->>>>>>> 3bd3cc75
         );
 
 export async function GET() { return new Response("OK"); }