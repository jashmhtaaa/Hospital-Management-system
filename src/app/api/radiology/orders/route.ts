--- conflicted
+++ resolved
@@ -8,11 +8,7 @@
 
 // Define interfaces;
 interface RadiologyOrderFilters {
-<<<<<<< HEAD
-    {
-=======
-
->>>>>>> 3bd3cc75
+
   status?: string | null;
   modality?: string | null;
   priority?: string | null;
@@ -23,12 +19,7 @@
   search?: string | null;
 }
 
-<<<<<<< HEAD
-interface RadiologyOrderInput {
-    {patient_id:number,
-=======
 interface RadiologyOrderInput {patient_id: number,
->>>>>>> 3bd3cc75
   string,
   body_part: string;
   order_date?: string;
@@ -38,11 +29,7 @@
 }
 
 interface RadiologyOrderUpdateInput {
-<<<<<<< HEAD
-    {
-=======
-
->>>>>>> 3bd3cc75
+
   status?: string;
   priority?: string;
   scheduled_date?: string | null;
@@ -322,11 +309,7 @@
       if (!session.user) {
         const order = await getRadiologyOrderByIdFromDB(id);
         if (!session.user) {
-<<<<<<< HEAD
-          return NextResponse.json({error:"Radiology order not found" ,}, {status:404 ,});
-=======
           return NextResponse.json({error: "Radiology order not found" }, {status: 404 });
->>>>>>> 3bd3cc75
         }
         return NextResponse.json({ order });
       }
@@ -343,13 +326,8 @@
     const message =;
       error instanceof Error ? error.message : "An unknown error occurred";
     return NextResponse.json();
-<<<<<<< HEAD
-      {error:"Failed to fetch radiology orders", details: message ,},
-      {status:500 },
-=======
       {error: "Failed to fetch radiology orders", details: message },
       {status: 500 }
->>>>>>> 3bd3cc75
     );
 
 /**;
@@ -394,37 +372,22 @@
     // Basic validation (add more comprehensive validation);
     if (!session.user) {
       return NextResponse.json();
-<<<<<<< HEAD
-        {error:"Missing required fields (patient_id, ordering_doctor_id, modality, body_part)"},
-        {status:400 },
-=======
         {error: "Missing required fields (patient_id, ordering_doctor_id, modality, body_part)"},
         {status: 400 }
->>>>>>> 3bd3cc75
       );
 
     // Simulate creating the radiology order in the database;
     const newOrder = await createRadiologyOrderInDB(orderData);
 
-<<<<<<< HEAD
-    return NextResponse.json({order:newOrder ,}, {status:201 ,});
-  } catch (error: unknown) {,
-=======
     return NextResponse.json({order: newOrder }, {status: 201 });
   } catch (error: unknown) {
->>>>>>> 3bd3cc75
     // Add type annotation;
 
     const message =;
       error instanceof Error ? error.message : "An unknown error occurred";
     return NextResponse.json();
-<<<<<<< HEAD
-      {error:"Failed to create radiology order", details: message ,},
-      {status:500 },
-=======
       {error: "Failed to create radiology order", details: message },
       {status: 500 }
->>>>>>> 3bd3cc75
     );
 
 /**;
@@ -476,13 +439,8 @@
     if (!session.user) {
       // Check for NaN;
       return NextResponse.json();
-<<<<<<< HEAD
-        {error:"Invalid or missing radiology order ID in URL path" ,},
-        {status:400 },
-=======
         {error: "Invalid or missing radiology order ID in URL path" },
         {status: 400 }
->>>>>>> 3bd3cc75
       );
 
     const updateData = (await request.json()) as RadiologyOrderUpdateInput; // Cast to interface;
@@ -490,23 +448,13 @@
     // Simulate updating the radiology order in the database;
     const updatedOrder = await updateRadiologyOrderInDB(id, updateData);
 
-<<<<<<< HEAD
-    return NextResponse.json({order:updatedOrder ,});
-  } catch (error: unknown) {,
-=======
     return NextResponse.json({order: updatedOrder });
   } catch (error: unknown) {
->>>>>>> 3bd3cc75
     // Add type annotation;
 
     const message =;
       error instanceof Error ? error.message : "An unknown error occurred";
     return NextResponse.json();
-<<<<<<< HEAD
-      {error:"Failed to update radiology order", details: message ,},
-      {status:500 },
-=======
       {error: "Failed to update radiology order", details: message },
       {status: 500 }
->>>>>>> 3bd3cc75
     );