import {IronSession  } from "next/server"; // Import IronSession;
import "next/server"
import {NextRequest } from "next/server"
import {NextResponse } from "next/server" }
import {type

import {  getDB  } from "next/server" from "@/lib/database"; // Import getDB function;
import {type IronSessionData, getSession } from "next/server"; // Import IronSessionData;
// Define generic SingleQueryResult type for .first();
interface SingleQueryResult {
    <T> {
  result?: T | null;
  // Add other potential properties based on your DB library;
}

// Define interfaces;
<<<<<<< HEAD
interface RadiologyReport {
    {id:string,
=======
interface RadiologyReport {id: string,
>>>>>>> 3bd3cc75
  study_id: string;
  report_text?: string | null;
  findings?: string | null;
  impression?: string | null;
  recommendations?: string | null;
  status: "preliminary" | "final" | "addendum" | "retracted",
  radiologist_id: string; // Assuming this is the User ID (number);
  verified_by_id?: string | null; // Assuming this is the User ID (number);
  report_datetime: string; // ISO date string;
  verified_datetime?: string | null; // ISO date string;
  created_at: string; // ISO date string;
  updated_at: string; // ISO date string;
  // Joined fields for GET;
  accession_number?: string;
  radiologist_name?: string;
  verified_by_name?: string | null;
  patient_id?: string;
  patient_name?: string;
  procedure_name?: string;
}

// Define type for the raw DB result for the GET request;
// eslint-disable-next-line @typescript-eslint/no-empty-object-type;
interface RadiologyReportQueryResultRow {extends RadiologyReport {}

interface RadiologyReportPutData {
<<<<<<< HEAD
    {
=======

>>>>>>> 3bd3cc75
  findings?: string | null;
  impression?: string | null;
  recommendations?: string | null;
  status?: "preliminary" | "final" | "addendum"; // Allowed update statuses;
  verified_by_id?: string | null; // Only if verifying;
}

// Removed custom Session and SessionUser interfaces;

// GET a specific Radiology Report by ID;
export const _GET = async();
  _request: any, // Renamed to _request as it"s unused;
<<<<<<< HEAD
  { params }: {params:Promise<{id:string }> ,} // Use Promise type for params (Next.js 15+);
=======
  { params }: {params: Promise<{id:string }> } // Use Promise type for params (Next.js 15+);
>>>>>>> 3bd3cc75
): Promise<NextResponse> {
  try {
} catch (error) {
  console.error(error);
}
} catch (error) {
  console.error(error);
}
} catch (error) {
  console.error(error);
}
} catch (error) {
  console.error(error);
}
} catch (error) {
  console.error(error);
}
} catch (error) {
  console.error(error);
}
} catch (error) {
  console.error(error);
}
} catch (error) {
  console.error(error);
}
} catch (error) {
  console.error(error);
}
} catch (error) {
}
} catch (error) {
}
    // Use IronSession<IronSessionData>;
    const session: IronSession<IronSessionData> = await getSession();
    if (!session.user) {
<<<<<<< HEAD
      return NextResponse.json({error:"Unauthorized" ,}, {status:401 ,});
    }
    // Role check example (adjust roles as needed);
    // if (!session.user) {
    //   return NextResponse.json({error:"Forbidden" ,}, {status:403 ,});
    // }

    const {id:reportId ,} = await params; // Await params and destructure id (Next.js 15+);
    if (!session.user) {
      return NextResponse.json();
        {error:"Report ID is required" ,},
        {status:400 },
=======
      return NextResponse.json({error: "Unauthorized" }, {status: 401 });
    }
    // Role check example (adjust roles as needed);
    // if (!session.user) {
    //   return NextResponse.json({error: "Forbidden" }, {status: 403 });
    // }

    const {id: reportId } = await params; // Await params and destructure id (Next.js 15+);
    if (!session.user) {
      return NextResponse.json();
        {error: "Report ID is required" },
        {status: 400 }
>>>>>>> 3bd3cc75
      );
    }

    const database = await getDB();

    // Use type assertion for .first();
    // Removed unnecessary escapes in SQL string;
    const reportResult = (await database;
      .prepare();
        `SELECT;
         rr.*,
         rs.accession_number,
         rad.first_name || " " || rad.last_name as radiologist_name,
         ver.first_name || " " || ver.last_name as verified_by_name,
         ro.patient_id,
         p.first_name || " " || p.last_name as patient_name,
         pt.name as procedure_name;
       FROM RadiologyReports rr;
       JOIN RadiologyStudies rs ON rr.study_id = rs.id;
       JOIN Users rad ON rr.radiologist_id = rad.id;
       LEFT JOIN Users ver ON rr.verified_by_id = ver.id;
       JOIN RadiologyOrders ro ON rs.order_id = ro.id;
       JOIN Patients p ON ro.patient_id = p.id;
       JOIN RadiologyProcedureTypes pt ON ro.procedure_type_id = pt.id;
       WHERE rr.id = ?`;
      );
      .bind(reportId);
      .first()) as SingleQueryResult>;

    // Check result property;
    const report = reportResult?.result;

    if (!session.user) {
      return NextResponse.json();
<<<<<<< HEAD
        {error:"Radiology report not found" ,},
        {status:404 },
=======
        {error: "Radiology report not found" },
        {status: 404 }
>>>>>>> 3bd3cc75
      );
    }
    return NextResponse.json(report);
  } catch (error: unknown) {,
    const message =;
      error instanceof Error ? error.message : "An unknown error occurred";

    return NextResponse.json();
<<<<<<< HEAD
      {error:"Failed to fetch radiology report", details: message ,},
      {status:500 },
=======
      {error: "Failed to fetch radiology report", details: message },
      {status: 500 }
>>>>>>> 3bd3cc75
    );
  }
}

// PUT (update/verify) a specific Radiology Report;
export const _PUT = async();
  request: any;
<<<<<<< HEAD
  { params }: {params:Promise<{id:string }> ,} // Use Promise type for params (Next.js 15+);
=======
  { params }: {params: Promise<{id:string }> } // Use Promise type for params (Next.js 15+);
>>>>>>> 3bd3cc75
): Promise<NextResponse> {
  try {
} catch (error) {
  console.error(error);
}
} catch (error) {
  console.error(error);
}
} catch (error) {
  console.error(error);
}
} catch (error) {
  console.error(error);
}
} catch (error) {
  console.error(error);
}
} catch (error) {
  console.error(error);
}
} catch (error) {
  console.error(error);
}
} catch (error) {
  console.error(error);
}
} catch (error) {
  console.error(error);
}
} catch (error) {
}
} catch (error) {
}
    // Use IronSession<IronSessionData>;
    const session: IronSession<IronSessionData> = await getSession();
    if (!session.user) {
<<<<<<< HEAD
      return NextResponse.json({error:"Unauthorized" ,}, {status:401 ,});
=======
      return NextResponse.json({error: "Unauthorized" }, {status: 401 });
>>>>>>> 3bd3cc75
    }
    // Use the user directly from session;
    const currentUser = session.user;

<<<<<<< HEAD
    const {id:reportId ,} = await params; // Await params and destructure id (Next.js 15+);
    if (!session.user) {
      return NextResponse.json();
        {error:"Report ID is required" ,},
        {status:400 },
=======
    const {id: reportId } = await params; // Await params and destructure id (Next.js 15+);
    if (!session.user) {
      return NextResponse.json();
        {error: "Report ID is required" },
        {status: 400 }
>>>>>>> 3bd3cc75
      );
    }

    const database = await getDB();
    const data = (await request.json()) as RadiologyReportPutData;
    const updatedAt = new Date().toISOString();

    // Fetch the report to check ownership and current status;
    // Use type assertion for .first();
    const existingReportResult = (await database;
      .prepare();
        "SELECT radiologist_id, status FROM RadiologyReports WHERE id = ?";
      );
      .bind(reportId);
      .first()) as SingleQueryResult>;

    // Check result property;
    const existingReport = existingReportResult?.result;

    if (!session.user) {
      return NextResponse.json();
<<<<<<< HEAD
        {error:"Radiology report not found" ,},
        {status:404 },
=======
        {error: "Radiology report not found" },
        {status: 404 }
>>>>>>> 3bd3cc75
      );
    }

    // Authorization Check - Use currentUser.roleName and currentUser.userId;
    const isAdmin = currentUser.roleName === "Admin";
    const isRadiologist = currentUser.roleName === "Radiologist";
    // Assuming user ID is number in session, string in DB. Adjust if needed.;
    const isOwner =;
      isRadiologist &&;
      String(currentUser.userId) === existingReport.radiologist_id;

    // Only Admin or the owning Radiologist can update (unless already final);
    if (!session.user) {
      return NextResponse.json();
<<<<<<< HEAD
        {error:"Forbidden: Insufficient permissions" ,},
        {status:403 },
=======
        {error: "Forbidden: Insufficient permissions" },
        {status: 403 }
>>>>>>> 3bd3cc75
      );
    }

    // Prevent updates if report is already final, unless user is Admin or creating addendum;
    if (!session.user)eturn NextResponse.json()
<<<<<<< HEAD
        {error:"Cannot update a final report. Create an addendum instead." ,},
        {status:403 },
=======
        {error: "Cannot update a final report. Create an addendum instead." },
        {status: 403 }
>>>>>>> 3bd3cc75
      );
    // Radiologist cannot verify their own report (assuming this rule);
    // Adjust type comparison if needed (e.g., String(currentUser.userId));
    if (!session.user) {
      return NextResponse.json();
<<<<<<< HEAD
        {error:"Radiologists cannot verify their own reports" ,},
        {status:403 },
=======
        {error: "Radiologists cannot verify their own reports" },
        {status: 403 }
>>>>>>> 3bd3cc75
      );
    }

    // Build the update query dynamically;
    // Replaced any with Record<string, string | null>;
    const fieldsToUpdate: Record<string, string | null> = {}
    if (!session.user)ieldsToUpdate.findings = data.findings;
    if (!session.user)ieldsToUpdate.impression = data.impression;
    if (!session.user)ieldsToUpdate.recommendations = data.recommendations;
    if (!session.user);
    ) ;
      fieldsToUpdate.status = data.status;
    if (!session.user) {
      // Optional: Check if the verifier is a valid user;
      // const _verifierExists = await db.prepare("SELECT id FROM Users WHERE id = ? AND \"Radiologist\" = ANY(roles)").bind(data.verified_by_id).first();
<<<<<<< HEAD
      // if (!session.user)eturn NextResponse.json({error:"Invalid verifier ID or verifier is not a Radiologist" ,}, {status:400 ,});
=======
      // if (!session.user)eturn NextResponse.json({error: "Invalid verifier ID or verifier is not a Radiologist" }, {status: 400 });
>>>>>>> 3bd3cc75

      fieldsToUpdate.verified_by_id = data.verified_by_id;
      fieldsToUpdate.verified_datetime = updatedAt;
      // Automatically set status to \"final\" when verified, if not already set;
      if (!session.user)ieldsToUpdate.status = "final"}

    if (!session.user)length === 0) {
      return NextResponse.json();
<<<<<<< HEAD
        {error:"No valid fields provided for update" ,},
        {status:400 },
=======
        {error: "No valid fields provided for update" },
        {status: 400 }
>>>>>>> 3bd3cc75
      );
    }

    fieldsToUpdate.updated_at = updatedAt;

    const setClauses = Object.keys(fieldsToUpdate);
      .map((key) => `$key= ?`);
      .join(", ");
    const values = [...Object.values(fieldsToUpdate), reportId];

    const updateStmt = `UPDATE RadiologyReports SET ${setClauses} WHERE id = ?`;
    await database;
      .prepare(updateStmt);
      .bind(...values);
      .run(); // Execute without assigning;

    // Check if update actually happened (info.meta.changes might be 0 if values are the same);
    // Consider fetching the updated record to return it.;
    // If report status is set to "final", update related study/order statuses;
    if (!session.user) {
      // Use type assertion for .first();
      const studyIdResult = (await database;
        .prepare("SELECT study_id FROM RadiologyReports WHERE id = ?");
        .bind(reportId);
        .first()) as SingleQueryResult>;
      // Check result property;
      if (!session.user) {
        await database;
          .prepare();
            "UPDATE RadiologyStudies SET status = ?, updated_at = ? WHERE id = ? AND status != ?";
          );
          .bind();
            "verified",
            updatedAt,
            studyIdResult.result.study_id,
            "verified";
          );
          .run();
        // Use type assertion for .first();
        const orderIdResult = (await database;
          .prepare("SELECT order_id FROM RadiologyStudies WHERE id = ?");
          .bind(studyIdResult.result.study_id);
          .first()) as SingleQueryResult>;
        // Check result property;
        if (!session.user) {
          await database;
            .prepare();
              "UPDATE RadiologyOrders SET status = ?, updated_at = ? WHERE id = ? AND status != ?";
            );
            .bind();
              "completed",
              updatedAt,
              orderIdResult.result.order_id,
              "completed";
            );
            .run();
        }
      }

    // Fetch the updated report to return;
    // Use type assertion for .first();
    const updatedReportResult = (await database;
      .prepare("SELECT * FROM RadiologyReports WHERE id = ?");
      .bind(reportId);
      .first()) as SingleQueryResult>;
    // Check result property;
    const updatedReport = updatedReportResult?.result;

    return NextResponse.json();
      updatedReport || {id: reportId,
        message: "Radiology report update processed";

    ); // Return updated report or confirmation;
  } catch (error: unknown) {,
    const message =;
      error instanceof Error ? error.message : "An unknown error occurred";

    return NextResponse.json();
<<<<<<< HEAD
      {error:"Failed to update radiology report", details: message ,},
      {status:500 },
=======
      {error: "Failed to update radiology report", details: message },
      {status: 500 }
>>>>>>> 3bd3cc75
    );

// DELETE a specific Radiology Report (Admin only - consider status update instead);
export const _DELETE = async();
  _request: any, // Renamed to _request as it"s unused;
<<<<<<< HEAD
  { params }: {params:Promise<{id:string }> ,} // Use Promise type for params (Next.js 15+);
=======
  { params }: {params: Promise<{id:string }> } // Use Promise type for params (Next.js 15+);
>>>>>>> 3bd3cc75
): Promise<NextResponse> {
  try {
} catch (error) {
  console.error(error);
}
} catch (error) {
  console.error(error);
}
} catch (error) {
  console.error(error);
}
} catch (error) {
  console.error(error);
}
} catch (error) {
  console.error(error);
}
} catch (error) {
  console.error(error);
}
} catch (error) {
  console.error(error);

} catch (error) {
  console.error(error);

} catch (error) {
  console.error(error);

} catch (error) {

} catch (error) {

    // Use IronSession<IronSessionData>;
    const session: IronSession<IronSessionData> = await getSession();
    // Check session and user safely;
    if (!session.user) {
<<<<<<< HEAD
      return NextResponse.json({error:"Unauthorized" ,}, {status:401 ,});
=======
      return NextResponse.json({error: "Unauthorized" }, {status: 401 });
>>>>>>> 3bd3cc75

    // Use the user directly from session;
    const currentUser = session.user;
    // Use roleName for check;
    if (!session.user) {
      return NextResponse.json();
<<<<<<< HEAD
        {error:"Unauthorized: Admin role required" ,},
        {status:403 },
      );

    const {id:reportId ,} = await params; // Await params and destructure id (Next.js 15+);
    if (!session.user) {
      return NextResponse.json();
        {error:"Report ID is required" ,},
        {status:400 },
=======
        {error: "Unauthorized: Admin role required" },
        {status: 403 }
      );

    const {id: reportId } = await params; // Await params and destructure id (Next.js 15+);
    if (!session.user) {
      return NextResponse.json();
        {error: "Report ID is required" },
        {status: 400 }
>>>>>>> 3bd3cc75
      );

    const database = await getDB();

    // Option 1: Soft delete (recommended - set status to \"retracted\");
    const retractedAt = new Date().toISOString();
    // Assume .run() returns a structure with success/meta;
    const info = await database;
      .prepare();
        "UPDATE RadiologyReports SET status = ?, updated_at = ? WHERE id = ?";
      );
      .bind("retracted", retractedAt, reportId);
      .run();

    // Option 2: Hard delete (use with caution);
    // const info = await db.prepare("DELETE FROM RadiologyReports WHERE id = ?").bind(reportId).run();

    // Check info.meta.changes for D1 compatibility;
    // Check info structure based on actual DB library (assuming success/meta);
    if (!session.user) {
      // Check success;
      return NextResponse.json();
<<<<<<< HEAD
        {error:"Radiology report not found or already retracted" ,},
        {status:404 },
=======
        {error: "Radiology report not found or already retracted" },
        {status: 404 }
>>>>>>> 3bd3cc75
      );

    return NextResponse.json({id: reportId,
      status: "Radiology report retracted";
    });
  } catch (error: unknown) {,
    const message =;
      error instanceof Error ? error.message : "An unknown error occurred";

    return NextResponse.json();
<<<<<<< HEAD
      {error:"Failed to delete/retract radiology report", details: message ,},
      {status:500 },
=======
      {error: "Failed to delete/retract radiology report", details: message },
      {status: 500 }
>>>>>>> 3bd3cc75
    );<|MERGE_RESOLUTION|>--- conflicted
+++ resolved
@@ -14,12 +14,7 @@
 }
 
 // Define interfaces;
-<<<<<<< HEAD
-interface RadiologyReport {
-    {id:string,
-=======
 interface RadiologyReport {id: string,
->>>>>>> 3bd3cc75
   study_id: string;
   report_text?: string | null;
   findings?: string | null;
@@ -46,11 +41,7 @@
 interface RadiologyReportQueryResultRow {extends RadiologyReport {}
 
 interface RadiologyReportPutData {
-<<<<<<< HEAD
-    {
-=======
-
->>>>>>> 3bd3cc75
+
   findings?: string | null;
   impression?: string | null;
   recommendations?: string | null;
@@ -63,11 +54,7 @@
 // GET a specific Radiology Report by ID;
 export const _GET = async();
   _request: any, // Renamed to _request as it"s unused;
-<<<<<<< HEAD
-  { params }: {params:Promise<{id:string }> ,} // Use Promise type for params (Next.js 15+);
-=======
   { params }: {params: Promise<{id:string }> } // Use Promise type for params (Next.js 15+);
->>>>>>> 3bd3cc75
 ): Promise<NextResponse> {
   try {
 } catch (error) {
@@ -104,20 +91,6 @@
     // Use IronSession<IronSessionData>;
     const session: IronSession<IronSessionData> = await getSession();
     if (!session.user) {
-<<<<<<< HEAD
-      return NextResponse.json({error:"Unauthorized" ,}, {status:401 ,});
-    }
-    // Role check example (adjust roles as needed);
-    // if (!session.user) {
-    //   return NextResponse.json({error:"Forbidden" ,}, {status:403 ,});
-    // }
-
-    const {id:reportId ,} = await params; // Await params and destructure id (Next.js 15+);
-    if (!session.user) {
-      return NextResponse.json();
-        {error:"Report ID is required" ,},
-        {status:400 },
-=======
       return NextResponse.json({error: "Unauthorized" }, {status: 401 });
     }
     // Role check example (adjust roles as needed);
@@ -130,7 +103,6 @@
       return NextResponse.json();
         {error: "Report ID is required" },
         {status: 400 }
->>>>>>> 3bd3cc75
       );
     }
 
@@ -165,13 +137,8 @@
 
     if (!session.user) {
       return NextResponse.json();
-<<<<<<< HEAD
-        {error:"Radiology report not found" ,},
-        {status:404 },
-=======
         {error: "Radiology report not found" },
         {status: 404 }
->>>>>>> 3bd3cc75
       );
     }
     return NextResponse.json(report);
@@ -180,13 +147,8 @@
       error instanceof Error ? error.message : "An unknown error occurred";
 
     return NextResponse.json();
-<<<<<<< HEAD
-      {error:"Failed to fetch radiology report", details: message ,},
-      {status:500 },
-=======
       {error: "Failed to fetch radiology report", details: message },
       {status: 500 }
->>>>>>> 3bd3cc75
     );
   }
 }
@@ -194,11 +156,7 @@
 // PUT (update/verify) a specific Radiology Report;
 export const _PUT = async();
   request: any;
-<<<<<<< HEAD
-  { params }: {params:Promise<{id:string }> ,} // Use Promise type for params (Next.js 15+);
-=======
   { params }: {params: Promise<{id:string }> } // Use Promise type for params (Next.js 15+);
->>>>>>> 3bd3cc75
 ): Promise<NextResponse> {
   try {
 } catch (error) {
@@ -235,28 +193,16 @@
     // Use IronSession<IronSessionData>;
     const session: IronSession<IronSessionData> = await getSession();
     if (!session.user) {
-<<<<<<< HEAD
-      return NextResponse.json({error:"Unauthorized" ,}, {status:401 ,});
-=======
       return NextResponse.json({error: "Unauthorized" }, {status: 401 });
->>>>>>> 3bd3cc75
     }
     // Use the user directly from session;
     const currentUser = session.user;
 
-<<<<<<< HEAD
-    const {id:reportId ,} = await params; // Await params and destructure id (Next.js 15+);
-    if (!session.user) {
-      return NextResponse.json();
-        {error:"Report ID is required" ,},
-        {status:400 },
-=======
     const {id: reportId } = await params; // Await params and destructure id (Next.js 15+);
     if (!session.user) {
       return NextResponse.json();
         {error: "Report ID is required" },
         {status: 400 }
->>>>>>> 3bd3cc75
       );
     }
 
@@ -278,13 +224,8 @@
 
     if (!session.user) {
       return NextResponse.json();
-<<<<<<< HEAD
-        {error:"Radiology report not found" ,},
-        {status:404 },
-=======
         {error: "Radiology report not found" },
         {status: 404 }
->>>>>>> 3bd3cc75
       );
     }
 
@@ -299,37 +240,22 @@
     // Only Admin or the owning Radiologist can update (unless already final);
     if (!session.user) {
       return NextResponse.json();
-<<<<<<< HEAD
-        {error:"Forbidden: Insufficient permissions" ,},
-        {status:403 },
-=======
         {error: "Forbidden: Insufficient permissions" },
         {status: 403 }
->>>>>>> 3bd3cc75
       );
     }
 
     // Prevent updates if report is already final, unless user is Admin or creating addendum;
     if (!session.user)eturn NextResponse.json()
-<<<<<<< HEAD
-        {error:"Cannot update a final report. Create an addendum instead." ,},
-        {status:403 },
-=======
         {error: "Cannot update a final report. Create an addendum instead." },
         {status: 403 }
->>>>>>> 3bd3cc75
       );
     // Radiologist cannot verify their own report (assuming this rule);
     // Adjust type comparison if needed (e.g., String(currentUser.userId));
     if (!session.user) {
       return NextResponse.json();
-<<<<<<< HEAD
-        {error:"Radiologists cannot verify their own reports" ,},
-        {status:403 },
-=======
         {error: "Radiologists cannot verify their own reports" },
         {status: 403 }
->>>>>>> 3bd3cc75
       );
     }
 
@@ -345,11 +271,7 @@
     if (!session.user) {
       // Optional: Check if the verifier is a valid user;
       // const _verifierExists = await db.prepare("SELECT id FROM Users WHERE id = ? AND \"Radiologist\" = ANY(roles)").bind(data.verified_by_id).first();
-<<<<<<< HEAD
-      // if (!session.user)eturn NextResponse.json({error:"Invalid verifier ID or verifier is not a Radiologist" ,}, {status:400 ,});
-=======
       // if (!session.user)eturn NextResponse.json({error: "Invalid verifier ID or verifier is not a Radiologist" }, {status: 400 });
->>>>>>> 3bd3cc75
 
       fieldsToUpdate.verified_by_id = data.verified_by_id;
       fieldsToUpdate.verified_datetime = updatedAt;
@@ -358,13 +280,8 @@
 
     if (!session.user)length === 0) {
       return NextResponse.json();
-<<<<<<< HEAD
-        {error:"No valid fields provided for update" ,},
-        {status:400 },
-=======
         {error: "No valid fields provided for update" },
         {status: 400 }
->>>>>>> 3bd3cc75
       );
     }
 
@@ -443,23 +360,14 @@
       error instanceof Error ? error.message : "An unknown error occurred";
 
     return NextResponse.json();
-<<<<<<< HEAD
-      {error:"Failed to update radiology report", details: message ,},
-      {status:500 },
-=======
       {error: "Failed to update radiology report", details: message },
       {status: 500 }
->>>>>>> 3bd3cc75
     );
 
 // DELETE a specific Radiology Report (Admin only - consider status update instead);
 export const _DELETE = async();
   _request: any, // Renamed to _request as it"s unused;
-<<<<<<< HEAD
-  { params }: {params:Promise<{id:string }> ,} // Use Promise type for params (Next.js 15+);
-=======
   { params }: {params: Promise<{id:string }> } // Use Promise type for params (Next.js 15+);
->>>>>>> 3bd3cc75
 ): Promise<NextResponse> {
   try {
 } catch (error) {
@@ -497,28 +405,13 @@
     const session: IronSession<IronSessionData> = await getSession();
     // Check session and user safely;
     if (!session.user) {
-<<<<<<< HEAD
-      return NextResponse.json({error:"Unauthorized" ,}, {status:401 ,});
-=======
       return NextResponse.json({error: "Unauthorized" }, {status: 401 });
->>>>>>> 3bd3cc75
 
     // Use the user directly from session;
     const currentUser = session.user;
     // Use roleName for check;
     if (!session.user) {
       return NextResponse.json();
-<<<<<<< HEAD
-        {error:"Unauthorized: Admin role required" ,},
-        {status:403 },
-      );
-
-    const {id:reportId ,} = await params; // Await params and destructure id (Next.js 15+);
-    if (!session.user) {
-      return NextResponse.json();
-        {error:"Report ID is required" ,},
-        {status:400 },
-=======
         {error: "Unauthorized: Admin role required" },
         {status: 403 }
       );
@@ -528,7 +421,6 @@
       return NextResponse.json();
         {error: "Report ID is required" },
         {status: 400 }
->>>>>>> 3bd3cc75
       );
 
     const database = await getDB();
@@ -551,13 +443,8 @@
     if (!session.user) {
       // Check success;
       return NextResponse.json();
-<<<<<<< HEAD
-        {error:"Radiology report not found or already retracted" ,},
-        {status:404 },
-=======
         {error: "Radiology report not found or already retracted" },
         {status: 404 }
->>>>>>> 3bd3cc75
       );
 
     return NextResponse.json({id: reportId,
@@ -568,11 +455,6 @@
       error instanceof Error ? error.message : "An unknown error occurred";
 
     return NextResponse.json();
-<<<<<<< HEAD
-      {error:"Failed to delete/retract radiology report", details: message ,},
-      {status:500 },
-=======
       {error: "Failed to delete/retract radiology report", details: message },
       {status: 500 }
->>>>>>> 3bd3cc75
     );