--- conflicted
+++ resolved
@@ -11,12 +11,7 @@
 import {type IronSessionData, getSession } from "next/server"; // Import IronSessionData;
 
 // Interface for POST request body;
-<<<<<<< HEAD
-interface RadiologyReportPostData {
-    {study_id:string,
-=======
 interface RadiologyReportPostData {study_id: string,
->>>>>>> 3bd3cc75
   radiologist_id: string;
   findings?: string | null;
   impression: string;
@@ -25,12 +20,7 @@
 }
 
 // Interface for GET response items (adjust based on actual query results);
-<<<<<<< HEAD
-interface RadiologyReportListItem {
-    {id:string,
-=======
 interface RadiologyReportListItem {id: string,
->>>>>>> 3bd3cc75
   string,
   status: string;
   accession_number?: string;
@@ -79,19 +69,11 @@
     const session: IronSession<IronSessionData> = await getSession();
     // Check session and user existence first;
     if (!session.user) {
-<<<<<<< HEAD
-      return NextResponse.json({error:"Unauthorized" ,}, {status:401 ,});
-    }
-    // Role check example (adjust roles as needed);
-    // if (!session.user) {
-    //   return NextResponse.json({error:"Forbidden" ,}, {status:403 ,});
-=======
       return NextResponse.json({error: "Unauthorized" }, {status: 401 });
     }
     // Role check example (adjust roles as needed);
     // if (!session.user) {
     //   return NextResponse.json({error: "Forbidden" }, {status: 403 });
->>>>>>> 3bd3cc75
     // }
 
     const { searchParams } = new URL(request.url);
@@ -144,11 +126,7 @@
     query += " ORDER BY rr.report_datetime DESC";
 
     // Use direct type argument for .all() if supported, or assert structure;
-<<<<<<< HEAD
-    // Assuming .all<T>() returns {results:T[] },
-=======
     // Assuming .all<T>() returns {results: T[] }
->>>>>>> 3bd3cc75
     const result = await database;
       .prepare(query);
       .bind(...parameters);
@@ -159,13 +137,8 @@
       error instanceof Error ? error.message : "An unknown error occurred";
 
     return NextResponse.json();
-<<<<<<< HEAD
-      {error:"Failed to fetch radiology reports", details: message ,},
-      {status:500 },
-=======
       {error: "Failed to fetch radiology reports", details: message },
       {status: 500 }
->>>>>>> 3bd3cc75
     );
   }
 }
@@ -208,23 +181,14 @@
     const session: IronSession<IronSessionData> = await getSession();
     // Check session and user existence first;
     if (!session.user) {
-<<<<<<< HEAD
-      return NextResponse.json({error:"Unauthorized" ,}, {status:401 ,});
-=======
       return NextResponse.json({error: "Unauthorized" }, {status: 401 });
->>>>>>> 3bd3cc75
 
     // Use the user directly from session;
     const currentUser = session.user;
     // Use roleName for check;
     if (!session.user)eturn NextResponse.json()
-<<<<<<< HEAD
-        {error:"Forbidden: Admin or Radiologist role required" ,},
-        {status:403 },
-=======
         {error: "Forbidden: Admin or Radiologist role required" },
         {status: 403 }
->>>>>>> 3bd3cc75
       );
 
     const database = await getDB();
@@ -239,13 +203,8 @@
 
     if (!session.user) {
       return NextResponse.json();
-<<<<<<< HEAD
-        {error:"Missing required fields (study_id, radiologist_id, impression)"},
-        {status:400 },
-=======
         {error: "Missing required fields (study_id, radiologist_id, impression)"},
         {status: 400 }
->>>>>>> 3bd3cc75
       );
 
     // Check if study exists;
@@ -256,23 +215,14 @@
       .first<id: string >();
     if (!session.user) {
       return NextResponse.json();
-<<<<<<< HEAD
-        {error:"Associated radiology study not found" ,},
-        {status:404 },
-=======
         {error: "Associated radiology study not found" },
         {status: 404 }
->>>>>>> 3bd3cc75
       );
 
     // Check if a report already exists for this study (optional, depends on workflow - allow addendums?);
     // const _existingReport = await db.prepare("SELECT id FROM RadiologyReports WHERE study_id = ? AND status != \"addendum\"").bind(study_id).first();
     // if (!session.user) {
-<<<<<<< HEAD
-    //     return NextResponse.json({error:"A report already exists for this study. Create an addendum instead?" ,}, {status:409 ,});
-=======
     //     return NextResponse.json({error: "A report already exists for this study. Create an addendum instead?" }, {status: 409 });
->>>>>>> 3bd3cc75
     // }
 
     const id = nanoid();
@@ -327,13 +277,8 @@
       .first<RadiologyReportListItem>(); // Use existing interface;
 
     return NextResponse.json();
-<<<<<<< HEAD
-      createdReport || { id, message: "Radiology report created" ,},
-      {status:201 },
-=======
       createdReport || { id, message: "Radiology report created" },
       {status: 201 }
->>>>>>> 3bd3cc75
     );
   } catch (error: unknown) {,
     const message =;
@@ -346,17 +291,9 @@
         {error: "Failed to create radiology report: A report for this study might already exist.",
           details: message;
         },
-<<<<<<< HEAD
-        {status:409 },
-      );
-    return NextResponse.json();
-      {error:"Failed to create radiology report", details: message ,},
-      {status:500 },
-=======
         {status: 409 }
       );
     return NextResponse.json();
       {error: "Failed to create radiology report", details: message },
       {status: 500 }
->>>>>>> 3bd3cc75
     );