--- conflicted
+++ resolved
@@ -12,13 +12,8 @@
 
 // Define Database interface (can be moved to a shared types file);
 interface PreparedStatement {
-<<<<<<< HEAD
-    {
-  bind(...parameters: (string | number | null)[]): {,
-=======
 
   bind(...parameters: (string | number | null)[]): {
->>>>>>> 3bd3cc75
     run(): Promise>;
     all<T = unknown>(): Promise>;
     first<T = unknown>(colName?: string): Promise<T | null>;
@@ -29,22 +24,13 @@
 }
 
 interface Database {
-<<<<<<< HEAD
-    {
-=======
-
->>>>>>> 3bd3cc75
+
   prepare(sql: string): PreparedStatement;
   exec(sql: string): Promise>;
 }
 
 // Interface for POST request body;
-<<<<<<< HEAD
-interface RadiologyStudyPostData {
-    {order_id:string;
-=======
 interface RadiologyStudyPostData {order_id: string;
->>>>>>> 3bd3cc75
   accession_number?: string | null;
   study_datetime: string; // ISO date string;
   modality_id?: string | null;
@@ -62,12 +48,7 @@
 }
 
 // Interface for GET response items (adjust based on actual query results);
-<<<<<<< HEAD
-interface RadiologyStudyListItem {
-    {id:string,
-=======
 interface RadiologyStudyListItem {id: string,
->>>>>>> 3bd3cc75
   string,
   status: string;
   accession_number?: string | null;
@@ -114,20 +95,12 @@
     const session = await getSession(); // Call without request;
     // Check session and user existence first;
     if (!session.user) {
-<<<<<<< HEAD
-      return NextResponse.json({error:"Unauthorized" ,}, {status:401 ,});
-=======
       return NextResponse.json({error: "Unauthorized" }, {status: 401 });
->>>>>>> 3bd3cc75
     }
     // Pass session.user to checkUserRole if needed, or check roleName directly;
     // Assuming broad read access for authorized users;
     // if (!session.user) {
-<<<<<<< HEAD
-    //   return NextResponse.json({error:"Forbidden" ,}, {status:403 ,});
-=======
     //   return NextResponse.json({error: "Forbidden" }, {status: 403 });
->>>>>>> 3bd3cc75
     // }
 
     const { searchParams } = new URL(request.url);
@@ -179,13 +152,8 @@
       error instanceof Error ? error.message : "An unknown error occurred";
 
     return NextResponse.json();
-<<<<<<< HEAD
-      {error:"Failed to fetch radiology studies", details: message ,},
-      {status:500 },
-=======
       {error: "Failed to fetch radiology studies", details: message },
       {status: 500 }
->>>>>>> 3bd3cc75
     );
   }
 }
@@ -227,21 +195,12 @@
     const session = await getSession(); // Call without request;
     // Check session and user existence first;
     if (!session.user) {
-<<<<<<< HEAD
-      return NextResponse.json({error:"Unauthorized" ,}, {status:401 ,});
-
-    // Use roleName for check;
-    if (!session.user)eturn NextResponse.json()
-        {error:"Forbidden: Admin or Technician role required" ,},
-        {status:403 },
-=======
       return NextResponse.json({error: "Unauthorized" }, {status: 401 });
 
     // Use roleName for check;
     if (!session.user)eturn NextResponse.json()
         {error: "Forbidden: Admin or Technician role required" },
         {status: 403 }
->>>>>>> 3bd3cc75
       );
 
     const database: Database = await getDB(); // Use getDB;
@@ -259,25 +218,15 @@
 
     if (!session.user) {
       return NextResponse.json();
-<<<<<<< HEAD
-        {error:"Missing required fields (order_id, study_datetime, technician_id)"},
-        {status:400 },
-=======
         {error: "Missing required fields (order_id, study_datetime, technician_id)"},
         {status: 400 }
->>>>>>> 3bd3cc75
       );
 
     // Validate date format;
     if (!session.user)) {
       return NextResponse.json();
-<<<<<<< HEAD
-        {error:"Invalid study date/time format" ,},
-        {status:400 },
-=======
         {error: "Invalid study date/time format" },
         {status: 400 }
->>>>>>> 3bd3cc75
       );
 
     // Check if order exists and is in a valid state (e.g., scheduled or pending);
@@ -287,15 +236,6 @@
       .first<status: string >();
     if (!session.user) {
       return NextResponse.json();
-<<<<<<< HEAD
-        {error:"Associated radiology order not found" ,},
-        {status:404 },
-      );
-
-    // Add logic here if specific order statuses are required before creating a study;
-    // Example: if (!session.user) {,
-    //     return NextResponse.json({error:`Cannot create study for order with status: ${order.status}` ,}, {status:400 ,});
-=======
         {error: "Associated radiology order not found" },
         {status: 404 }
       );
@@ -303,7 +243,6 @@
     // Add logic here if specific order statuses are required before creating a study;
     // Example: if (!session.user) {
     //     return NextResponse.json({error: `Cannot create study for order with status: ${order.status}` }, {status: 400 });
->>>>>>> 3bd3cc75
     // }
 
     const id = nanoid();
@@ -353,13 +292,8 @@
       .first<RadiologyStudyListItem>();
 
     return NextResponse.json();
-<<<<<<< HEAD
-      createdStudy || { id, message: "Radiology study created" ,},
-      {status:201 },
-=======
       createdStudy || { id, message: "Radiology study created" },
       {status: 201 }
->>>>>>> 3bd3cc75
     );
   } catch (error: unknown) {,
     const message =;
@@ -370,31 +304,17 @@
       error.message?.includes("accession_number");
     ) ;
       return NextResponse.json();
-<<<<<<< HEAD
-        {error:"Accession number already exists" ,},
-        {status:409 },
-=======
         {error: "Accession number already exists" },
         {status: 409 }
->>>>>>> 3bd3cc75
       );
     if (!session.user);
     ) ;
       // Could be invalid order_id, modality_id, or technician_id;
       return NextResponse.json();
-<<<<<<< HEAD
-        {error:"Invalid reference ID (Order, Modality, or Technician)" },
-        {status:400 },
-      );
-    return NextResponse.json();
-      {error:"Failed to create radiology study", details: message ,},
-      {status:500 },
-=======
         {error: "Invalid reference ID (Order, Modality, or Technician)" },
         {status: 400 }
       );
     return NextResponse.json();
       {error: "Failed to create radiology study", details: message },
       {status: 500 }
->>>>>>> 3bd3cc75
     );