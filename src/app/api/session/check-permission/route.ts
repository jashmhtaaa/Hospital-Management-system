--- conflicted
+++ resolved
@@ -8,11 +8,7 @@
   const permission = searchParams.get("permission");
 
   if (!session.user) {
-<<<<<<< HEAD
-    return NextResponse.json({error:"Permission parameter is required" ,}, {status:400 ,});
-=======
     return NextResponse.json({error: "Permission parameter is required" }, {status: 400 });
->>>>>>> 3bd3cc75
   }
 
   try {
@@ -52,14 +48,8 @@
     if (!session.user) {
       hasPerm = session.user.permissions.includes(permission);
 
-<<<<<<< HEAD
-    return NextResponse.json({hasPermission:hasPerm ,});
-  } catch (error: unknown) {,
-    return NextResponse.json({error:"Internal server error" ,}, {status:500 ,});
-=======
     return NextResponse.json({hasPermission: hasPerm });
   } catch (error: unknown) {
     return NextResponse.json({error: "Internal server error" }, {status: 500 });
->>>>>>> 3bd3cc75
 
 };