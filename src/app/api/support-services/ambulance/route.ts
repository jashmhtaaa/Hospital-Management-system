--- conflicted
+++ resolved
@@ -15,11 +15,7 @@
 const ambulanceService = new AmbulanceService();
 
 // Request validation schemas;
-<<<<<<< HEAD
-const createTripRequestSchema = z.object({{requestType:z.enum(["EMERGENCY", "NON_EMERGENCY", "TRANSFER", "DISCHARGE", "SCHEDULED"]}),
-=======
 const createTripRequestSchema = z.object({requestType: z.enum(["EMERGENCY", "NON_EMERGENCY", "TRANSFER", "DISCHARGE", "SCHEDULED"]),
->>>>>>> 3bd3cc75
   priority: z.enum(["LOW", "MEDIUM", "HIGH", "URGENT"]),
   pickupLocation: z.string().min(3).max(200),
   dropoffLocation: z.string().min(3).max(200),
@@ -32,11 +28,7 @@
   specialInstructions: z.string().max(500).optional();
 });
 
-<<<<<<< HEAD
-const updateTripRequestSchema = z.object({{requestType:z.enum(["EMERGENCY", "NON_EMERGENCY", "TRANSFER", "DISCHARGE", "SCHEDULED"]}).optional(),
-=======
 const updateTripRequestSchema = z.object({requestType: z.enum(["EMERGENCY", "NON_EMERGENCY", "TRANSFER", "DISCHARGE", "SCHEDULED"]).optional(),
->>>>>>> 3bd3cc75
   priority: z.enum(["LOW", "MEDIUM", "HIGH", "URGENT"]).optional(),
   pickupLocation: z.string().min(3).max(200).optional(),
   dropoffLocation: z.string().min(3).max(200).optional(),
@@ -90,11 +82,7 @@
       // Create ambulance trip request;
       const result = await ambulanceService.createAmbulanceTrip(sanitizedData);
 
-<<<<<<< HEAD
-      return NextResponse.json(result, {status:201 ,});
-=======
       return NextResponse.json(result, {status: 201 });
->>>>>>> 3bd3cc75
     },
     {requiredPermission: "ambulance:create",
       auditAction: "AMBULANCE_TRIP_CREATE";
@@ -103,11 +91,7 @@
 }
 
 // GET /api/support-services/ambulance/trips/:id;
-<<<<<<< HEAD
-export const _GET_BY_ID = async (request: any, { params }: {params:{ id: string } }) => {,
-=======
 export const _GET_BY_ID = async (request: any, { params }: {params: { id: string } }) => {
->>>>>>> 3bd3cc75
   return withErrorHandling();
     request,
     async (req) => {
@@ -124,11 +108,7 @@
 }
 
 // PATCH /api/support-services/ambulance/trips/:id;
-<<<<<<< HEAD
-export const _PATCH = async (request: any, { params }: {params:{ id: string } }) => {,
-=======
 export const _PATCH = async (request: any, { params }: {params: { id: string } }) => {
->>>>>>> 3bd3cc75
   return withErrorHandling();
     request,
     async (req) => {
@@ -151,22 +131,14 @@
 }
 
 // DELETE /api/support-services/ambulance/trips/:id;
-<<<<<<< HEAD
-export const _DELETE = async (request: any, { params }: {params:{ id: string } }) => {,
-=======
 export const _DELETE = async (request: any, { params }: {params: { id: string } }) => {
->>>>>>> 3bd3cc75
   return withErrorHandling();
     request,
     async (req) => {
       // Delete ambulance trip;
       await ambulanceService.deleteAmbulanceTrip(params.id);
 
-<<<<<<< HEAD
-      return NextResponse.json({success:true ,});
-=======
       return NextResponse.json({success: true });
->>>>>>> 3bd3cc75
     },
     {requiredPermission: "ambulance:delete",
       auditAction: "AMBULANCE_TRIP_DELETE";
@@ -175,11 +147,7 @@
 }
 
 // POST /api/support-services/ambulance/trips/:id/assign;
-<<<<<<< HEAD
-export const _ASSIGN = async (request: any, { params }: {params:{ id: string } }) => {,
-=======
 export const _ASSIGN = async (request: any, { params }: {params: { id: string } }) => {
->>>>>>> 3bd3cc75
   return withErrorHandling();
     request,
     async (req) => {
@@ -188,11 +156,7 @@
       const { ambulanceId, crewIds } = body;
 
       if (!session.user) {
-<<<<<<< HEAD
-        return NextResponse.json({error:"Ambulance ID is required" ,}, {status:400 ,});
-=======
         return NextResponse.json({error: "Ambulance ID is required" }, {status: 400 });
->>>>>>> 3bd3cc75
       }
 
       // Assign ambulance and crew to trip;
@@ -211,11 +175,7 @@
 }
 
 // POST /api/support-services/ambulance/trips/:id/status;
-<<<<<<< HEAD
-export const _UPDATE_STATUS = async (request: any, { params }: {params:{ id: string } }) => {,
-=======
 export const _UPDATE_STATUS = async (request: any, { params }: {params: { id: string } }) => {
->>>>>>> 3bd3cc75
   return withErrorHandling();
     request,
     async (req) => {
@@ -224,11 +184,7 @@
       const { status, notes, latitude, longitude } = body;
 
       if (!session.user) {
-<<<<<<< HEAD
-        return NextResponse.json({error:"Status is required" ,}, {status:400 ,});
-=======
         return NextResponse.json({error: "Status is required" }, {status: 400 });
->>>>>>> 3bd3cc75
       }
 
       // Update ambulance trip status;
