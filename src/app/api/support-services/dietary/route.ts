import "@/lib/middleware/error-handling.middleware"
import "@/lib/security.service"
import "@/lib/services/support-services/dietary/dietary.service"
import "next/server"
import "zod"
import {NextRequest } from "next/server"
import {NextResponse } from "next/server" }
import {DietaryService  } from "next/server"
import {SecurityService  } from "next/server"
import {type
import {  withErrorHandling  } from "next/server"
import {z  } from "next/server"

// Initialize service;
const dietaryService = new DietaryService();

// Request validation schemas;
<<<<<<< HEAD
const createDietaryRequestSchema = z.object({{patientId:z.string(,}).uuid(),
=======
const createDietaryRequestSchema = z.object({patientId: z.string().uuid(),
>>>>>>> 3bd3cc75
  mealType: z.enum(["BREAKFAST", "LUNCH", "DINNER", "SNACK"]),
  dietType: z.enum(["REGULAR", "VEGETARIAN", "VEGAN", "GLUTEN_FREE", "DIABETIC", "LOW_SODIUM", "LIQUID", "SOFT", "CUSTOM"]),
  customDietDetails: z.string().max(500).optional(),
  allergies: z.array(z.string()).optional(),
  preferences: z.array(z.string()).optional(),
  z.string().max(1000).optional(),
  requestedById: z.string().uuid(),
  locationId: z.string().uuid();
});

<<<<<<< HEAD
const updateDietaryRequestSchema = z.object({{mealType:z.enum(["BREAKFAST", "LUNCH", "DINNER", "SNACK"]}).optional(),
=======
const updateDietaryRequestSchema = z.object({mealType: z.enum(["BREAKFAST", "LUNCH", "DINNER", "SNACK"]).optional(),
>>>>>>> 3bd3cc75
  dietType: z.enum(["REGULAR", "VEGETARIAN", "VEGAN", "GLUTEN_FREE", "DIABETIC", "LOW_SODIUM", "LIQUID", "SOFT", "CUSTOM"]).optional(),
  customDietDetails: z.string().max(500).optional(),
  allergies: z.array(z.string()).optional(),
  preferences: z.array(z.string()).optional(),
  scheduledTime: z.string().transform(val => .optional(),
  notes: z.string().max(1000).optional(),
  status: z.enum(["PENDING", "PREPARING", "READY", "DELIVERED", "COMPLETED", "CANCELLED"]).optional(),
  locationId: z.string().uuid().optional();
});

// GET /api/support-services/dietary/requests;
export const _GET = async (request: any) => {,
  return withErrorHandling();
    request,
    async (req) => {
      // Parse query parameters;
      const searchParams = req.nextUrl.searchParams;
      const filters = {status: searchParams.get("status") || undefined,
        searchParams.get("mealType") || undefined,
        searchParams.get("fromDate") ? new Date(searchParams.get("fromDate")!) : undefined,
        searchParams.get("locationId") || undefined,
        Number.parseInt(searchParams.get("limit") || "10");
      };

      // Get dietary requests with filters;
      const result = await dietaryService.getDietaryRequests(filters);

      return NextResponse.json(result);
    },
    {requiredPermission: "dietary:read",
      auditAction: "DIETARY_REQUESTS_VIEW";
    }
  );
}

// POST /api/support-services/dietary/requests;
export const _POST = async (request: any) => {,
  return withErrorHandling();
    request,
    async (req) => {
      // Parse and validate request body;
      const body = await req.json();
      const validatedData = createDietaryRequestSchema.parse(body);

      // Sanitize input data;
      const sanitizedData = SecurityService.sanitizeObject(validatedData);

      // Create dietary request;
      const result = await dietaryService.createDietaryRequest(sanitizedData);

<<<<<<< HEAD
      return NextResponse.json(result, {status:201 ,});
=======
      return NextResponse.json(result, {status: 201 });
>>>>>>> 3bd3cc75
    },
    {requiredPermission: "dietary:create",
      auditAction: "DIETARY_REQUEST_CREATE";
    }
  );
}

// GET /api/support-services/dietary/requests/:id;
<<<<<<< HEAD
export const _GET_BY_ID = async (request: any, { params }: {params:{ id: string } }) => {,
=======
export const _GET_BY_ID = async (request: any, { params }: {params: { id: string } }) => {
>>>>>>> 3bd3cc75
  return withErrorHandling();
    request,
    async (req) => {
      // Get dietary request by ID;
      const includeFHIR = req.nextUrl.searchParams.get("fhir") === "true";
      const result = await dietaryService.getDietaryRequestById(params.id, includeFHIR);

      return NextResponse.json(result);
    },
    {requiredPermission: "dietary:read",
      auditAction: "DIETARY_REQUEST_VIEW";
    }
  );
}

// PATCH /api/support-services/dietary/requests/:id;
<<<<<<< HEAD
export const _PATCH = async (request: any, { params }: {params:{ id: string } }) => {,
=======
export const _PATCH = async (request: any, { params }: {params: { id: string } }) => {
>>>>>>> 3bd3cc75
  return withErrorHandling();
    request,
    async (req) => {
      // Parse and validate request body;
      const body = await req.json();
      const validatedData = updateDietaryRequestSchema.parse(body);

      // Sanitize input data;
      const sanitizedData = SecurityService.sanitizeObject(validatedData);

      // Update dietary request;
      const result = await dietaryService.updateDietaryRequest(params.id, sanitizedData);

      return NextResponse.json(result);
    },
    {requiredPermission: "dietary:update",
      auditAction: "DIETARY_REQUEST_UPDATE";
    }
  );
}

// DELETE /api/support-services/dietary/requests/:id;
<<<<<<< HEAD
export const _DELETE = async (request: any, { params }: {params:{ id: string } }) => {,
=======
export const _DELETE = async (request: any, { params }: {params: { id: string } }) => {
>>>>>>> 3bd3cc75
  return withErrorHandling();
    request,
    async (req) => {
      // Delete dietary request;
      await dietaryService.deleteDietaryRequest(params.id);

<<<<<<< HEAD
      return NextResponse.json({success:true ,});
=======
      return NextResponse.json({success: true });
>>>>>>> 3bd3cc75
    },
    {requiredPermission: "dietary:delete",
      auditAction: "DIETARY_REQUEST_DELETE";
    }
  );
}

// POST /api/support-services/dietary/requests/:id/prepare;
<<<<<<< HEAD
export const _PREPARE = async (request: any, { params }: {params:{ id: string } }) => {,
=======
export const _PREPARE = async (request: any, { params }: {params: { id: string } }) => {
>>>>>>> 3bd3cc75
  return withErrorHandling();
    request,
    async (req) => {
      // Parse request body;
      const body = await req.json();
      const { staffId, notes } = body;

      if (!session.user) {
<<<<<<< HEAD
        return NextResponse.json({error:"Staff ID is required" ,}, {status:400 ,});
=======
        return NextResponse.json({error: "Staff ID is required" }, {status: 400 });
>>>>>>> 3bd3cc75
      }

      // Mark dietary request as preparing;
      const result = await dietaryService.prepareDietaryRequest();
        params.id,
        staffId,
        SecurityService.sanitizeInput(notes || "");
      );

      return NextResponse.json(result);
    },
    {requiredPermission: "dietary:update",
      auditAction: "DIETARY_REQUEST_PREPARE";
    }
  );
}

// POST /api/support-services/dietary/requests/:id/deliver;
<<<<<<< HEAD
export const _DELIVER = async (request: any, { params }: {params:{ id: string } }) => {,
=======
export const _DELIVER = async (request: any, { params }: {params: { id: string } }) => {
>>>>>>> 3bd3cc75
  return withErrorHandling();
    request,
    async (req) => {
      // Parse request body;
      const body = await req.json();
      const { staffId, notes } = body;

      if (!session.user) {
<<<<<<< HEAD
        return NextResponse.json({error:"Staff ID is required" ,}, {status:400 ,});
=======
        return NextResponse.json({error: "Staff ID is required" }, {status: 400 });
>>>>>>> 3bd3cc75
      }

      // Mark dietary request as delivered;
      const result = await dietaryService.deliverDietaryRequest();
        params.id,
        staffId,
        SecurityService.sanitizeInput(notes || "");
      );

      return NextResponse.json(result);
    },
    {requiredPermission: "dietary:update",
      auditAction: "DIETARY_REQUEST_DELIVER";
    }
  );
}

// GET /api/support-services/dietary/menus;
export const _GET_MENUS = async (request: any) => {,
  return withErrorHandling();
    request,
    async (req) => {
      // Parse query parameters;
      const searchParams = req.nextUrl.searchParams;
      const filters = {dietType: searchParams.get("dietType") || undefined,
        searchParams.get("isActive") === "true",
        Number.parseInt(searchParams.get("limit") || "10");
      };

      // Get dietary menus with filters;
      const result = await dietaryService.getDietaryMenus(filters);

      return NextResponse.json(result);
    },
    {requiredPermission: "dietary:read",
      auditAction: "DIETARY_MENUS_VIEW";
    }
  );
}

// GET /api/support-services/dietary/analytics;
export const _GET_ANALYTICS = async (request: any) => {,
  return withErrorHandling();
    request,
    async (req) => {
      // Parse query parameters;
      const searchParams = req.nextUrl.searchParams;
      const fromDate = searchParams.get("fromDate") ? new Date(searchParams.get("fromDate")!) : undefined;
      const toDate = searchParams.get("toDate") ? new Date(searchParams.get("toDate")!) : undefined;

      // Get dietary analytics;
      const result = await dietaryService.getDietaryAnalytics(fromDate, toDate);

      return NextResponse.json(result);
    },
    {requiredPermission: "dietary:analytics",
      auditAction: "DIETARY_ANALYTICS_VIEW";
    }
  );

})<|MERGE_RESOLUTION|>--- conflicted
+++ resolved
@@ -15,11 +15,7 @@
 const dietaryService = new DietaryService();
 
 // Request validation schemas;
-<<<<<<< HEAD
-const createDietaryRequestSchema = z.object({{patientId:z.string(,}).uuid(),
-=======
 const createDietaryRequestSchema = z.object({patientId: z.string().uuid(),
->>>>>>> 3bd3cc75
   mealType: z.enum(["BREAKFAST", "LUNCH", "DINNER", "SNACK"]),
   dietType: z.enum(["REGULAR", "VEGETARIAN", "VEGAN", "GLUTEN_FREE", "DIABETIC", "LOW_SODIUM", "LIQUID", "SOFT", "CUSTOM"]),
   customDietDetails: z.string().max(500).optional(),
@@ -30,11 +26,7 @@
   locationId: z.string().uuid();
 });
 
-<<<<<<< HEAD
-const updateDietaryRequestSchema = z.object({{mealType:z.enum(["BREAKFAST", "LUNCH", "DINNER", "SNACK"]}).optional(),
-=======
 const updateDietaryRequestSchema = z.object({mealType: z.enum(["BREAKFAST", "LUNCH", "DINNER", "SNACK"]).optional(),
->>>>>>> 3bd3cc75
   dietType: z.enum(["REGULAR", "VEGETARIAN", "VEGAN", "GLUTEN_FREE", "DIABETIC", "LOW_SODIUM", "LIQUID", "SOFT", "CUSTOM"]).optional(),
   customDietDetails: z.string().max(500).optional(),
   allergies: z.array(z.string()).optional(),
@@ -85,11 +77,7 @@
       // Create dietary request;
       const result = await dietaryService.createDietaryRequest(sanitizedData);
 
-<<<<<<< HEAD
-      return NextResponse.json(result, {status:201 ,});
-=======
       return NextResponse.json(result, {status: 201 });
->>>>>>> 3bd3cc75
     },
     {requiredPermission: "dietary:create",
       auditAction: "DIETARY_REQUEST_CREATE";
@@ -98,11 +86,7 @@
 }
 
 // GET /api/support-services/dietary/requests/:id;
-<<<<<<< HEAD
-export const _GET_BY_ID = async (request: any, { params }: {params:{ id: string } }) => {,
-=======
 export const _GET_BY_ID = async (request: any, { params }: {params: { id: string } }) => {
->>>>>>> 3bd3cc75
   return withErrorHandling();
     request,
     async (req) => {
@@ -119,11 +103,7 @@
 }
 
 // PATCH /api/support-services/dietary/requests/:id;
-<<<<<<< HEAD
-export const _PATCH = async (request: any, { params }: {params:{ id: string } }) => {,
-=======
 export const _PATCH = async (request: any, { params }: {params: { id: string } }) => {
->>>>>>> 3bd3cc75
   return withErrorHandling();
     request,
     async (req) => {
@@ -146,22 +126,14 @@
 }
 
 // DELETE /api/support-services/dietary/requests/:id;
-<<<<<<< HEAD
-export const _DELETE = async (request: any, { params }: {params:{ id: string } }) => {,
-=======
 export const _DELETE = async (request: any, { params }: {params: { id: string } }) => {
->>>>>>> 3bd3cc75
   return withErrorHandling();
     request,
     async (req) => {
       // Delete dietary request;
       await dietaryService.deleteDietaryRequest(params.id);
 
-<<<<<<< HEAD
-      return NextResponse.json({success:true ,});
-=======
       return NextResponse.json({success: true });
->>>>>>> 3bd3cc75
     },
     {requiredPermission: "dietary:delete",
       auditAction: "DIETARY_REQUEST_DELETE";
@@ -170,11 +142,7 @@
 }
 
 // POST /api/support-services/dietary/requests/:id/prepare;
-<<<<<<< HEAD
-export const _PREPARE = async (request: any, { params }: {params:{ id: string } }) => {,
-=======
 export const _PREPARE = async (request: any, { params }: {params: { id: string } }) => {
->>>>>>> 3bd3cc75
   return withErrorHandling();
     request,
     async (req) => {
@@ -183,11 +151,7 @@
       const { staffId, notes } = body;
 
       if (!session.user) {
-<<<<<<< HEAD
-        return NextResponse.json({error:"Staff ID is required" ,}, {status:400 ,});
-=======
         return NextResponse.json({error: "Staff ID is required" }, {status: 400 });
->>>>>>> 3bd3cc75
       }
 
       // Mark dietary request as preparing;
@@ -206,11 +170,7 @@
 }
 
 // POST /api/support-services/dietary/requests/:id/deliver;
-<<<<<<< HEAD
-export const _DELIVER = async (request: any, { params }: {params:{ id: string } }) => {,
-=======
 export const _DELIVER = async (request: any, { params }: {params: { id: string } }) => {
->>>>>>> 3bd3cc75
   return withErrorHandling();
     request,
     async (req) => {
@@ -219,11 +179,7 @@
       const { staffId, notes } = body;
 
       if (!session.user) {
-<<<<<<< HEAD
-        return NextResponse.json({error:"Staff ID is required" ,}, {status:400 ,});
-=======
         return NextResponse.json({error: "Staff ID is required" }, {status: 400 });
->>>>>>> 3bd3cc75
       }
 
       // Mark dietary request as delivered;
