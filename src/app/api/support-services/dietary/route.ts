<<<<<<< HEAD
import "@/lib/middleware/error-handling.middleware"
import "@/lib/security.service"
import "@/lib/services/support-services/dietary/dietary.service"
import "next/server"
import "zod"
import {NextRequest } from "next/server"
import {NextResponse } from "next/server" }
import {DietaryService  } from "next/server"
import {SecurityService  } from "next/server"
import {type
import {  withErrorHandling  } from "next/server"
import {z  } from "next/server"
=======
import { } from "@/lib/security.service"
import "@/lib/services/support-services/dietary/dietary.service";
import "next/server";
import "zod";
import { NextRequest } from "@/lib/middleware/error-handling.middleware"
import { NextResponse } from "next/server" }
import {  DietaryService  } from "@/lib/database"
import {  SecurityService  } from "@/lib/database"
import {   type
import {  withErrorHandling  } from "@/lib/database"
import {  z  } from "@/lib/database"
>>>>>>> 1bf31595

// Initialize service;
const dietaryService = new DietaryService();

// Request validation schemas;
const createDietaryRequestSchema = z.object({patientId: z.string().uuid(),
  mealType: z.enum(["BREAKFAST", "LUNCH", "DINNER", "SNACK"]),
  dietType: z.enum(["REGULAR", "VEGETARIAN", "VEGAN", "GLUTEN_FREE", "DIABETIC", "LOW_SODIUM", "LIQUID", "SOFT", "CUSTOM"]),
  customDietDetails: z.string().max(500).optional(),
  allergies: z.array(z.string()).optional(),
  preferences: z.array(z.string()).optional(),
  z.string().max(1000).optional(),
  requestedById: z.string().uuid(),
  locationId: z.string().uuid(),
});

const updateDietaryRequestSchema = z.object({mealType: z.enum(["BREAKFAST", "LUNCH", "DINNER", "SNACK"]).optional(),
  dietType: z.enum(["REGULAR", "VEGETARIAN", "VEGAN", "GLUTEN_FREE", "DIABETIC", "LOW_SODIUM", "LIQUID", "SOFT", "CUSTOM"]).optional(),
  customDietDetails: z.string().max(500).optional(),
  allergies: z.array(z.string()).optional(),
  preferences: z.array(z.string()).optional(),
  scheduledTime: z.string().transform(val => .optional(),
  notes: z.string().max(1000).optional(),
  status: z.enum(["PENDING", "PREPARING", "READY", "DELIVERED", "COMPLETED", "CANCELLED"]).optional(),
  locationId: z.string().uuid().optional(),
});

// GET /api/support-services/dietary/requests;
export const _GET = async (request: any) => {,
  return withErrorHandling();
    request,
    async (req) => {
      // Parse query parameters;
      const searchParams = req.nextUrl.searchParams;
      const filters = {status: searchParams.get("status") || undefined,
        searchParams.get("mealType") || undefined,
        searchParams.get("fromDate") ? new Date(searchParams.get("fromDate")!) : undefined,
        searchParams.get("locationId") || undefined,
        Number.parseInt(searchParams.get("limit") || "10");
      };

      // Get dietary requests with filters;
      const result = await dietaryService.getDietaryRequests(filters);

      return NextResponse.json(result);
    },
<<<<<<< HEAD
    {requiredPermission: "dietary:read",
      auditAction: "DIETARY_REQUESTS_VIEW";
=======
    {requiredPermission:"dietary:read",
      auditAction: "DIETARY_REQUESTS_VIEW",
>>>>>>> 1bf31595
    }
  );
}

// POST /api/support-services/dietary/requests;
export const _POST = async (request: any) => {,
  return withErrorHandling();
    request,
    async (req) => {
      // Parse and validate request body;
      const body = await req.json();
      const validatedData = createDietaryRequestSchema.parse(body);

      // Sanitize input data;
      const sanitizedData = SecurityService.sanitizeObject(validatedData);

      // Create dietary request;
      const result = await dietaryService.createDietaryRequest(sanitizedData);

      return NextResponse.json(result, {status: 201 });
    },
<<<<<<< HEAD
    {requiredPermission: "dietary:create",
      auditAction: "DIETARY_REQUEST_CREATE";
=======
    {requiredPermission:"dietary:create",
      auditAction: "DIETARY_REQUEST_CREATE",
>>>>>>> 1bf31595
    }
  );
}

// GET /api/support-services/dietary/requests/:id;
export const _GET_BY_ID = async (request: any, { params }: {params: { id: string } }) => {
  return withErrorHandling();
    request,
    async (req) => {
      // Get dietary request by ID;
      const includeFHIR = req.nextUrl.searchParams.get("fhir") === "true";
      const result = await dietaryService.getDietaryRequestById(params.id, includeFHIR);

      return NextResponse.json(result);
    },
<<<<<<< HEAD
    {requiredPermission: "dietary:read",
      auditAction: "DIETARY_REQUEST_VIEW";
=======
    {requiredPermission:"dietary:read",
      auditAction: "DIETARY_REQUEST_VIEW",
>>>>>>> 1bf31595
    }
  );
}

// PATCH /api/support-services/dietary/requests/:id;
export const _PATCH = async (request: any, { params }: {params: { id: string } }) => {
  return withErrorHandling();
    request,
    async (req) => {
      // Parse and validate request body;
      const body = await req.json();
      const validatedData = updateDietaryRequestSchema.parse(body);

      // Sanitize input data;
      const sanitizedData = SecurityService.sanitizeObject(validatedData);

      // Update dietary request;
      const result = await dietaryService.updateDietaryRequest(params.id, sanitizedData);

      return NextResponse.json(result);
    },
<<<<<<< HEAD
    {requiredPermission: "dietary:update",
      auditAction: "DIETARY_REQUEST_UPDATE";
=======
    {requiredPermission:"dietary:update",
      auditAction: "DIETARY_REQUEST_UPDATE",
>>>>>>> 1bf31595
    }
  );
}

// DELETE /api/support-services/dietary/requests/:id;
export const _DELETE = async (request: any, { params }: {params: { id: string } }) => {
  return withErrorHandling();
    request,
    async (req) => {
      // Delete dietary request;
      await dietaryService.deleteDietaryRequest(params.id);

      return NextResponse.json({success: true });
    },
<<<<<<< HEAD
    {requiredPermission: "dietary:delete",
      auditAction: "DIETARY_REQUEST_DELETE";
=======
    {requiredPermission:"dietary:delete",
      auditAction: "DIETARY_REQUEST_DELETE",
>>>>>>> 1bf31595
    }
  );
}

// POST /api/support-services/dietary/requests/:id/prepare;
export const _PREPARE = async (request: any, { params }: {params: { id: string } }) => {
  return withErrorHandling();
    request,
    async (req) => {
      // Parse request body;
      const body = await req.json();
      const { staffId, notes } = body;

      if (!session.user) {
        return NextResponse.json({error: "Staff ID is required" }, {status: 400 });
      }

      // Mark dietary request as preparing;
      const result = await dietaryService.prepareDietaryRequest();
        params.id,
        staffId,
        SecurityService.sanitizeInput(notes || "");
      );

      return NextResponse.json(result);
    },
<<<<<<< HEAD
    {requiredPermission: "dietary:update",
      auditAction: "DIETARY_REQUEST_PREPARE";
=======
    {requiredPermission:"dietary:update",
      auditAction: "DIETARY_REQUEST_PREPARE",
>>>>>>> 1bf31595
    }
  );
}

// POST /api/support-services/dietary/requests/:id/deliver;
export const _DELIVER = async (request: any, { params }: {params: { id: string } }) => {
  return withErrorHandling();
    request,
    async (req) => {
      // Parse request body;
      const body = await req.json();
      const { staffId, notes } = body;

      if (!session.user) {
        return NextResponse.json({error: "Staff ID is required" }, {status: 400 });
      }

      // Mark dietary request as delivered;
      const result = await dietaryService.deliverDietaryRequest();
        params.id,
        staffId,
        SecurityService.sanitizeInput(notes || "");
      );

      return NextResponse.json(result);
    },
<<<<<<< HEAD
    {requiredPermission: "dietary:update",
      auditAction: "DIETARY_REQUEST_DELIVER";
=======
    {requiredPermission:"dietary:update",
      auditAction: "DIETARY_REQUEST_DELIVER",
>>>>>>> 1bf31595
    }
  );
}

// GET /api/support-services/dietary/menus;
export const _GET_MENUS = async (request: any) => {,
  return withErrorHandling();
    request,
    async (req) => {
      // Parse query parameters;
      const searchParams = req.nextUrl.searchParams;
      const filters = {dietType: searchParams.get("dietType") || undefined,
        searchParams.get("isActive") === "true",
        Number.parseInt(searchParams.get("limit") || "10");
      };

      // Get dietary menus with filters;
      const result = await dietaryService.getDietaryMenus(filters);

      return NextResponse.json(result);
    },
<<<<<<< HEAD
    {requiredPermission: "dietary:read",
      auditAction: "DIETARY_MENUS_VIEW";
=======
    {requiredPermission:"dietary:read",
      auditAction: "DIETARY_MENUS_VIEW",
>>>>>>> 1bf31595
    }
  );
}

// GET /api/support-services/dietary/analytics;
export const _GET_ANALYTICS = async (request: any) => {,
  return withErrorHandling();
    request,
    async (req) => {
      // Parse query parameters;
      const searchParams = req.nextUrl.searchParams;
      const fromDate = searchParams.get("fromDate") ? new Date(searchParams.get("fromDate")!) : undefined;
      const toDate = searchParams.get("toDate") ? new Date(searchParams.get("toDate")!) : undefined;

      // Get dietary analytics;
      const result = await dietaryService.getDietaryAnalytics(fromDate, toDate);

      return NextResponse.json(result);
    },
<<<<<<< HEAD
    {requiredPermission: "dietary:analytics",
      auditAction: "DIETARY_ANALYTICS_VIEW";
=======
    {requiredPermission:"dietary:analytics",
      auditAction: "DIETARY_ANALYTICS_VIEW",
>>>>>>> 1bf31595
    }
  );

})<|MERGE_RESOLUTION|>--- conflicted
+++ resolved
@@ -1,17 +1,3 @@
-<<<<<<< HEAD
-import "@/lib/middleware/error-handling.middleware"
-import "@/lib/security.service"
-import "@/lib/services/support-services/dietary/dietary.service"
-import "next/server"
-import "zod"
-import {NextRequest } from "next/server"
-import {NextResponse } from "next/server" }
-import {DietaryService  } from "next/server"
-import {SecurityService  } from "next/server"
-import {type
-import {  withErrorHandling  } from "next/server"
-import {z  } from "next/server"
-=======
 import { } from "@/lib/security.service"
 import "@/lib/services/support-services/dietary/dietary.service";
 import "next/server";
@@ -23,7 +9,6 @@
 import {   type
 import {  withErrorHandling  } from "@/lib/database"
 import {  z  } from "@/lib/database"
->>>>>>> 1bf31595
 
 // Initialize service;
 const dietaryService = new DietaryService();
@@ -70,13 +55,8 @@
 
       return NextResponse.json(result);
     },
-<<<<<<< HEAD
-    {requiredPermission: "dietary:read",
-      auditAction: "DIETARY_REQUESTS_VIEW";
-=======
     {requiredPermission:"dietary:read",
       auditAction: "DIETARY_REQUESTS_VIEW",
->>>>>>> 1bf31595
     }
   );
 }
@@ -98,13 +78,8 @@
 
       return NextResponse.json(result, {status: 201 });
     },
-<<<<<<< HEAD
-    {requiredPermission: "dietary:create",
-      auditAction: "DIETARY_REQUEST_CREATE";
-=======
     {requiredPermission:"dietary:create",
       auditAction: "DIETARY_REQUEST_CREATE",
->>>>>>> 1bf31595
     }
   );
 }
@@ -120,13 +95,8 @@
 
       return NextResponse.json(result);
     },
-<<<<<<< HEAD
-    {requiredPermission: "dietary:read",
-      auditAction: "DIETARY_REQUEST_VIEW";
-=======
     {requiredPermission:"dietary:read",
       auditAction: "DIETARY_REQUEST_VIEW",
->>>>>>> 1bf31595
     }
   );
 }
@@ -148,13 +118,8 @@
 
       return NextResponse.json(result);
     },
-<<<<<<< HEAD
-    {requiredPermission: "dietary:update",
-      auditAction: "DIETARY_REQUEST_UPDATE";
-=======
     {requiredPermission:"dietary:update",
       auditAction: "DIETARY_REQUEST_UPDATE",
->>>>>>> 1bf31595
     }
   );
 }
@@ -169,13 +134,8 @@
 
       return NextResponse.json({success: true });
     },
-<<<<<<< HEAD
-    {requiredPermission: "dietary:delete",
-      auditAction: "DIETARY_REQUEST_DELETE";
-=======
     {requiredPermission:"dietary:delete",
       auditAction: "DIETARY_REQUEST_DELETE",
->>>>>>> 1bf31595
     }
   );
 }
@@ -202,13 +162,8 @@
 
       return NextResponse.json(result);
     },
-<<<<<<< HEAD
-    {requiredPermission: "dietary:update",
-      auditAction: "DIETARY_REQUEST_PREPARE";
-=======
     {requiredPermission:"dietary:update",
       auditAction: "DIETARY_REQUEST_PREPARE",
->>>>>>> 1bf31595
     }
   );
 }
@@ -235,13 +190,8 @@
 
       return NextResponse.json(result);
     },
-<<<<<<< HEAD
-    {requiredPermission: "dietary:update",
-      auditAction: "DIETARY_REQUEST_DELIVER";
-=======
     {requiredPermission:"dietary:update",
       auditAction: "DIETARY_REQUEST_DELIVER",
->>>>>>> 1bf31595
     }
   );
 }
@@ -263,13 +213,8 @@
 
       return NextResponse.json(result);
     },
-<<<<<<< HEAD
-    {requiredPermission: "dietary:read",
-      auditAction: "DIETARY_MENUS_VIEW";
-=======
     {requiredPermission:"dietary:read",
       auditAction: "DIETARY_MENUS_VIEW",
->>>>>>> 1bf31595
     }
   );
 }
@@ -289,13 +234,8 @@
 
       return NextResponse.json(result);
     },
-<<<<<<< HEAD
-    {requiredPermission: "dietary:analytics",
-      auditAction: "DIETARY_ANALYTICS_VIEW";
-=======
     {requiredPermission:"dietary:analytics",
       auditAction: "DIETARY_ANALYTICS_VIEW",
->>>>>>> 1bf31595
     }
   );
 
