--- conflicted
+++ resolved
@@ -1,17 +1,3 @@
-<<<<<<< HEAD
-import "@/lib/middleware/error-handling.middleware"
-import "@/lib/security.service"
-import "@/lib/services/support-services/feedback/feedback.service"
-import "next/server"
-import "zod"
-import {NextRequest } from "next/server"
-import {NextResponse } from "next/server" }
-import {FeedbackService  } from "next/server"
-import {SecurityService  } from "next/server"
-import {type
-import {  withErrorHandling  } from "next/server"
-import {z  } from "next/server"
-=======
 import { } from "@/lib/security.service"
 import "@/lib/services/support-services/feedback/feedback.service";
 import "next/server";
@@ -23,7 +9,6 @@
 import {   type
 import {  withErrorHandling  } from "@/lib/database"
 import {  z  } from "@/lib/database"
->>>>>>> 1bf31595
 
 // Initialize service;
 const feedbackService = new FeedbackService();
@@ -89,13 +74,8 @@
 
       return NextResponse.json(result);
     },
-<<<<<<< HEAD
-    {requiredPermission: "feedback:read",
-      auditAction: "FEEDBACK_VIEW";
-=======
     {requiredPermission:"feedback:read",
       auditAction: "FEEDBACK_VIEW",
->>>>>>> 1bf31595
     }
   );
 }
@@ -136,13 +116,8 @@
 
       return NextResponse.json(result);
     },
-<<<<<<< HEAD
-    {requiredPermission: "feedback:read",
-      auditAction: "FEEDBACK_DETAIL_VIEW";
-=======
     {requiredPermission:"feedback:read",
       auditAction: "FEEDBACK_DETAIL_VIEW",
->>>>>>> 1bf31595
     }
   );
 }
@@ -164,13 +139,8 @@
 
       return NextResponse.json(result);
     },
-<<<<<<< HEAD
-    {requiredPermission: "feedback:update",
-      auditAction: "FEEDBACK_UPDATE";
-=======
     {requiredPermission:"feedback:update",
       auditAction: "FEEDBACK_UPDATE",
->>>>>>> 1bf31595
     }
   );
 }
@@ -195,13 +165,8 @@
 
       return NextResponse.json(result);
     },
-<<<<<<< HEAD
-    {requiredPermission: "complaints:read",
-      auditAction: "COMPLAINTS_VIEW";
-=======
     {requiredPermission:"complaints:read",
       auditAction: "COMPLAINTS_VIEW",
->>>>>>> 1bf31595
     }
   );
 }
@@ -242,13 +207,8 @@
 
       return NextResponse.json(result);
     },
-<<<<<<< HEAD
-    {requiredPermission: "complaints:read",
-      auditAction: "COMPLAINT_DETAIL_VIEW";
-=======
     {requiredPermission:"complaints:read",
       auditAction: "COMPLAINT_DETAIL_VIEW",
->>>>>>> 1bf31595
     }
   );
 }
@@ -270,13 +230,8 @@
 
       return NextResponse.json(result);
     },
-<<<<<<< HEAD
-    {requiredPermission: "complaints:update",
-      auditAction: "COMPLAINT_UPDATE";
-=======
     {requiredPermission:"complaints:update",
       auditAction: "COMPLAINT_UPDATE",
->>>>>>> 1bf31595
     }
   );
 }
@@ -304,13 +259,8 @@
 
       return NextResponse.json(result);
     },
-<<<<<<< HEAD
-    {requiredPermission: "complaints:escalate",
-      auditAction: "COMPLAINT_ESCALATE";
-=======
     {requiredPermission:"complaints:escalate",
       auditAction: "COMPLAINT_ESCALATE",
->>>>>>> 1bf31595
     }
   );
 }
@@ -331,13 +281,8 @@
 
       return NextResponse.json(result);
     },
-<<<<<<< HEAD
-    {requiredPermission: "feedback:analytics",
-      auditAction: "FEEDBACK_ANALYTICS_VIEW";
-=======
     {requiredPermission:"feedback:analytics",
       auditAction: "FEEDBACK_ANALYTICS_VIEW",
->>>>>>> 1bf31595
     }
   );
 
