--- conflicted
+++ resolved
@@ -1,17 +1,3 @@
-<<<<<<< HEAD
-import "@/lib/middleware/error-handling.middleware"
-import "@/lib/security.service"
-import "@/lib/services/support-services/maintenance/maintenance.service"
-import "next/server"
-import "zod"
-import {NextRequest } from "next/server"
-import {NextResponse } from "next/server" }
-import {MaintenanceService  } from "next/server"
-import {SecurityService  } from "next/server"
-import {type
-import {  withErrorHandling  } from "next/server"
-import {z  } from "next/server"
-=======
 import { } from "@/lib/security.service"
 import "@/lib/services/support-services/maintenance/maintenance.service";
 import "next/server";
@@ -23,7 +9,6 @@
 import {   type
 import {  withErrorHandling  } from "@/lib/database"
 import {  z  } from "@/lib/database"
->>>>>>> 1bf31595
 
 // Initialize service;
 const maintenanceService = new MaintenanceService();
@@ -71,13 +56,8 @@
 
       return NextResponse.json(result);
     },
-<<<<<<< HEAD
-    {requiredPermission: "maintenance:read",
-      auditAction: "MAINTENANCE_REQUESTS_VIEW";
-=======
     {requiredPermission:"maintenance:read",
       auditAction: "MAINTENANCE_REQUESTS_VIEW",
->>>>>>> 1bf31595
     }
   );
 }
@@ -99,13 +79,8 @@
 
       return NextResponse.json(result, {status: 201 });
     },
-<<<<<<< HEAD
-    {requiredPermission: "maintenance:create",
-      auditAction: "MAINTENANCE_REQUEST_CREATE";
-=======
     {requiredPermission:"maintenance:create",
       auditAction: "MAINTENANCE_REQUEST_CREATE",
->>>>>>> 1bf31595
     }
   );
 }
@@ -121,13 +96,8 @@
 
       return NextResponse.json(result);
     },
-<<<<<<< HEAD
-    {requiredPermission: "maintenance:read",
-      auditAction: "MAINTENANCE_REQUEST_VIEW";
-=======
     {requiredPermission:"maintenance:read",
       auditAction: "MAINTENANCE_REQUEST_VIEW",
->>>>>>> 1bf31595
     }
   );
 }
@@ -149,13 +119,8 @@
 
       return NextResponse.json(result);
     },
-<<<<<<< HEAD
-    {requiredPermission: "maintenance:update",
-      auditAction: "MAINTENANCE_REQUEST_UPDATE";
-=======
     {requiredPermission:"maintenance:update",
       auditAction: "MAINTENANCE_REQUEST_UPDATE",
->>>>>>> 1bf31595
     }
   );
 }
@@ -170,13 +135,8 @@
 
       return NextResponse.json({success: true });
     },
-<<<<<<< HEAD
-    {requiredPermission: "maintenance:delete",
-      auditAction: "MAINTENANCE_REQUEST_DELETE";
-=======
     {requiredPermission:"maintenance:delete",
       auditAction: "MAINTENANCE_REQUEST_DELETE",
->>>>>>> 1bf31595
     }
   );
 }
@@ -199,13 +159,8 @@
 
       return NextResponse.json(result);
     },
-<<<<<<< HEAD
-    {requiredPermission: "maintenance:assign",
-      auditAction: "MAINTENANCE_REQUEST_ASSIGN";
-=======
     {requiredPermission:"maintenance:assign",
       auditAction: "MAINTENANCE_REQUEST_ASSIGN",
->>>>>>> 1bf31595
     }
   );
 }
@@ -232,13 +187,8 @@
 
       return NextResponse.json(result);
     },
-<<<<<<< HEAD
-    {requiredPermission: "maintenance:update",
-      auditAction: "MAINTENANCE_WORK_START";
-=======
     {requiredPermission:"maintenance:update",
       auditAction: "MAINTENANCE_WORK_START",
->>>>>>> 1bf31595
     }
   );
 }
@@ -267,13 +217,8 @@
 
       return NextResponse.json(result);
     },
-<<<<<<< HEAD
-    {requiredPermission: "maintenance:update",
-      auditAction: "MAINTENANCE_REQUEST_COMPLETE";
-=======
     {requiredPermission:"maintenance:update",
       auditAction: "MAINTENANCE_REQUEST_COMPLETE",
->>>>>>> 1bf31595
     }
   );
 }
@@ -296,13 +241,8 @@
 
       return NextResponse.json(result);
     },
-<<<<<<< HEAD
-    {requiredPermission: "maintenance:read",
-      auditAction: "MAINTENANCE_ASSETS_VIEW";
-=======
     {requiredPermission:"maintenance:read",
       auditAction: "MAINTENANCE_ASSETS_VIEW",
->>>>>>> 1bf31595
     }
   );
 }
@@ -322,12 +262,7 @@
 
       return NextResponse.json(result);
     },
-<<<<<<< HEAD
-    {requiredPermission: "maintenance:analytics",
-      auditAction: "MAINTENANCE_ANALYTICS_VIEW";
-=======
     {requiredPermission:"maintenance:analytics",
       auditAction: "MAINTENANCE_ANALYTICS_VIEW",
->>>>>>> 1bf31595
     }
   );