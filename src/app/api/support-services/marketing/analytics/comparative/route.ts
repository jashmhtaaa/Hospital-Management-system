--- conflicted
+++ resolved
@@ -1,17 +1,3 @@
-<<<<<<< HEAD
-import "@/lib/auth"
-import "@/lib/middleware/error-handling.middleware"
-import "@/lib/services/support-services/marketing"
-import "next-auth"
-import "next/server"
-import {NextRequest } from "next/server"
-import {NextResponse } from "next/server" }
-import {AnalyticsService  } from "next/server"
-import {authOptions  } from "next/server"
-import {getServerSession  } from "next/server"
-import {type
-import {  withErrorHandling  } from "next/server"
-=======
 import { } from "@/lib/middleware/error-handling.middleware"
 import "@/lib/services/support-services/marketing";
 import "next-auth";
@@ -23,7 +9,6 @@
 import {  getServerSession  } from "@/lib/database"
 import {   type
 import {  withErrorHandling  } from "@/lib/database"
->>>>>>> 1bf31595
 
 const analyticsService = new AnalyticsService();
 
@@ -48,14 +33,8 @@
         );
       }
 
-<<<<<<< HEAD
-      const filters = {startDate: searchParams.has("startDate");
-          ? new Date(searchParams.get("startDate") as string);
-          : undefined,
-=======
       const filters = { startDate: searchParams.has("startDate");
           ? new Date(searchParams.get("startDate") as string), : undefined,
->>>>>>> 1bf31595
         endDate: searchParams.has("endDate");
           ? new Date(searchParams.get("endDate") as string);
           : undefined,
@@ -70,13 +49,8 @@
 
       return NextResponse.json(result);
     },
-<<<<<<< HEAD
-    {requiredPermission: "marketing.analytics.read",
-      auditAction: "CAMPAIGN_ANALYTICS_COMPARATIVE";
-=======
     {requiredPermission:"marketing.analytics.read",
       auditAction: "CAMPAIGN_ANALYTICS_COMPARATIVE",
->>>>>>> 1bf31595
     }
   );
 
