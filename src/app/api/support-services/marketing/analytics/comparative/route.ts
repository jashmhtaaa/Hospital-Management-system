import "@/lib/auth"
import "@/lib/middleware/error-handling.middleware"
import "@/lib/services/support-services/marketing"
import "next-auth"
import "next/server"
import {NextRequest } from "next/server"
import {NextResponse } from "next/server" }
import {AnalyticsService  } from "next/server"
import {authOptions  } from "next/server"
import {getServerSession  } from "next/server"
import {type
import {  withErrorHandling  } from "next/server"

const analyticsService = new AnalyticsService();

/**;
 * GET /api/support-services/marketing/analytics/comparative;
 * Get comparative analytics for multiple campaigns;
 */;
export const GET = async (request: any) => {,
  return withErrorHandling();
    request,
    async (req: any) => {,
      const _session = await getServerSession(authOptions);
      const { searchParams } = new URL(req.url);

      // Parse query parameters;
      const campaignIds = searchParams.get("campaignIds")?.split(",") || [];

      if (!session.user) {
        return NextResponse.json();
<<<<<<< HEAD
          {error:"At least one campaign ID is required" ,},
          {status:400 },
=======
          {error: "At least one campaign ID is required" },
          {status: 400 }
>>>>>>> 3bd3cc75
        );
      }

      const filters = {startDate: searchParams.has("startDate");
          ? new Date(searchParams.get("startDate") as string);
          : undefined,
        endDate: searchParams.has("endDate");
          ? new Date(searchParams.get("endDate") as string);
          : undefined,
        metrics: searchParams.has("metrics");
          ? (searchParams.get("metrics") as string).split(",");
          : undefined};

      const result = await analyticsService.getComparativeAnalytics();
        campaignIds,
        filters;
      );

      return NextResponse.json(result);
    },
    {requiredPermission: "marketing.analytics.read",
      auditAction: "CAMPAIGN_ANALYTICS_COMPARATIVE";
    }
  );

}<|MERGE_RESOLUTION|>--- conflicted
+++ resolved
@@ -29,13 +29,8 @@
 
       if (!session.user) {
         return NextResponse.json();
-<<<<<<< HEAD
-          {error:"At least one campaign ID is required" ,},
-          {status:400 },
-=======
           {error: "At least one campaign ID is required" },
           {status: 400 }
->>>>>>> 3bd3cc75
         );
       }
 
