--- conflicted
+++ resolved
@@ -1,17 +1,3 @@
-<<<<<<< HEAD
-import "@/lib/auth"
-import "@/lib/middleware/error-handling.middleware"
-import "@/lib/services/support-services/marketing"
-import "next-auth"
-import "next/server"
-import {NextRequest } from "next/server"
-import {NextResponse } from "next/server" }
-import {authOptions  } from "next/server"
-import {ContactService  } from "next/server"
-import {getServerSession  } from "next/server"
-import {type
-import {  withErrorHandling  } from "next/server"
-=======
 import { } from "@/lib/middleware/error-handling.middleware"
 import "@/lib/services/support-services/marketing";
 import "next-auth";
@@ -23,7 +9,6 @@
 import {  getServerSession  } from "@/lib/database"
 import {   type
 import {  withErrorHandling  } from "@/lib/database"
->>>>>>> 1bf31595
 
 const contactService = new ContactService();
 
@@ -56,13 +41,8 @@
 
       return NextResponse.json(contact);
     },
-<<<<<<< HEAD
-    {requiredPermission: "marketing.contacts.update",
-      auditAction: "CONTACT_LINK_PATIENT";
-=======
     {requiredPermission:"marketing.contacts.update",
       auditAction: "CONTACT_LINK_PATIENT",
->>>>>>> 1bf31595
     }
   );
 
