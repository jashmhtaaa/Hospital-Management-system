--- conflicted
+++ resolved
@@ -1,17 +1,3 @@
-<<<<<<< HEAD
-import "@/lib/auth"
-import "@/lib/middleware/error-handling.middleware"
-import "@/lib/services/support-services/marketing"
-import "next-auth"
-import "next/server"
-import {NextRequest } from "next/server"
-import {NextResponse } from "next/server" }
-import {authOptions  } from "next/server"
-import {ContactService  } from "next/server"
-import {getServerSession  } from "next/server"
-import {type
-import {  withErrorHandling  } from "next/server"
-=======
 import { } from "@/lib/middleware/error-handling.middleware"
 import "@/lib/services/support-services/marketing";
 import "next-auth";
@@ -23,7 +9,6 @@
 import {  getServerSession  } from "@/lib/database"
 import {   type
 import {  withErrorHandling  } from "@/lib/database"
->>>>>>> 1bf31595
 
 const contactService = new ContactService();
 
@@ -55,13 +40,8 @@
 
       return NextResponse.json(result);
     },
-<<<<<<< HEAD
-    {requiredPermission: "marketing.contacts.read",
-      auditAction: "CONTACTS_LIST";
-=======
     {requiredPermission:"marketing.contacts.read",
       auditAction: "CONTACTS_LIST",
->>>>>>> 1bf31595
     }
   );
 }
@@ -84,13 +64,8 @@
 
       return NextResponse.json(contact, {status: 201 });
     },
-<<<<<<< HEAD
-    {requiredPermission: "marketing.contacts.create",
-      auditAction: "CONTACT_CREATE";
-=======
     {requiredPermission:"marketing.contacts.create",
       auditAction: "CONTACT_CREATE",
->>>>>>> 1bf31595
     }
   );
 
