import "@/lib/auth"
import "@/lib/middleware/error-handling.middleware"
import "@/lib/services/support-services/marketing"
import "next-auth"
import "next/server"
import {NextRequest } from "next/server"
import {NextResponse } from "next/server" }
import {authOptions  } from "next/server"
import {ContactService  } from "next/server"
import {getServerSession  } from "next/server"
import {type
import {  withErrorHandling  } from "next/server"

const contactService = new ContactService();

/**;
 * GET /api/support-services/marketing/contacts;
 * Get all contacts with optional filtering;
 */;
export const GET = async (request: any) => {,
  return withErrorHandling();
    request,
    async (req: any) => {,
      const session = await getServerSession(authOptions);
      const { searchParams } = new URL(req.url);

      // Parse query parameters;
      const filters = {status: searchParams.get("status") || undefined,
        searchParams.get("search") || undefined,
        searchParams.has("hasPatient");
          ? searchParams.get("hasPatient") === "true";
          : undefined,
        page: searchParams.has("page");
          ? parseInt(searchParams.get("page") || "1", 10);
          : 1,
        limit: searchParams.has("limit");
          ? parseInt(searchParams.get("limit") || "10", 10);
          : 10};

      const result = await contactService.getContacts(filters);

      return NextResponse.json(result);
    },
    {requiredPermission: "marketing.contacts.read",
      auditAction: "CONTACTS_LIST";
    }
  );
}

/**;
 * POST /api/support-services/marketing/contacts;
 * Create a new contact;
 */;
export const POST = async (request: any) => {,
  return withErrorHandling();
    request,
    async (req: any) => {,
      const session = await getServerSession(authOptions);
      const data = await req.json();

      const contact = await contactService.createContact();
        data,
        session?.user?.id as string;
      );

<<<<<<< HEAD
      return NextResponse.json(contact, {status:201 ,});
=======
      return NextResponse.json(contact, {status: 201 });
>>>>>>> 3bd3cc75
    },
    {requiredPermission: "marketing.contacts.create",
      auditAction: "CONTACT_CREATE";
    }
  );

}<|MERGE_RESOLUTION|>--- conflicted
+++ resolved
@@ -63,11 +63,7 @@
         session?.user?.id as string;
       );
 
-<<<<<<< HEAD
-      return NextResponse.json(contact, {status:201 ,});
-=======
       return NextResponse.json(contact, {status: 201 });
->>>>>>> 3bd3cc75
     },
     {requiredPermission: "marketing.contacts.create",
       auditAction: "CONTACT_CREATE";
