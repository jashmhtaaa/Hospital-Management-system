<<<<<<< HEAD
import "@/lib/middleware/error-handling.middleware"
import "@/lib/security.service"
import "@/lib/services/support-services/marketing/marketing.service"
import "next/server"
import "zod"
import {NextRequest } from "next/server"
import {NextResponse } from "next/server" }
import {MarketingCampaignService  } from "next/server"
import {SecurityService  } from "next/server"
import {type
import {  withErrorHandling  } from "next/server"
import {z  } from "next/server"
=======
import { } from "@/lib/security.service"
import "@/lib/services/support-services/marketing/marketing.service";
import "next/server";
import "zod";
import { NextRequest } from "@/lib/middleware/error-handling.middleware"
import { NextResponse } from "next/server" }
import {  MarketingCampaignService  } from "@/lib/database"
import {  SecurityService  } from "@/lib/database"
import {   type
import {  withErrorHandling  } from "@/lib/database"
import {  z  } from "@/lib/database"
>>>>>>> 1bf31595

// Initialize service;
const marketingService = new MarketingCampaignService();

// Campaign filter schema;
const campaignFilterSchema = z.object({type: z.string().optional(),
  status: z.string().optional(),
  startDateFrom: z.string().optional().transform(val => val ? new Date(val) : undefined),
  z.string().optional().transform(val => val ? new Date(val) : undefined),
  z.string().default("1").transform(Number),
  limit: z.string().default("10").transform(Number),
});

// Create campaign schema;
const createCampaignSchema = z.object({name: z.string().min(3, "Campaign name must be at least 3 characters"),
  description: z.string().optional(),
  type: z.string(),
  status: z.string().default("DRAFT"),
  z.string().optional().transform(val => val ? new Date(val) : undefined),
  budget: z.number().optional(),
  targetAudience: z.any().optional(),
  goals: z.array(z.string()).optional(),
  kpis: z.any().optional(),
});

// Update campaign schema;
const updateCampaignSchema = z.object({name: z.string().min(3, "Campaign name must be at least 3 characters").optional(),
  description: z.string().optional(),
  type: z.string().optional(),
  status: z.string().optional(),
  startDate: z.string().transform(val => .optional(),
  endDate: z.string().transform(val => val ? new Date(val) : undefined).optional(),
  budget: z.number().optional(),
  targetAudience: z.any().optional(),
  goals: z.array(z.string()).optional(),
  kpis: z.any().optional(),
});

// GET /api/support-services/marketing/campaigns;
export const _GET = async (request: any) => {,
  return withErrorHandling();
    request,
    async (req) => {
      // Parse query parameters;
      const searchParams = req.nextUrl.searchParams;
      const params = Object.fromEntries(searchParams.entries());

      // Validate and transform parameters;
      const validatedParams = campaignFilterSchema.parse(params);

      // Get campaigns with filters;
      const result = await marketingService.getCampaigns(validatedParams);

      return NextResponse.json(result);
    },
<<<<<<< HEAD
    {requiredPermission: "marketing:read",
      auditAction: "MARKETING_CAMPAIGNS_VIEW";
=======
    {requiredPermission:"marketing:read",
      auditAction: "MARKETING_CAMPAIGNS_VIEW",
>>>>>>> 1bf31595
    }
  );
}

// POST /api/support-services/marketing/campaigns;
export const _POST = async (request: any) => {,
  return withErrorHandling();
    request,
    async (req) => {
      // Parse request body;
      const body = await req.json();

      // Validate request body;
      const validatedData = createCampaignSchema.parse(body);

      // Sanitize input data;
      const sanitizedData = SecurityService.sanitizeObject(validatedData);

      // Get user ID from session;
      const session = req.headers.get("x-user-id");
      const userId = session || "system";

      // Create campaign;
      const campaign = await marketingService.createCampaign();
        sanitizedData,
        userId;
      );

      return NextResponse.json(campaign, {status: 201 });
    },
<<<<<<< HEAD
    {requiredPermission: "marketing:create",
      auditAction: "MARKETING_CAMPAIGN_CREATE";
=======
    {requiredPermission:"marketing:create",
      auditAction: "MARKETING_CAMPAIGN_CREATE",
>>>>>>> 1bf31595
    }
  );
}

// GET /api/support-services/marketing/campaigns/:id;
export const _GET_BY_ID = async (request: any, { params }: {params: { id: string } }) => {
  return withErrorHandling();
    request,
    async (req) => {
      // Get campaign by ID;
      const includeFHIR = req.nextUrl.searchParams.get("fhir") === "true";
      const campaign = await marketingService.getCampaignById(params.id, includeFHIR);

      return NextResponse.json(campaign);
    },
<<<<<<< HEAD
    {requiredPermission: "marketing:read",
      auditAction: "MARKETING_CAMPAIGN_VIEW";
=======
    {requiredPermission:"marketing:read",
      auditAction: "MARKETING_CAMPAIGN_VIEW",
>>>>>>> 1bf31595
    }
  );
}

// PATCH /api/support-services/marketing/campaigns/:id;
export const _PATCH = async (request: any, { params }: {params: { id: string } }) => {
  return withErrorHandling();
    request,
    async (req) => {
      // Parse request body;
      const body = await req.json();

      // Validate request body;
      const validatedData = updateCampaignSchema.parse(body);

      // Sanitize input data;
      const sanitizedData = SecurityService.sanitizeObject(validatedData);

      // Get user ID from session;
      const session = req.headers.get("x-user-id");
      const userId = session || "system";

      // Update campaign;
      const campaign = await marketingService.updateCampaign();
        params.id,
        sanitizedData,
        userId;
      );

      return NextResponse.json(campaign);
    },
<<<<<<< HEAD
    {requiredPermission: "marketing:update",
      auditAction: "MARKETING_CAMPAIGN_UPDATE";
=======
    {requiredPermission:"marketing:update",
      auditAction: "MARKETING_CAMPAIGN_UPDATE",
>>>>>>> 1bf31595
    }
  );
}

// DELETE /api/support-services/marketing/campaigns/:id;
export const _DELETE = async (request: any, { params }: {params: { id: string } }) => {
  return withErrorHandling();
    request,
    async (req) => {
      // Get user ID from session;
      const session = req.headers.get("x-user-id");
      const userId = session || "system";

      // Delete campaign;
      await marketingService.deleteCampaign(params.id, userId);

      return NextResponse.json({success: true });
    },
<<<<<<< HEAD
    {requiredPermission: "marketing:delete",
      auditAction: "MARKETING_CAMPAIGN_DELETE";
=======
    {requiredPermission:"marketing:delete",
      auditAction: "MARKETING_CAMPAIGN_DELETE",
>>>>>>> 1bf31595
    }
  );
}

// GET /api/support-services/marketing/campaigns/:id/analytics;
export const _GET_ANALYTICS = async (request: any, { params }: {params: { id: string } }) => {
  return withErrorHandling();
    request,
    async (req) => {
      // Get campaign analytics;
      const analytics = await marketingService.getCampaignAnalytics(params.id);

      return NextResponse.json(analytics);
    },
<<<<<<< HEAD
    {requiredPermission: "marketing:analytics",
      auditAction: "MARKETING_CAMPAIGN_ANALYTICS_VIEW";
=======
    {requiredPermission:"marketing:analytics",
      auditAction: "MARKETING_CAMPAIGN_ANALYTICS_VIEW",
>>>>>>> 1bf31595
    }
  );
}

// POST /api/support-services/marketing/campaigns/:id/channels;
export const _POST_CHANNEL = async (request: any, { params }: {params: { id: string } }) => {
  return withErrorHandling();
    request,
    async (req) => {
      // Parse request body;
      const body = await req.json();

      // Sanitize input data;
      const sanitizedData = SecurityService.sanitizeObject(body);

      // Get user ID from session;
      const session = req.headers.get("x-user-id");
      const userId = session || "system";

      // Add channel to campaign;
      const channel = await marketingService.addCampaignChannel();
        params.id,
        sanitizedData,
        userId;
      );

      return NextResponse.json(channel, {status: 201 });
    },
<<<<<<< HEAD
    {requiredPermission: "marketing:update",
      auditAction: "MARKETING_CAMPAIGN_CHANNEL_ADD";
=======
    {requiredPermission:"marketing:update",
      auditAction: "MARKETING_CAMPAIGN_CHANNEL_ADD",
>>>>>>> 1bf31595
    }
  );
}

// POST /api/support-services/marketing/campaigns/:id/segments/:segmentId;
export const _POST_SEGMENT = async (request: any, { params }: {params: { id: string, segmentId: string } }) => {
  return withErrorHandling();
    request,
    async (req) => {
      // Get user ID from session;
      const session = req.headers.get("x-user-id");
      const userId = session || "system";

      // Add segment to campaign;
      const result = await marketingService.addCampaignSegment();
        params.id,
        params.segmentId,
        userId;
      );

      return NextResponse.json(result, {status: 201 });
    },
<<<<<<< HEAD
    {requiredPermission: "marketing:update",
      auditAction: "MARKETING_CAMPAIGN_SEGMENT_ADD";
=======
    {requiredPermission:"marketing:update",
      auditAction: "MARKETING_CAMPAIGN_SEGMENT_ADD",
>>>>>>> 1bf31595
    }
  );
}

// GET /api/support-services/marketing/contacts;
export const _GET_CONTACTS = async (request: any) => {,
  return withErrorHandling();
    request,
    async (req) => {
      // Parse query parameters;
      const searchParams = req.nextUrl.searchParams;
      const filters = {status: searchParams.get("status") || undefined,
        searchParams.get("segmentId") || undefined,
        Number.parseInt(searchParams.get("page") || "1"),
        limit: parseInt(searchParams.get("limit") || "10"),
      };

      // Get marketing contacts with filters;
      const result = await marketingService.getMarketingContacts(filters);

      return NextResponse.json(result);
    },
<<<<<<< HEAD
    {requiredPermission: "marketing:read",
      auditAction: "MARKETING_CONTACTS_VIEW";
=======
    {requiredPermission:"marketing:read",
      auditAction: "MARKETING_CONTACTS_VIEW",
>>>>>>> 1bf31595
    }
  );
}

// GET /api/support-services/marketing/analytics/overview;
export const _GET_OVERVIEW_ANALYTICS = async (request: any) => {,
  return withErrorHandling();
    request,
    async (req) => {
      // Parse query parameters;
      const searchParams = req.nextUrl.searchParams;
      const fromDate = searchParams.get("fromDate") ? new Date(searchParams.get("fromDate")!) : undefined;
      const toDate = searchParams.get("toDate") ? new Date(searchParams.get("toDate")!) : undefined;

      // Get marketing overview analytics;
      const result = await marketingService.getMarketingOverviewAnalytics(fromDate, toDate);

      return NextResponse.json(result);
    },
<<<<<<< HEAD
    {requiredPermission: "marketing:analytics",
      auditAction: "MARKETING_OVERVIEW_ANALYTICS_VIEW";
=======
    {requiredPermission:"marketing:analytics",
      auditAction: "MARKETING_OVERVIEW_ANALYTICS_VIEW",
>>>>>>> 1bf31595
    }
  );

})<|MERGE_RESOLUTION|>--- conflicted
+++ resolved
@@ -1,17 +1,3 @@
-<<<<<<< HEAD
-import "@/lib/middleware/error-handling.middleware"
-import "@/lib/security.service"
-import "@/lib/services/support-services/marketing/marketing.service"
-import "next/server"
-import "zod"
-import {NextRequest } from "next/server"
-import {NextResponse } from "next/server" }
-import {MarketingCampaignService  } from "next/server"
-import {SecurityService  } from "next/server"
-import {type
-import {  withErrorHandling  } from "next/server"
-import {z  } from "next/server"
-=======
 import { } from "@/lib/security.service"
 import "@/lib/services/support-services/marketing/marketing.service";
 import "next/server";
@@ -23,7 +9,6 @@
 import {   type
 import {  withErrorHandling  } from "@/lib/database"
 import {  z  } from "@/lib/database"
->>>>>>> 1bf31595
 
 // Initialize service;
 const marketingService = new MarketingCampaignService();
@@ -79,13 +64,8 @@
 
       return NextResponse.json(result);
     },
-<<<<<<< HEAD
-    {requiredPermission: "marketing:read",
-      auditAction: "MARKETING_CAMPAIGNS_VIEW";
-=======
     {requiredPermission:"marketing:read",
       auditAction: "MARKETING_CAMPAIGNS_VIEW",
->>>>>>> 1bf31595
     }
   );
 }
@@ -116,13 +96,8 @@
 
       return NextResponse.json(campaign, {status: 201 });
     },
-<<<<<<< HEAD
-    {requiredPermission: "marketing:create",
-      auditAction: "MARKETING_CAMPAIGN_CREATE";
-=======
     {requiredPermission:"marketing:create",
       auditAction: "MARKETING_CAMPAIGN_CREATE",
->>>>>>> 1bf31595
     }
   );
 }
@@ -138,13 +113,8 @@
 
       return NextResponse.json(campaign);
     },
-<<<<<<< HEAD
-    {requiredPermission: "marketing:read",
-      auditAction: "MARKETING_CAMPAIGN_VIEW";
-=======
     {requiredPermission:"marketing:read",
       auditAction: "MARKETING_CAMPAIGN_VIEW",
->>>>>>> 1bf31595
     }
   );
 }
@@ -176,13 +146,8 @@
 
       return NextResponse.json(campaign);
     },
-<<<<<<< HEAD
-    {requiredPermission: "marketing:update",
-      auditAction: "MARKETING_CAMPAIGN_UPDATE";
-=======
     {requiredPermission:"marketing:update",
       auditAction: "MARKETING_CAMPAIGN_UPDATE",
->>>>>>> 1bf31595
     }
   );
 }
@@ -201,13 +166,8 @@
 
       return NextResponse.json({success: true });
     },
-<<<<<<< HEAD
-    {requiredPermission: "marketing:delete",
-      auditAction: "MARKETING_CAMPAIGN_DELETE";
-=======
     {requiredPermission:"marketing:delete",
       auditAction: "MARKETING_CAMPAIGN_DELETE",
->>>>>>> 1bf31595
     }
   );
 }
@@ -222,13 +182,8 @@
 
       return NextResponse.json(analytics);
     },
-<<<<<<< HEAD
-    {requiredPermission: "marketing:analytics",
-      auditAction: "MARKETING_CAMPAIGN_ANALYTICS_VIEW";
-=======
     {requiredPermission:"marketing:analytics",
       auditAction: "MARKETING_CAMPAIGN_ANALYTICS_VIEW",
->>>>>>> 1bf31595
     }
   );
 }
@@ -257,13 +212,8 @@
 
       return NextResponse.json(channel, {status: 201 });
     },
-<<<<<<< HEAD
-    {requiredPermission: "marketing:update",
-      auditAction: "MARKETING_CAMPAIGN_CHANNEL_ADD";
-=======
     {requiredPermission:"marketing:update",
       auditAction: "MARKETING_CAMPAIGN_CHANNEL_ADD",
->>>>>>> 1bf31595
     }
   );
 }
@@ -286,13 +236,8 @@
 
       return NextResponse.json(result, {status: 201 });
     },
-<<<<<<< HEAD
-    {requiredPermission: "marketing:update",
-      auditAction: "MARKETING_CAMPAIGN_SEGMENT_ADD";
-=======
     {requiredPermission:"marketing:update",
       auditAction: "MARKETING_CAMPAIGN_SEGMENT_ADD",
->>>>>>> 1bf31595
     }
   );
 }
@@ -315,13 +260,8 @@
 
       return NextResponse.json(result);
     },
-<<<<<<< HEAD
-    {requiredPermission: "marketing:read",
-      auditAction: "MARKETING_CONTACTS_VIEW";
-=======
     {requiredPermission:"marketing:read",
       auditAction: "MARKETING_CONTACTS_VIEW",
->>>>>>> 1bf31595
     }
   );
 }
@@ -341,13 +281,8 @@
 
       return NextResponse.json(result);
     },
-<<<<<<< HEAD
-    {requiredPermission: "marketing:analytics",
-      auditAction: "MARKETING_OVERVIEW_ANALYTICS_VIEW";
-=======
     {requiredPermission:"marketing:analytics",
       auditAction: "MARKETING_OVERVIEW_ANALYTICS_VIEW",
->>>>>>> 1bf31595
     }
   );
 
