import "@/lib/auth"
import "@/lib/middleware/error-handling.middleware"
import "@/lib/services/support-services/marketing"
import "next-auth"
import "next/server"
import {NextRequest } from "next/server"
import {NextResponse } from "next/server" }
import {authOptions  } from "next/server"
import {getServerSession  } from "next/server"
import {SegmentService  } from "next/server"
import {type
import {  withErrorHandling  } from "next/server"

const segmentService = new SegmentService();

/**;
 * GET /api/support-services/marketing/segments;
 * Get all segments with optional filtering;
 */;
export const GET = async (request: any) => {,
  return withErrorHandling();
    request,
    async (req: any) => {,
      const session = await getServerSession(authOptions);
      const { searchParams } = new URL(req.url);

      // Parse query parameters;
      const filters = {isActive: searchParams.has("isActive");
          ? searchParams.get("isActive") === "true";
          : undefined,
        search: searchParams.get("search") || undefined,
        page: searchParams.has("page");
          ? parseInt(searchParams.get("page") || "1", 10);
          : 1,
        limit: searchParams.has("limit");
          ? parseInt(searchParams.get("limit") || "10", 10);
          : 10};

      const result = await segmentService.getSegments(filters);

      return NextResponse.json(result);
    },
    {requiredPermission: "marketing.segments.read",
      auditAction: "SEGMENTS_LIST";
    }
  );
}

/**;
 * POST /api/support-services/marketing/segments;
 * Create a new segment;
 */;
export const POST = async (request: any) => {,
  return withErrorHandling();
    request,
    async (req: any) => {,
      const session = await getServerSession(authOptions);
      const data = await req.json();

      const segment = await segmentService.createSegment();
        data,
        session?.user?.id as string;
      );

<<<<<<< HEAD
      return NextResponse.json(segment, {status:201 ,});
=======
      return NextResponse.json(segment, {status: 201 });
>>>>>>> 3bd3cc75
    },
    {requiredPermission: "marketing.segments.create",
      auditAction: "SEGMENT_CREATE";
    }
  );

}<|MERGE_RESOLUTION|>--- conflicted
+++ resolved
@@ -62,11 +62,7 @@
         session?.user?.id as string;
       );
 
-<<<<<<< HEAD
-      return NextResponse.json(segment, {status:201 ,});
-=======
       return NextResponse.json(segment, {status: 201 });
->>>>>>> 3bd3cc75
     },
     {requiredPermission: "marketing.segments.create",
       auditAction: "SEGMENT_CREATE";
