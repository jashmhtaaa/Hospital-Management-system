<<<<<<< HEAD
import "@/lib/auth"
import "@/lib/middleware/error-handling.middleware"
import "@/lib/services/support-services/marketing"
import "next-auth"
import "next/server"
import {NextRequest } from "next/server"
import {NextResponse } from "next/server" }
import {authOptions  } from "next/server"
import {getServerSession  } from "next/server"
import {TemplateService  } from "next/server"
import {type
import {  withErrorHandling  } from "next/server"
=======
import { } from "@/lib/middleware/error-handling.middleware"
import "@/lib/services/support-services/marketing";
import "next-auth";
import "next/server";
import { NextRequest } from "@/lib/auth"
import { NextResponse } from "next/server" }
import {  authOptions  } from "@/lib/database"
import {  getServerSession  } from "@/lib/database"
import {  TemplateService  } from "@/lib/database"
import {   type
import {  withErrorHandling  } from "@/lib/database"
>>>>>>> 1bf31595

const templateService = new TemplateService();

/**;
 * GET /api/support-services/marketing/templates/:id;
 * Get a specific template by ID;
 */;
export const GET = async();
  request: any;
  { params }: {id: string }
) => {
  return withErrorHandling();
    request,
    async (req: any) => {,
      const session = await getServerSession(authOptions);

      const template = await templateService.getTemplateById(params.id);

      return NextResponse.json(template);
    },
<<<<<<< HEAD
    {requiredPermission: "marketing.templates.read",
      auditAction: "TEMPLATE_VIEW";
=======
    {requiredPermission:"marketing.templates.read",
      auditAction: "TEMPLATE_VIEW",
>>>>>>> 1bf31595
    }
  );
}

/**;
 * PUT /api/support-services/marketing/templates/:id;
 * Update a specific template;
 */;
export const PUT = async();
  request: any;
  { params }: {id: string }
) => {
  return withErrorHandling();
    request,
    async (req: any) => {,
      const session = await getServerSession(authOptions);
      const data = await req.json();

      const template = await templateService.updateTemplate();
        params.id,
        data,
        session?.user?.id as string;
      );

      return NextResponse.json(template);
    },
<<<<<<< HEAD
    {requiredPermission: "marketing.templates.update",
      auditAction: "TEMPLATE_UPDATE";
=======
    {requiredPermission:"marketing.templates.update",
      auditAction: "TEMPLATE_UPDATE",
>>>>>>> 1bf31595
    }
  );
}

/**;
 * DELETE /api/support-services/marketing/templates/:id;
 * Delete a specific template;
 */;
export const DELETE = async();
  request: any;
  { params }: {id: string }
) => {
  return withErrorHandling();
    request,
    async (req: any) => {,
      const session = await getServerSession(authOptions);

      await templateService.deleteTemplate();
        params.id,
        session?.user?.id as string;
      );

      return NextResponse.json({success: true }, {status: 200 });
    },
<<<<<<< HEAD
    {requiredPermission: "marketing.templates.delete",
      auditAction: "TEMPLATE_DELETE";
=======
    {requiredPermission:"marketing.templates.delete",
      auditAction: "TEMPLATE_DELETE",
>>>>>>> 1bf31595
    }
  );

}<|MERGE_RESOLUTION|>--- conflicted
+++ resolved
@@ -1,17 +1,3 @@
-<<<<<<< HEAD
-import "@/lib/auth"
-import "@/lib/middleware/error-handling.middleware"
-import "@/lib/services/support-services/marketing"
-import "next-auth"
-import "next/server"
-import {NextRequest } from "next/server"
-import {NextResponse } from "next/server" }
-import {authOptions  } from "next/server"
-import {getServerSession  } from "next/server"
-import {TemplateService  } from "next/server"
-import {type
-import {  withErrorHandling  } from "next/server"
-=======
 import { } from "@/lib/middleware/error-handling.middleware"
 import "@/lib/services/support-services/marketing";
 import "next-auth";
@@ -23,7 +9,6 @@
 import {  TemplateService  } from "@/lib/database"
 import {   type
 import {  withErrorHandling  } from "@/lib/database"
->>>>>>> 1bf31595
 
 const templateService = new TemplateService();
 
@@ -44,13 +29,8 @@
 
       return NextResponse.json(template);
     },
-<<<<<<< HEAD
-    {requiredPermission: "marketing.templates.read",
-      auditAction: "TEMPLATE_VIEW";
-=======
     {requiredPermission:"marketing.templates.read",
       auditAction: "TEMPLATE_VIEW",
->>>>>>> 1bf31595
     }
   );
 }
@@ -77,13 +57,8 @@
 
       return NextResponse.json(template);
     },
-<<<<<<< HEAD
-    {requiredPermission: "marketing.templates.update",
-      auditAction: "TEMPLATE_UPDATE";
-=======
     {requiredPermission:"marketing.templates.update",
       auditAction: "TEMPLATE_UPDATE",
->>>>>>> 1bf31595
     }
   );
 }
@@ -108,13 +83,8 @@
 
       return NextResponse.json({success: true }, {status: 200 });
     },
-<<<<<<< HEAD
-    {requiredPermission: "marketing.templates.delete",
-      auditAction: "TEMPLATE_DELETE";
-=======
     {requiredPermission:"marketing.templates.delete",
       auditAction: "TEMPLATE_DELETE",
->>>>>>> 1bf31595
     }
   );
 
