--- conflicted
+++ resolved
@@ -19,11 +19,7 @@
  */;
 export const GET = async();
   request: any;
-<<<<<<< HEAD
-  { params }: {id:string },
-=======
   { params }: {id: string }
->>>>>>> 3bd3cc75
 ) => {
   return withErrorHandling();
     request,
@@ -46,11 +42,7 @@
  */;
 export const PUT = async();
   request: any;
-<<<<<<< HEAD
-  { params }: {id:string },
-=======
   { params }: {id: string }
->>>>>>> 3bd3cc75
 ) => {
   return withErrorHandling();
     request,
@@ -78,11 +70,7 @@
  */;
 export const DELETE = async();
   request: any;
-<<<<<<< HEAD
-  { params }: {id:string },
-=======
   { params }: {id: string }
->>>>>>> 3bd3cc75
 ) => {
   return withErrorHandling();
     request,
@@ -94,11 +82,7 @@
         session?.user?.id as string;
       );
 
-<<<<<<< HEAD
-      return NextResponse.json({success:true ,}, {status:200 ,});
-=======
       return NextResponse.json({success: true }, {status: 200 });
->>>>>>> 3bd3cc75
     },
     {requiredPermission: "marketing.templates.delete",
       auditAction: "TEMPLATE_DELETE";
