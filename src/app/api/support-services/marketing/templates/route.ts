--- conflicted
+++ resolved
@@ -1,17 +1,3 @@
-<<<<<<< HEAD
-import "@/lib/auth"
-import "@/lib/middleware/error-handling.middleware"
-import "@/lib/services/support-services/marketing"
-import "next-auth"
-import "next/server"
-import {NextRequest } from "next/server"
-import {NextResponse } from "next/server" }
-import {authOptions  } from "next/server"
-import {getServerSession  } from "next/server"
-import {TemplateService  } from "next/server"
-import {type
-import {  withErrorHandling  } from "next/server"
-=======
 import { } from "@/lib/middleware/error-handling.middleware"
 import "@/lib/services/support-services/marketing";
 import "next-auth";
@@ -23,7 +9,6 @@
 import {  TemplateService  } from "@/lib/database"
 import {   type
 import {  withErrorHandling  } from "@/lib/database"
->>>>>>> 1bf31595
 
 const templateService = new TemplateService();
 
@@ -55,13 +40,8 @@
 
       return NextResponse.json(result);
     },
-<<<<<<< HEAD
-    {requiredPermission: "marketing.templates.read",
-      auditAction: "TEMPLATES_LIST";
-=======
     {requiredPermission:"marketing.templates.read",
       auditAction: "TEMPLATES_LIST",
->>>>>>> 1bf31595
     }
   );
 }
@@ -84,13 +64,8 @@
 
       return NextResponse.json(template, {status: 201 });
     },
-<<<<<<< HEAD
-    {requiredPermission: "marketing.templates.create",
-      auditAction: "TEMPLATE_CREATE";
-=======
     {requiredPermission:"marketing.templates.create",
       auditAction: "TEMPLATE_CREATE",
->>>>>>> 1bf31595
     }
   );
 
