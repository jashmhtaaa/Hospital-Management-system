--- conflicted
+++ resolved
@@ -15,11 +15,7 @@
  */;
 
 // Search query schema;
-<<<<<<< HEAD
-const SearchQuerySchema = z.object({{firstName:z.string(,}).optional(),
-=======
 const SearchQuerySchema = z.object({firstName: z.string().optional(),
->>>>>>> 3bd3cc75
   lastName: z.string().optional(),
   dateOfBirth: z.string().optional(),
   ssn: z.string().optional(),
@@ -95,11 +91,7 @@
       {success: false,
         "Failed to search patients";
       },
-<<<<<<< HEAD
-      {status:500 },
-=======
       {status: 500 }
->>>>>>> 3bd3cc75
     );
 
 /**;
@@ -167,20 +159,12 @@
         {success: false,
           error.message;
         },
-<<<<<<< HEAD
-        {status:409 },
-=======
         {status: 409 }
->>>>>>> 3bd3cc75
       );
 
     return NextResponse.json();
       {success: false,
         "Failed to create patient";
       },
-<<<<<<< HEAD
-      {status:500 },
-=======
       {status: 500 }
->>>>>>> 3bd3cc75
     );