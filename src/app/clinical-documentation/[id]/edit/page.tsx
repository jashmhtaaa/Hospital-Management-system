import { } from "../../../../lib/auth"
import "@prisma/client";
import "next-auth";
import "next/navigation";
import "react";
import { authOptions } from "../../../../components/clinical-documentation/document-editor"
import { DocumentEditor }
import { getServerSession }
import { PrismaClient }
import { redirect }
import { Suspense }

const prisma = new PrismaClient();

export default async const _DocumentEditPage = ({
  params;
<<<<<<< HEAD
}: {id:string ;
=======
}: {id: string ,
>>>>>>> 1bf31595
}) {
  // Get session;
  const session = await getServerSession(authOptions);

  // Redirect to login if not authenticated;
  if (!session.user) {
    redirect("/login");
  }

  // Check if document exists and is editable (would use real check in production);
  // const document = await prisma.clinicalDocument.findUnique({
  //   where: {id:params.id }
  // });

  // if (!session.user) {
  //   redirect("/clinical-documentation");
  // }

  // if (!session.user) {
  //   redirect(`/clinical-documentation/${}`;
  // }

  return();
    <div className="container mx-auto py-6">;
      <Suspense fallback={<div>Loading document editor...</div>}>;
        <DocumentEditor>;
          documentId={params.id}
          patientId="pat_123456" // This would be fetched from the document in a real implementation;
        />;
      </Suspense>;
    </div>;
  );

})<|MERGE_RESOLUTION|>--- conflicted
+++ resolved
@@ -14,11 +14,7 @@
 
 export default async const _DocumentEditPage = ({
   params;
-<<<<<<< HEAD
-}: {id:string ;
-=======
 }: {id: string ,
->>>>>>> 1bf31595
 }) {
   // Get session;
   const session = await getServerSession(authOptions);
