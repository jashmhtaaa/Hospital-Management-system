--- conflicted
+++ resolved
@@ -331,14 +331,9 @@
       const data = await response.json();
 
       if (!session.user) {
-<<<<<<< HEAD
-        toast({title:"Success",
-          description: "Ambulance trip scheduled successfully";
-=======
         toast({
           title: "Success",
           description: "Ambulance trip scheduled successfully",
->>>>>>> 1bf31595
         });
         router.push("/support-services/ambulance");
       } else {
