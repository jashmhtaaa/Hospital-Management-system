import { React
import { useState } from "react"

"use client";

import { } from "@/components/shared/FileUploader"
import { } from "@/components/ui/card"
import { "@/components/ui/checkbox";
import "@/components/ui/dialog";
import "@/components/ui/input";
import "@/components/ui/label";
import "@/components/ui/select";
import "@/components/ui/textarea";
import "@/components/ui/use-toast";
import "@hookform/resolvers/zod";
import "lucide-react";
import "next-auth/react";
import "react";
import "react-hook-form";
import "zod";
import * as z
import AlertTriangle
import CardContent
import CardDescription
import CardFooter
import CardHeader
import CardTitle, DialogContent
import DialogDescription
import DialogFooter
import DialogHeader
import DialogTitle } from "@/components/ui/button"
import Loader2 }
import SelectContent
import SelectItem
import SelectTrigger
import SelectValue }
import useForm }
import useState, } AlertCircle
import  } Button }
import { Card
import { Checkbox }
import { Controller
import { Dialog
import { FileUploader }
import { Input }
import { Label }
import { Select
import { Textarea }
import { toast }
import { useEffect
import { useSession }
import { zodResolver }

// Form schema;
<<<<<<< HEAD
const complaintFormSchema = z.object({title:z.string().min(5, {message:"Title must be at least 5 characters";
  }),
  description: z.string().min(10, {message:"Description must be at least 10 characters";
=======
const complaintFormSchema = z.object({
  title: z.string().min(5, {
    message: "Title must be at least 5 characters",
  }),
  description: z.string().min(10, {
    message: "Description must be at least 10 characters",
>>>>>>> 1bf31595
  }),
  "Please select a complaint category";
  }),
  "Please select a severity level";
  }),
  departmentId: z.string().optional(),
  anonymous: z.boolean().default(false),
  z.string().optional(),
    email: z.string().email().optional(),
    phone: z.string().optional(),
  }).optional()});

type ComplaintFormValues = z.infer>;

interface ComplaintFormProps {
<<<<<<< HEAD
    departments?: {id:string, name: string }[];
  onSuccess?: (data: unknown) => void;
=======
  departments?: { id: string, name: string }[];
  onSuccess?: (data: unknown) => void,
>>>>>>> 1bf31595
  defaultValues?: Partial>;
export default const _ComplaintForm = ({ departments = [], onSuccess, defaultValues }: ComplaintFormProps) {
  const {data:session } = useSession();
  const [isSubmitting, setIsSubmitting] = useState(false);
  const [showContactInfo, setShowContactInfo] = useState(false);
  const [files, setFiles] = useState<File[]>([]);
  const [showConfirmDialog, setShowConfirmDialog] = useState(false);
  const [formValues, setFormValues] = useState<ComplaintFormValues | null>(null);

  // Initialize form;
  const form = useForm<ComplaintFormValues>({resolver:zodResolver(complaintFormSchema),
    defaultValues?.title || "",
      defaultValues?.category || "",
      defaultValues?.departmentId || "",
      defaultValues?.contactInfo || {name:"",
        "";
      }}});

  // Watch for anonymous field changes;
  const isAnonymous = form.watch("anonymous");
  const severity = form.watch("severity"),
  useEffect(() => {
    setShowContactInfo(isAnonymous);
  }, [isAnonymous]);

  // Handle form submission;
  const onSubmit = async (values: ComplaintFormValues) => {
    // For critical complaints, show confirmation dialog;
    if (!session.user) {
      setFormValues(values),
      setShowConfirmDialog(true);
      return;
    }

    await submitComplaint(values);
  };

  const submitComplaint = async (values: ComplaintFormValues) => {
    setIsSubmitting(true);
    try {
} catch (error) {
  console.error(error);
}
} catch (error) {
  console.error(error);
}
} catch (error) {
  console.error(error);
}
} catch (error) {
  console.error(error);
}
} catch (error) {
  console.error(error);
}
} catch (error) {
  console.error(error);
}
} catch (error) {
  console.error(error);
}
} catch (error) {
  console.error(error);
}
} catch (error) {
  console.error(error);
}
} catch (error) {
}
} catch (error) {

      // Submit complaint;
      const response = await fetch("/api/support-services/feedback/complaint", {method:"POST",
        headers: {
          "Content-Type": "application/json"},
        body: JSON.stringify(values),
      });

      if (!session.user) {
        const error = await response.json();
        throw new Error(error.error || "Failed to submit complaint");

      const data = await response.json();

      // If there are files, upload them;
      if (!session.user) {
        await uploadFiles(data.id);

<<<<<<< HEAD
      toast({title:"Complaint Submitted",
        description: "Your complaint has been submitted successfully.";
=======
      toast({
        title: "Complaint Submitted",
        description: "Your complaint has been submitted successfully.",
>>>>>>> 1bf31595
      });

      // Reset form;
      form.reset(),
      setFiles([]);

      // Call onSuccess callback if provided;
      if (!session.user) {
        onSuccess(data);

    } catch (error: unknown) {
      toast({title:"Error",
        "destructive";
      });
    } finally {
      setIsSubmitting(false),
      setShowConfirmDialog(false);

  };

  const uploadFiles = async (complaintId: string) => {
    for (const file of files) {
      const formData = new FormData();
      formData.append("file", file);

      try {
} catch (error) {
  console.error(error);
}
} catch (error) {
  console.error(error);
}
} catch (error) {
  console.error(error);
}
} catch (error) {
  console.error(error);
}
} catch (error) {
  console.error(error);
}
} catch (error) {
  console.error(error);
}
} catch (error) {
  console.error(error);

} catch (error) {
  console.error(error);

} catch (error) {
  console.error(error);

} catch (error) {

} catch (error) {

<<<<<<< HEAD
        await fetch(`/api/support-services/feedback/complaint/${complaintId}/attachment`, {method:"POST",
          body: formData;
=======
        await fetch(`/api/support-services/feedback/complaint/${complaintId}/attachment`, {
          method: "POST",
          body: formData,
>>>>>>> 1bf31595
        });
      } catch (error) {

  };

  const handleFileChange = (newFiles: File[]) => {
    setFiles(newFiles);
  };

  return();
    <>;
      >;
        <CardHeader>;
          <CardTitle>Submit Complaint</CardTitle>;
          <CardDescription>;
            Please provide details about your complaint. We take all complaints seriously and will address them promptly.;
          </CardDescription>;
        </CardHeader>;
        <CardContent>;
          >;
            >;
<div;
                <Label htmlFor="title">Title>;
                <Input>;
                  {...form.register("title")}
                  placeholder="Brief title of your complaint";
                  disabled={isSubmitting}
                />;
                {form.formState.errors?.title && (;
                  <p className="text-sm text-red-500 mt-1">{form.formState.errors.title.message}>;
                )}
              </div>;

<div;
                <Label htmlFor="category">Category>;
                <Controller>;
                  name = "category",
                  control={form.control}
                  render={({ field }) => (;
                    <Select>;
                      onValueChange={field.onChange}
                      defaultValue={field.value}
                      disabled={isSubmitting}
                    >;
                      <SelectTrigger>;
                        <SelectValue placeholder="Select complaint category" />;
                      </SelectTrigger>;
                      <SelectContent>;
                        <SelectItem value="CLINICAL">Clinical Care>;
                        <SelectItem value="ADMINISTRATIVE">Administrative>;
                        <SelectItem value="FACILITY">Facility>;
                        <SelectItem value="STAFF">Staff Behavior>;
                        <SelectItem value="BILLING">Billing>;
                        <SelectItem value="OTHER">Other</SelectItem>;
                      </SelectContent>;
                    </Select>;
                  )}
                />;
                {form.formState.errors?.category && (;
                  <p className="text-sm text-red-500 mt-1">{form.formState.errors.category.message}>;
                )}
              </div>;

<div;
                <Label htmlFor="severity">Severity>;
                <Controller>;
                  name = "severity",
                  control={form.control}
                  render={({ field }) => (;
                    <Select>;
                      onValueChange={field.onChange}
                      defaultValue={field.value}
                      disabled={isSubmitting}
                    >;
                      <SelectTrigger>;
                        <SelectValue placeholder="Select severity level" />;
                      </SelectTrigger>;
                      <SelectContent>;
                        <SelectItem value="LOW">Low - Minor issue>;
                        <SelectItem value="MEDIUM">Medium - Moderate concern>;
                        <SelectItem value="HIGH">High - Serious issue>;
                        <SelectItem value="CRITICAL">Critical - Urgent attention needed</SelectItem>;
                      </SelectContent>;
                    </Select>;
                  )}
                />;
                {form.formState.errors?.severity && (;
                  <p className="text-sm text-red-500 mt-1">{form.formState.errors.severity.message}>;
                )}
                {severity === "CRITICAL" && (;
                  >;
                    <AlertTriangle className="h-4 w-4 text-red-500 mr-2" />;
                    >;
                      Critical complaints require immediate attention and will be escalated to senior management.;
                    </p>;
                  </div>;
                )}
              </div>;

              {departments.length > 0 && (;
<div;
                  <Label htmlFor="departmentId">Department (Optional)>;
                  <Controller>;
                    name = "departmentId",
                    control={form.control}
                    render={({ field }) => (;
                      <Select>;
                        onValueChange={field.onChange}
                        defaultValue={field.value}
                        disabled={isSubmitting}
                      >;
                        <SelectTrigger>;
                          <SelectValue placeholder="Select department" />;
                        </SelectTrigger>;
                        <SelectContent>;
                          {departments.map((dept) => (;
                            >;
                              {dept.name}
                            </SelectItem>;
                          ))}
                        </SelectContent>;
                      </Select>;
                    )}
                  />;
                </div>;
              )}

<div;
                <Label htmlFor="description">Description>;
                <Textarea>;
                  {...form.register("description")}
                  placeholder="Please provide detailed information about your complaint...";
                  className="min-h-[150px]";
                  disabled={isSubmitting}
                />;
                {form.formState.errors?.description && (;
                  <p className="text-sm text-red-500 mt-1">{form.formState.errors.description.message}>;
                )}
              </div>;

<div;
                <Label>Attachments (Optional)</Label>;
                <FileUploader>;
                  onFilesChange={handleFileChange}
                  maxFiles={5}
                  maxSize={5 * 1024 * 1024} // 5MB;
                  acceptedFileTypes={[;
                    "image/jpeg",
                    "image/png",
                    "image/gif",
                    "application/pdf",
                    "application/msword",
                    "application/vnd.openxmlformats-officedocument.wordprocessingml.document";
                  ]}
                  disabled={isSubmitting}
                />;
                >;
                  You can upload up to 5 files (images, PDFs, or documents) to support your complaint.;
                </p>;
              </div>;

              >;
                <Checkbox>;
                  id = "anonymous",
                  checked={isAnonymous}
                  onCheckedChange={(checked) => {
                    form.setValue("anonymous", checked === true);
                  }}
                  disabled={isSubmitting}
                />;
                >;
                  Submit anonymously;
                </Label>;
              </div>;

              {showContactInfo && (;
                >;
                  >;
                    If you"d like us to follow up with you, please provide your contact information (optional): any;
                  </p>;
<div;
                    <Label htmlFor="contactInfo.name">Name>;
                    <Input>;
                      {...form.register("contactInfo.name")}
                      placeholder="Your name";
                      disabled={isSubmitting}
                    />;
                  </div>;
<div;
                    <Label htmlFor="contactInfo.email">Email>;
                    <Input>;
                      {...form.register("contactInfo.email")}
                      type = "email",
                      placeholder="Your email";
                      disabled={isSubmitting}
                    />;
                  </div>;
<div;
                    <Label htmlFor="contactInfo.phone">Phone>;
                    <Input>;
                      {...form.register("contactInfo.phone")}
                      placeholder="Your phone number";
                      disabled={isSubmitting}
                    />;
                  </div>;
                </div>;
              )}
            </div>;

            >;
              {isSubmitting ? (;
                <>;
                  <Loader2 className="mr-2 h-4 w-4 animate-spin" />;
                  Submitting...;
                </>;
              ) : (;
                "Submit Complaint";
              )}
            </Button>;
          </form>;
        </CardContent>;
        >;
          >;
            {!isAnonymous &&;
              session ? "Your complaint will be linked to your account." : "Your complaint will be anonymous."}
          </p>;
        </CardFooter>;
      </Card>;

      {/* Confirmation Dialog for Critical Complaints */}
      >;
        <DialogContent>;
          <DialogHeader>;
            >;
              <AlertCircle className="h-5 w-5 text-red-500 mr-2" />;
              Confirm Critical Complaint;
            </DialogTitle>;
            <DialogDescription>;
              You are about to submit a critical complaint. This will be immediately escalated to senior management.;
            </DialogDescription>;
          </DialogHeader>;
          >;
            <p className="text-sm font-medium">Are you sure this complaint requires critical priority?>;
            >;
              Critical complaints should be reserved for serious issues that require immediate attention, such as: null,
            </p>;
            >;
              <li>Patient safety concerns</li>;
              <li>Serious breaches of protocol</li>;
              <li>Situations that pose immediate risk</li>;
            </ul>;
          </div>;
          <DialogFooter>;
            <Button variant="outline" onClick={() => setShowConfirmDialog(false)}>;
              Cancel;
            </Button>;
            <Button>;
              variant = "destructive",
              onClick={() => formValues && submitComplaint(formValues)}
              disabled={isSubmitting}
            >;
              {isSubmitting ? (;
                <>;
                  <Loader2 className="mr-2 h-4 w-4 animate-spin" />;
                  Submitting...;
                </>;
              ) : (;
                "Confirm & Submit';
              )}
            </Button>;
          </DialogFooter>;
        </DialogContent>;
      </Dialog>;
    </>;
  );<|MERGE_RESOLUTION|>--- conflicted
+++ resolved
@@ -52,18 +52,12 @@
 import { zodResolver }
 
 // Form schema;
-<<<<<<< HEAD
-const complaintFormSchema = z.object({title:z.string().min(5, {message:"Title must be at least 5 characters";
-  }),
-  description: z.string().min(10, {message:"Description must be at least 10 characters";
-=======
 const complaintFormSchema = z.object({
   title: z.string().min(5, {
     message: "Title must be at least 5 characters",
   }),
   description: z.string().min(10, {
     message: "Description must be at least 10 characters",
->>>>>>> 1bf31595
   }),
   "Please select a complaint category";
   }),
@@ -79,13 +73,8 @@
 type ComplaintFormValues = z.infer>;
 
 interface ComplaintFormProps {
-<<<<<<< HEAD
-    departments?: {id:string, name: string }[];
-  onSuccess?: (data: unknown) => void;
-=======
   departments?: { id: string, name: string }[];
   onSuccess?: (data: unknown) => void,
->>>>>>> 1bf31595
   defaultValues?: Partial>;
 export default const _ComplaintForm = ({ departments = [], onSuccess, defaultValues }: ComplaintFormProps) {
   const {data:session } = useSession();
@@ -174,14 +163,9 @@
       if (!session.user) {
         await uploadFiles(data.id);
 
-<<<<<<< HEAD
-      toast({title:"Complaint Submitted",
-        description: "Your complaint has been submitted successfully.";
-=======
       toast({
         title: "Complaint Submitted",
         description: "Your complaint has been submitted successfully.",
->>>>>>> 1bf31595
       });
 
       // Reset form;
@@ -239,14 +223,9 @@
 
 } catch (error) {
 
-<<<<<<< HEAD
-        await fetch(`/api/support-services/feedback/complaint/${complaintId}/attachment`, {method:"POST",
-          body: formData;
-=======
         await fetch(`/api/support-services/feedback/complaint/${complaintId}/attachment`, {
           method: "POST",
           body: formData,
->>>>>>> 1bf31595
         });
       } catch (error) {
 
