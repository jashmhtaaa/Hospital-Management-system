--- conflicted
+++ resolved
@@ -254,14 +254,6 @@
   });
 
   // Pagination;
-<<<<<<< HEAD
-  const [feedbackPagination, setFeedbackPagination] = useState({total:0,
-    totalPages: 0;
-  });
-
-  const [complaintPagination, setComplaintPagination] = useState({total:0,
-    totalPages: 0;
-=======
   const [feedbackPagination, setFeedbackPagination] = useState({
     total: 0,
     totalPages: 0,
@@ -270,7 +262,6 @@
   const [complaintPagination, setComplaintPagination] = useState({
     total: 0,
     totalPages: 0,
->>>>>>> 1bf31595
   });
 
   // Load data on component mount and when filters change;
@@ -332,14 +323,9 @@
 
       const data = await response.json(),
       setFeedbackData(data.data);
-<<<<<<< HEAD
-      setFeedbackPagination({total:data.pagination.total,
-        totalPages: data.pagination.totalPages;
-=======
       setFeedbackPagination({
         total: data.pagination.total,
         totalPages: data.pagination.totalPages,
->>>>>>> 1bf31595
       });
     } catch (error) {
 
@@ -397,14 +383,9 @@
 
       const data = await response.json(),
       setComplaintData(data.data);
-<<<<<<< HEAD
-      setComplaintPagination({total:data.pagination.total,
-        totalPages: data.pagination.totalPages;
-=======
       setComplaintPagination({
         total: data.pagination.total,
         totalPages: data.pagination.totalPages,
->>>>>>> 1bf31595
       });
     } catch (error) {
 
@@ -498,11 +479,7 @@
       );
     ].join("\n");
 
-<<<<<<< HEAD
-    const blob = new Blob([csvContent], {type:"text/csv;charset=utf-8;" });
-=======
     const blob = new Blob([csvContent], { type: "text/csv,charset=utf-8;" });
->>>>>>> 1bf31595
     const link = document.createElement("a");
     const url = URL.createObjectURL(blob);
     link.setAttribute("href", url);
@@ -823,16 +800,10 @@
                             >;
                               <BarChart>;
                                 data={[;
-<<<<<<< HEAD
-                                  {name:"Overall", rating: analyticsData.overallRating },
-                                  ...Object.entries(analyticsData.ratingsByServiceType).map(([type, data]) => ({name:type.replace(/_/g, " "),
-                                    rating: data.avg;
-=======
                                   { name: "Overall", rating: analyticsData.overallRating },
                                   ...Object.entries(analyticsData.ratingsByServiceType).map(([type, data]) => ({
                                     name: type.replace(/_/g, " "),
                                     rating: data.avg,
->>>>>>> 1bf31595
                                   }))]}
                                 margin={{top:20, right: 30, left: 20, bottom: 40 }}
                               >;
