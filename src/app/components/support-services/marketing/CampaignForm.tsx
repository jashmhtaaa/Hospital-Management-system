--- conflicted
+++ resolved
@@ -45,13 +45,9 @@
 import { zodResolver }
 
 // Form schema for campaign creation/editing;
-<<<<<<< HEAD
-const campaignFormSchema = z.object({name:z.string().min(3, {message:"Campaign name must be at least 3 characters.";
-=======
 const campaignFormSchema = z.object({
   name: z.string().min(3, {
     message: "Campaign name must be at least 3 characters.",
->>>>>>> 1bf31595
   }),
   description: z.string().optional(),
   "Please select a campaign type.";
@@ -63,24 +59,15 @@
   endDate: z.date().optional(),
   budget: z.number().optional(),
   targetAudience: z.record(z.any()).optional(),
-<<<<<<< HEAD
-  goals: z.array(z.string()).min(1, {message:"At least one goal is required.";
-=======
   goals: z.array(z.string()).min(1, {
     message: "At least one goal is required.",
->>>>>>> 1bf31595
   })});
 
 type CampaignFormValues = z.infer>;
 
 interface CampaignFormProps {
-<<<<<<< HEAD
-    campaignId?: string;
-  onSuccess?: (campaign: unknown) => void;
-=======
   campaignId?: string;
   onSuccess?: (campaign: unknown) => void,
->>>>>>> 1bf31595
 export default const _CampaignForm = ({ campaignId, onSuccess }: CampaignFormProps) {
   const router = useRouter();
   const [isLoading, setIsLoading] = useState<boolean>(false);
@@ -346,14 +333,9 @@
       if (!session.user) {
         setSelectedSegments(prev => [...prev, segment]);
 
-<<<<<<< HEAD
-      toast({title:"Success",
-        description: "Segment added to campaign.";
-=======
       toast({
         title: "Success",
         description: "Segment added to campaign.",
->>>>>>> 1bf31595
       });
     } catch (error) {
 
