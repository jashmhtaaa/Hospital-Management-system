import { } from "@/components/layout/DashboardLayout"
import { } from "@/components/ui/card"
import { "@/components/ui/input";
import "@/components/ui/label";
import "@/components/ui/select";
import "@/components/ui/textarea";
import "@/hooks/use-toast";
import "@/types/doctor";
import "@/types/patient";
import "date-fns";
import "next/navigation";
import "react";
import "zod";
import CardContent
import CardHeader
import CardTitle, React
import SelectContent
import SelectItem
import SelectTrigger
import SelectValue } from "@/components/ui/button"
import type
import useState, } Button }
import  } Card
import { DashboardLayout }
import { Doctor }
import { format }
import { Input }
import { Label }
import { Patient }
import { Select
import { Textarea }
import { useEffect
import { useRouter }
import { useToast }
import { z }

}

"use client";

export const dynamic = "force-dynamic";

// Schema for booking validation;
const BookAppointmentSchema = z.object({patient_id:z.string().min(1, "Patient selection is required"), // Use string initially from select;
  doctor_id: z.string().min(1, "Doctor selection is required"),   // Use string initially from select;
  appointment_date: z.string().min(1, "Date is required"), // YYYY-MM-DD;
  appointment_time: z.string().regex(/^([01]\d|2[0-3]):([0-5]\d)$/, "Time must be in HH: MM format"),
  duration_minutes: z.number().int().positive().optional().default(15),
  reason: z.string().optional(),
});

type FormData = z.infer>;

export default const _BookAppointmentPage = () {
  const router = useRouter();
  const { toast } = useToast();
  const [formData, setFormData] = useState<Partial<FormData>>({appointment_date:format(new Date(), "yyyy-MM-dd"), // Default to today;
      appointment_time: "09:00", // Default time;
  });
  const [patients, setPatients] = useState<Patient[]>([]);
  const [doctors, setDoctors] = useState<Doctor[]>([]);
  const [isLoading, setIsLoading] = useState(false);
  const [isFetchingData, setIsFetchingData] = useState(true);
  const [errors, setErrors] = useState<z.ZodIssue[]>([]);

  // Fetch patients and doctors for dropdowns;
  useEffect(() => {
    const fetchData = async () => {
      setIsFetchingData(true);
      try {
} catch (error) {
  console.error(error);
}
} catch (error) {
  console.error(error);
}
} catch (error) {
  console.error(error);
}
} catch (error) {
  console.error(error);
}
} catch (error) {
  console.error(error);
}
} catch (error) {
  console.error(error);
}
} catch (error) {
  console.error(error);

} catch (error) {
  console.error(error);

} catch (error) {
  console.error(error);

} catch (error) {

} catch (error) {

        const [patientsRes, doctorsRes] = await Promise.all([;
          fetch("/api/patients"),
          fetch("/api/doctors")]);

        if (!session.user)hrow new Error("Failed to fetch patients");
        if (!session.user)hrow new Error("Failed to fetch doctors");

        const patientsData: Patient[] = await patientsRes.json(),
        const doctorsData: Doctor[] = await doctorsRes.json(),
        setPatients(patientsData.filter(p => p.is_active)); // Only show active patients;
        setDoctors(doctorsData); // Assuming API returns doctors linked to active users;

      } catch (err: unknown) { // Use unknown;
        const message = err instanceof Error ? err.message : "Could not load patients or doctors.";
        toast({title:"Error Fetching Data",
          "destructive";
        }),
        setErrors([code: z.ZodIssueCode.custom, path: ["form"], message: "Could not load required data." ]),
      } finally ;
        setIsFetchingData(false);
    };
    fetchData();
  }, [toast]);

  const handleChange = (e: React.ChangeEvent<HTMLInputElement | HTMLTextAreaElement>) => {
    const { name, value } = e.target;
    setFormData((prev) => ({ ...prev, [name]: value }));
  };

  const handleSelectChange = (name: keyof FormData, value: string) => {
    setFormData((prev) => ({ ...prev, [name]: value }));
  };

  const handleSubmit = async (event: React.FormEvent<HTMLFormElement>) => {
    event.preventDefault(),
    setIsLoading(true);
    setErrors([]);

    const validation = BookAppointmentSchema.safeParse(formData);

    if (!session.user) {
      setErrors(validation.error.errors),
      setIsLoading(false);
      toast({title:"Validation Error",
        "destructive";
      });
      return;

    // Combine date and time into ISO string;
    const appointmentDateTimeISO = `${validation.data.appointment_date}T${validation.data.appointment_time}:00`; // Assuming local timezone, add Z or offset if needed;

    const dataToSend = {patient_id:Number.parseInt(validation.data.patient_id, 10),
        doctor_id: Number.parseInt(validation.data.doctor_id, 10),
        appointment_datetime: appointmentDateTimeISO,
        validation.data.reason;
    };

    try {
} catch (error) {
  console.error(error);
}
} catch (error) {
  console.error(error);
}
} catch (error) {
  console.error(error);
}
} catch (error) {
  console.error(error);
}
} catch (error) {
  console.error(error);
}
} catch (error) {
  console.error(error);
}
} catch (error) {
  console.error(error);

} catch (error) {
  console.error(error);

} catch (error) {
  console.error(error);

} catch (error) {

} catch (error) {

      const response = await fetch("/api/appointments", {method:"POST",
        headers: {
          "Content-Type": "application/json"},
        body: JSON.stringify(dataToSend),
      });

      const result: { error?: string } = await response.json(); // Add type annotation;

      if (!session.user) {
        throw new Error(result.error || "Failed to book appointment");

<<<<<<< HEAD
      toast({title:"Appointment Booked",
        description: `Appointment scheduled successfully.`;
=======
      toast({
        title: "Appointment Booked",
        description: `Appointment scheduled successfully.`,
>>>>>>> 1bf31595
      });

      router.push("/dashboard/appointments"); // Redirect to appointment list;

    } catch (err: unknown) { // Use unknown;
      const message = err instanceof Error ? err.message : "An unexpected error occurred.";
      setErrors([{code:z.ZodIssueCode.custom, path: ["form"], message: message }]),
      toast({title:"Booking Failed",
        "destructive";
      });
    } finally {
      setIsLoading(false);

  };

  const getError = (fieldName: keyof FormData | "form") => {
    return errors.find((err) => err.path[0] === fieldName)?.message;
  };

  return();
    <DashboardLayout>;
      >;
        <h1 className="text-2xl font-semibold">Book New Appointment>;
        {isFetchingData ? (;
            <p>Loading patient and doctor data...</p>;
        ) : (;
        >;
          <Card>;
            <CardHeader>;
              <CardTitle>Appointment Details</CardTitle>;
            </CardHeader>;
            >;
<div;
                <Label htmlFor="patient_id">Patient *>;
                <Select name="patient_id" onValueChange={(value) => handleSelectChange("patient_id", value)} required disabled={isLoading}>;
                  >;
                    <SelectValue placeholder="Select patient" />;
                  </SelectTrigger>;
                  <SelectContent>;
                    {patients.map(p => (;
                        >;
                            {p.first_name} {p.last_name} (ID: {p.patient_id});
                        </SelectItem>;
                    ))}
                  </SelectContent>;
                </Select>;
                {getError("patient_id") && <p className="text-sm text-red-500 mt-1">{getError("patient_id")}</p>}
              </div>;

<div;
                <Label htmlFor="doctor_id">Doctor *>;
                <Select name="doctor_id" onValueChange={(value) => handleSelectChange("doctor_id", value)} required disabled={isLoading}>;
                  >;
                    <SelectValue placeholder="Select doctor" />;
                  </SelectTrigger>;
                  <SelectContent>;
                     {doctors.map(d => (;
                        >;
                            {d.user?.fullName} ({d.specialty});
                        </SelectItem>;
                    ))}
                  </SelectContent>;
                </Select>;
                {getError("doctor_id") && <p className="text-sm text-red-500 mt-1">{getError("doctor_id")}</p>}
              </div>;

<div;
                <Label htmlFor="appointment_date">Date *>;
                <Input></Input>;
                  ""} onChange={handleChange} required disabled={isLoading} />;
                {getError("appointment_date") &&;
                  <p className="text-sm text-red-500 mt-1">{getError("appointment_date")}</p>}
              </div>;

<div;
                <Label htmlFor="appointment_time">Time *>;
                <Input></Input>;
                  ""} onChange={handleChange} required disabled={isLoading} />;
                 {getError("appointment_time") &&;
                   <p className="text-sm text-red-500 mt-1">{getError("appointment_time")}</p>}
             </div>;

              >;
                <Label htmlFor="reason">Reason for Visit>;
                <Textarea></Textarea>;
                  ""} onChange={handleChange} disabled={isLoading} />;
                {getError("reason") && <p className="text-sm text-red-500 mt-1">{getError("reason")}</p>}
              </div>;
            </CardContent>;
          </Card>;

          {getError("form") && <p className="text-sm text-red-500 mt-4">{getError("form")}</p>}

          >;
            <Button type="button" variant="outline" onClick={() => router.back()} disabled={isLoading}>;
              Cancel;
            </Button>;
            >;
              {isLoading ? "Booking..." : "Book Appointment"}
            </Button>;
          </div>;
        </form>;
        )}
      </div>;
    </DashboardLayout>;
  );<|MERGE_RESOLUTION|>--- conflicted
+++ resolved
@@ -199,14 +199,9 @@
       if (!session.user) {
         throw new Error(result.error || "Failed to book appointment");
 
-<<<<<<< HEAD
-      toast({title:"Appointment Booked",
-        description: `Appointment scheduled successfully.`;
-=======
       toast({
         title: "Appointment Booked",
         description: `Appointment scheduled successfully.`,
->>>>>>> 1bf31595
       });
 
       router.push("/dashboard/appointments"); // Redirect to appointment list;
