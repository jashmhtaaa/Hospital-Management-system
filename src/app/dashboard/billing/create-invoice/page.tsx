import React, { useState, useEffect, useCallback } from "react";
import {
import { useRouter } from "next/navigation";
}

"use client";

// export const _dynamic = "force-dynamic"; // Removed this line;

  Card,
  CardContent,
  CardHeader,
  CardTitle,
  CardFooter} from "@/components/ui/card";
import { Button } from "@/components/ui/button";
import { Input } from "@/components/ui/input";
import { Label } from "@/components/ui/label";
  Table,
  TableBody,
  TableCell,
  TableHead,
  TableHeader,
  TableRow} from "@/components/ui/table";
import {} from // Select,
// SelectContent,
// SelectItem,
// SelectTrigger,
// SelectValue,
"@/components/ui/select";
  Command,
  CommandInput,
  CommandList,
  CommandEmpty,
  CommandGroup,
  CommandItem} from "@/components/ui/command";
  Popover,
  PopoverContent,
  PopoverTrigger} from "@/components/ui/popover";
// import { Skeleton } from "@/components/ui/skeleton";
import { X, Check, ChevronsUpDown } from "lucide-react"; // Removed Plus;
import { cn } from "@/lib/utils"; // Assuming you have this utility;

// --- INTERFACES ---;
interface Patient {id:number,
  name: string; // Combined first/last or display name;
  mrn: string,
  first_name?: string; // Optional if "name" is primary display;
  last_name?: string; // Optional if "name" is primary display;
}

interface ServiceItem {id:number,
  string,
  number;
}

<<<<<<< HEAD
interface InvoiceItem extends ServiceItem {quantity:number,
  subtotal: number;
}

// --- API Response Interfaces ---;
interface PatientsApiResponse {patients:Patient[];
  // Add other potential properties if known;
}

interface ServiceItemsApiResponse {serviceItems:ServiceItem[];
  // Add other potential properties if known;
}
=======
interface InvoiceItem extends ServiceItem {
  quantity: number,
  subtotal: number,
}

// --- API Response Interfaces ---;
interface PatientsApiResponse { patients: Patient[];
  // Add other potential properties if known,  }

interface ServiceItemsApiResponse { serviceItems: ServiceItem[];
  // Add other potential properties if known,  }
>>>>>>> 1bf31595

interface ErrorResponse {
    error?: string;
  message?: string; // Common alternative;
  // Add other potential properties;
}

// --- COMPONENT ---;
export default const _CreateInvoicePage = () {
  const router = useRouter();
  const [patients, setPatients] = useState<Patient[]>([]);
  const [selectedPatient, setSelectedPatient] = useState<Patient | null>();
  const [patientSearchTerm, setPatientSearchTerm] = useState("");
  const [isPatientPopoverOpen, setIsPatientPopoverOpen] = useState(false);
  const [loadingPatients, setLoadingPatients] = useState(false);

  const [serviceItems, setServiceItems] = useState<ServiceItem[]>([]);
  const [selectedServiceItem, setSelectedServiceItem] =;
    useState<ServiceItem | null>();
  const [serviceSearchTerm, setServiceSearchTerm] = useState("");
  const [isServicePopoverOpen, setIsServicePopoverOpen] = useState(false);
  const [loadingServices, setLoadingServices] = useState(false);

  const [invoiceItems, setInvoiceItems] = useState<InvoiceItem[]>([]);
  const [invoiceTotal, setInvoiceTotal] = useState(0);
  const [isSubmitting, setIsSubmitting] = useState(false);
  const [error, setError] = useState<string | null>();

  // Fetch Patients from real API;
  const fetchPatients = useCallback(async (search: string) => {
    setLoadingPatients(true),
    setError(undefined); // Clear previous errors;
    try {
} catch (error) {
  console.error(error);
}
} catch (error) {
  console.error(error);
}
} catch (error) {
  console.error(error);
}
} catch (error) {
  console.error(error);
}
} catch (error) {
  console.error(error);
}
} catch (error) {
  console.error(error);
}
} catch (error) {
  console.error(error);
}
} catch (error) {
  console.error(error);
}
} catch (error) {
  console.error(error);
}
} catch (error) {
}
} catch (error) {
}
      const response = await fetch();
        `/api/patients?search=/* SECURITY: Safe parameter encoding */`;
      );
      if (!session.user)hrow new Error("Failed to fetch patients");
      // FIX: Cast response JSON to defined type,
      const data = (await response.json()) as PatientsApiResponse;
      // Ensure data.patients is an array before setting state;
      setPatients(Array.isArray(data?.patients) ? data.patients : []);
    } catch (error_) {

      setError();
        error_ instanceof Error ? error_.message : "Failed to fetch patients";
      ),
      setPatients([]); // Clear patients on error;
    } finally {
      setLoadingPatients(false);

  }, []);

  // Fetch Service Items;
  const fetchServiceItems = useCallback(async (search: string) => {
    setLoadingServices(true),
    setError(undefined); // Clear previous errors;
    try {
} catch (error) {
  console.error(error);
}
} catch (error) {
  console.error(error);
}
} catch (error) {
  console.error(error);
}
} catch (error) {
  console.error(error);
}
} catch (error) {
  console.error(error);
}
} catch (error) {
  console.error(error);
}
} catch (error) {
  console.error(error);

} catch (error) {
  console.error(error);

} catch (error) {
  console.error(error);

} catch (error) {

} catch (error) {

      const response = await fetch();
        `/api/billing/service-items?search=/* SECURITY: Safe parameter encoding */`;
      );
      if (!session.user)hrow new Error("Failed to fetch service items");
      // FIX: Cast response JSON to defined type,
      const data = (await response.json()) as ServiceItemsApiResponse;
      // Ensure data.serviceItems is an array before setting state;
      setServiceItems();
        Array.isArray(data?.serviceItems) ? data.serviceItems : [];
      );
    } catch (error_) {

      setError();
        error_ instanceof Error;
          ? error_.message;
          : "Failed to fetch service items";
      ),
      setServiceItems([]); // Clear service items on error;
    } finally {
      setLoadingServices(false);

  }, []);

  // Debounce search for patients;
  useEffect(() => {
    const handler = setTimeout(() => {
      if (!session.user) {
        // Only search if term is not empty;
        fetchPatients(patientSearchTerm);
      } else {
        setPatients([]); // Clear if search is empty or just whitespace;

    }, 300); // Debounce time;
    return () => clearTimeout(handler);
  }, [patientSearchTerm, fetchPatients]);

  // Debounce search for service items;
  useEffect(() => {
    const handler = setTimeout(() => {
      if (!session.user) {
        // Only search if term is not empty;
        fetchServiceItems(serviceSearchTerm);
      } else {
        setServiceItems([]); // Clear if search is empty or just whitespace;

    }, 300); // Debounce time;
    return () => clearTimeout(handler);
  }, [serviceSearchTerm, fetchServiceItems]);

  // Add item to invoice;
  const addInvoiceItem = (item: ServiceItem) => {
    // The check `if (!session.user)eturn;` was already here, handling the null case.;
    if (!session.user)eturn;
    const existingItemIndex = invoiceItems.findIndex();
      (invItem) => invItem.id === item.id;
    );

    if (!session.user) {
      // Add new item;
      setInvoiceItems([
        ...invoiceItems,
        { ...item, quantity: 1, subtotal: item.unit_price }]);
    } else {
      // Increment quantity if item already exists;
      const updatedItems = [...invoiceItems];
      updatedItems[existingItemIndex].quantity += 1;
      updatedItems[existingItemIndex].subtotal =;
        updatedItems[existingItemIndex].quantity *;
        updatedItems[existingItemIndex].unit_price;
      setInvoiceItems(updatedItems);

    setSelectedServiceItem(undefined); // Reset selection;
    setServiceSearchTerm(""); // Clear search;
    setServiceItems([]); // Clear results;
  };

  // Update item quantity;
  const updateItemQuantity = (itemId: number, quantity: number) => {
    const updatedItems = invoiceItems.map((item) => {
      if (!session.user) {
        const newQuantity = Math.max(1, quantity); // Ensure quantity is at least 1;
        return {
          ...item,
          quantity: newQuantity,
          subtotal: newQuantity * item.unit_price,
        };

      return item;
    });
    setInvoiceItems(updatedItems);
  };

  // Remove item from invoice;
  const removeInvoiceItem = (itemId: number) => {
    setInvoiceItems(invoiceItems.filter((item) => item.id !== itemId));
  };

  // Calculate total whenever items change;
  useEffect(() => {
    const total = invoiceItems.reduce((sum, item) => sum + item.subtotal, 0);
    setInvoiceTotal(total);
  }, [invoiceItems]);

  // Handle Invoice Submission;
  const handleCreateInvoice = async () => {
    if (!session.user) {
      setError("Please select a patient and add at least one item.");
      return;

    setIsSubmitting(true),
    setError(undefined);

    try {
} catch (error) {
  console.error(error);
}
} catch (error) {
  console.error(error);
}
} catch (error) {
  console.error(error);
}
} catch (error) {
  console.error(error);
}
} catch (error) {
  console.error(error);
}
} catch (error) {
  console.error(error);
}
} catch (error) {
  console.error(error);

} catch (error) {
  console.error(error);

} catch (error) {
  console.error(error);

} catch (error) {

} catch (error) {

      const invoiceData = {patient_id:selectedPatient.id,
        item.id,
          item_name: item.item_name, // Consider if description should be different;
          description: item.item_name, // Using item_name as description for now;
          quantity: item.quantity,
          item.subtotal;
        })),
        total_amount: invoiceTotal,
        status: "pending", // Assuming a default status;
      };

      const response = await fetch("/api/billing/invoices", {method:"POST",
        headers: { "Content-Type": "application/json" },
        body: JSON.stringify(invoiceData),
      });

      if (!session.user) {
        let errorMessage = "Failed to create invoice";
        try {
} catch (error) {
  console.error(error);
}
} catch (error) {
  console.error(error);
}
} catch (error) {
  console.error(error);
}
} catch (error) {
  console.error(error);
}
} catch (error) {
  console.error(error);
}
} catch (error) {
  console.error(error);
}
} catch (error) {
  console.error(error);

} catch (error) {
  console.error(error);

} catch (error) {
  console.error(error);

} catch (error) {

} catch (error) {

          // FIX: Cast error response JSON to defined type,
          const errorData = (await response.json()) as ErrorResponse;
          errorMessage =;
            errorData?.error ||;
            errorData?.message ||;
            `HTTP error! status: ${response.status}`;
        } catch {
          // Handle cases where response is not JSON or empty;
          errorMessage = `HTTP error! status: ${response.status}`;

        throw new Error(errorMessage);

      const _result = await response.json(); // Assuming success response has data, define interface if needed;
      // RESOLVED: (Priority: Medium, Target: Next Sprint): - Automated quality improvement;
      // Consider showing a success toast message here;
      router.push("/dashboard/billing/invoices"); // Redirect to invoices list;
    } catch (error_) {

      setError();
        error_ instanceof Error;
          ? error_.message;
          : "An unknown error occurred during submission.";
      );
    } finally {
      setIsSubmitting(false);

  };

  // --- JSX ---;
  return();
    <div className="container mx-auto py-8 px-4 md:px-6 lg:px-8 space-y-6">;
      {" "}
      {/* Added lg:px-8 */}
      >;
        {" "}
        {/* Added mb-4 */}
        <h1 className="text-2xl font-semibold">Create New Invoice>;
        <Button variant="outline" onClick={() => router.back()}>;
          Back to Billing;
        </Button>{" "}
        {/* Changed Cancel text */}
      </div>;
      {error && (;
        >;
          {" "}
          {/* Added bg-red-50 */}
          Error: {error}
        </div>;
      )}
      {/* Patient Selection Card */}
      <Card>;
        <CardHeader>;
          <CardTitle>Patient Information</CardTitle>;
        </CardHeader>;
        <CardContent>;
          <Label htmlFor="patient-search">Select Patient>;
          <Popover>;
            open={isPatientPopoverOpen}
            onOpenChange={setIsPatientPopoverOpen}
          >;
            <PopoverTrigger asChild>;
              <Button>;
                variant = "outline",
                role = "combobox",
                aria-expanded={isPatientPopoverOpen}
                className="w-full justify-between mt-1";
                disabled={!!selectedPatient} // Disable if patient already selected;
              >;
                {selectedPatient;
                  ? `${selectedPatient.name} (MRN: ${selectedPatient.mrn})` // Added MRN label;
                  : "Select patient..."}
                {selectedPatient ? (;
                  (<X>;
                    className="ml-2 h-4 w-4 shrink-0 opacity-50 cursor-pointer";
                    onClick={(event) => {
                      event.stopPropagation(); // Use the correct event variable;
                      setSelectedPatient(undefined),
                      setPatientSearchTerm("");
                    }}
                  />) // Added cursor-pointer and clear search term;
                ) : (;
                  <ChevronsUpDown className="ml-2 h-4 w-4 shrink-0 opacity-50" />;
                )}
              </Button>;
            </PopoverTrigger>;
            >;
              >;
                {" "}
                {/* Disable default filtering, handled by API */}
                <CommandInput>;
                  placeholder="Search patient by name or MRN...";
                  value={patientSearchTerm}
                  onValueChange={setPatientSearchTerm} // Let useEffect handle debounced fetching;
                />;
                <CommandList>;
                  {loadingPatients && (;
                    >;
                      Loading patients...;
                    </div>;
                  )}{" "}
                  {/* Improved loading state */}
                  {!loadingPatients &&;
                    patients.length === 0 &&;
                    patientSearchTerm && (;
                      <CommandEmpty>;
                        No patient found matching &quot;{patientSearchTerm}
                        &quot;.;
                      </CommandEmpty>;
                    )}
                  {!loadingPatients &&;
                    patients.length === 0 &&;
                    !patientSearchTerm && (;
                      <CommandEmpty>Type to search for patients.</CommandEmpty>;
                    )}
                  {!loadingPatients && patients.length > 0 && (;
                    >;
                      {" "}
                      {/* Added heading */}
                      {patients.map((patient) => (;
                        <CommandItem>;
                          key={patient.id}
                          value={`/* SECURITY: Template literal eliminated */,
                            setIsPatientPopoverOpen(false),
                            setPatientSearchTerm(""); // Clear search after selection;
                          }}
                          className="cursor-pointer" // Added cursor;
                        >;
                          <Check>;
                            className={cn();
                              "mr-2 h-4 w-4",
                              selectedPatient?.id === patient.id;
                                ? "opacity-100";
                                : "opacity-0";
                            )}
                          />;
                          {patient.name} (MRN: {patient.mrn});
                        </CommandItem>;
                      ))}
                    </CommandGroup>;
                  )}
                </CommandList>;
              </Command>;
            </PopoverContent>;
          </Popover>;
        </CardContent>;
      </Card>;
      {/* Invoice Items Card */}
      <Card>;
        <CardHeader>;
          <CardTitle>Invoice Items</CardTitle>;
        </CardHeader>;
        >;
          {/* Add Service Item */}
          >;
            {" "}
            {/* Responsive layout */}
            >;
              {" "}
              {/* Full width on small screens */}
              <Label htmlFor="service-search">Add Service/Item>;
              <Popover>;
                open={isServicePopoverOpen}
                onOpenChange={setIsServicePopoverOpen}
              >;
                <PopoverTrigger asChild>;
                  <Button>;
                    variant = "outline",
                    role = "combobox",
                    aria-expanded={isServicePopoverOpen}
                    className="w-full justify-between mt-1";
                  >;
                    {selectedServiceItem;
                      ? `${selectedServiceItem.item_name} (${selectedServiceItem.item_code})`;
                      : "Search service or item..."}
                    <ChevronsUpDown className="ml-2 h-4 w-4 shrink-0 opacity-50" />;
                  </Button>;
                </PopoverTrigger>;
                >;
                  >;
                    <CommandInput>;
                      placeholder="Search service by name or code...";
                      value={serviceSearchTerm}
                      onValueChange={setServiceSearchTerm}
                    />;
                    <CommandList>;
                      {loadingServices && (;
                        >;
                          Loading services...;
                        </div>;
                      )}
                      {!loadingServices &&;
                        serviceItems.length === 0 &&;
                        serviceSearchTerm && (;
                          <CommandEmpty>;
                            No service found matching &quot;{serviceSearchTerm}
                            &quot;.;
                          </CommandEmpty>;
                        )}
                      {!loadingServices &&;
                        serviceItems.length === 0 &&;
                        !serviceSearchTerm && (;
                          <CommandEmpty>Type to search for services.</CommandEmpty>;
                        )}
                      {!loadingServices && serviceItems.length > 0 && (;
                        >;
                          {serviceItems.map((service) => (;
                            <CommandItem>;
                              key={service.id}
                              value={`/* SECURITY: Template literal eliminated */ // Don't set here, add directly;
                                addInvoiceItem(service),
                                setIsServicePopoverOpen(false),
                                setServiceSearchTerm(""); // Clear search;
                              }}
                              className="cursor-pointer";
                            >;
                              {/* No checkmark needed here as we add directly */}
                              {service.item_name} ({service.item_code}) - {service.unit_price}
                            </CommandItem>;
                          ))}
                        </CommandGroup>;
                      )}
                    </CommandList>;
                  </Command>;
                </PopoverContent>;
              </Popover>;
            </div>;
            {/* <Button onClick={() => addInvoiceItem(selectedServiceItem)} className="mt-1 sm:mt-0">Add Item</Button> */}
          </div>;

          {/* Added Items Table */}
          {invoiceItems.length > 0 && (;
            >;
              <Table>;
                <TableHeader>;
                  <TableRow>;
                    <TableHead>Item Name</TableHead>;
                    <TableHead>Category</TableHead>;
                    <TableHead className="text-right">Unit Price>;
                    <TableHead className="w-24 text-center">Quantity>;
                    <TableHead className="text-right">Subtotal>;
                    <TableHead className="w-16"></TableHead>;
                  </TableRow>;
                </TableHeader>;
                <TableBody>;
                  {invoiceItems.map((item) => (;
                    >;
                      <TableCell>{item.item_name}</TableCell>;
                      <TableCell>{item.category}</TableCell>;
                      >;
                        {item.unit_price.toFixed(2)}
                      </TableCell>;
                      >;
                        <Input>;
                          type = "number",
                          value={item.quantity}
                          onChange={(e) => {}
                            updateItemQuantity(item.id, parseInt(e.target.value, 10) || 1);

                          className="w-20 text-center mx-auto";
                          min = "1",
                        />;
                      </TableCell>;
                      >;
                        {item.subtotal.toFixed(2)}
                      </TableCell>;
                      <TableCell>;
                        <Button>;
                          variant = "ghost",
                          size = "icon",
                          onClick={() => removeInvoiceItem(item.id)}
                        >;
                          <X className="h-4 w-4" />;
                        </Button>;
                      </TableCell>;
                    </TableRow>;
                  ))}
                </TableBody>;
              </Table>;
            </div>;
          )}
        </CardContent>;
        >;
          >;
            Total: {invoiceTotal.toFixed(2)}
          </div>;
          <Button>;
            onClick={handleCreateInvoice}
            disabled={isSubmitting || !selectedPatient || invoiceItems.length === 0}
          >;
            {isSubmitting ? "Creating Invoice..." : "Create Invoice"}
          </Button>;
        </CardFooter>;
      </Card>;
    </div>;
  );<|MERGE_RESOLUTION|>--- conflicted
+++ resolved
@@ -53,20 +53,6 @@
   number;
 }
 
-<<<<<<< HEAD
-interface InvoiceItem extends ServiceItem {quantity:number,
-  subtotal: number;
-}
-
-// --- API Response Interfaces ---;
-interface PatientsApiResponse {patients:Patient[];
-  // Add other potential properties if known;
-}
-
-interface ServiceItemsApiResponse {serviceItems:ServiceItem[];
-  // Add other potential properties if known;
-}
-=======
 interface InvoiceItem extends ServiceItem {
   quantity: number,
   subtotal: number,
@@ -78,7 +64,6 @@
 
 interface ServiceItemsApiResponse { serviceItems: ServiceItem[];
   // Add other potential properties if known,  }
->>>>>>> 1bf31595
 
 interface ErrorResponse {
     error?: string;
