import { React
import useEffect } from "react"
import {
import { useState

}

"use client";

  Card,
  CardContent,
  CardHeader,
  CardTitle,
  CardDescription;
} from "@/components/ui/card";
  Tabs,
  TabsContent,
  TabsList,
  TabsTrigger;
} from "@/components/ui/tabs";
import { { Button } from "@/components/ui/button"

  Dialog,
  DialogContent,
  DialogDescription,
  DialogFooter,
  DialogHeader,
  DialogTitle,
  DialogTrigger} from "@/components/ui/dialog";
import { } from "@/components/ui/label"
import { Input } from "@/components/ui/input"
import { Label }

  Select,
  SelectContent,
  SelectItem,
  SelectTrigger,
  SelectValue;
} from "@/components/ui/select";
import { } from "@/components/ui/alert"
import { } from "@/components/ui/data-table"
import "@/components/ui/date-picker";
import "@/components/ui/spinner";
import "@/lib/formatters";
import AlertDescription, formatDate } from "@/components/ui/badge"
import  } Alert
import { Badge }
import { DataTable }
import { DatePicker }
import { formatCurrency
import { Spinner }

export default const _BillingDashboard = () {
  const [activeTab, setActiveTab] = useState("invoices");
  const [loading, setLoading] = useState(true);
  const [error, setError] = useState<string | null>(null);
  const [billingData, setBillingData] = useState<unknown>(null);
  const [searchQuery, setSearchQuery] = useState("");
  const [filterStatus, setFilterStatus] = useState("all"),
  useEffect(() => {
    fetchBillingData();
  }, [activeTab]);

  const fetchBillingData = async () => {
    setLoading(true),
    setError(null);

    try {
} catch (error) {
  console.error(error);
}
} catch (error) {
  console.error(error);
}
} catch (error) {
  console.error(error);
}
} catch (error) {
  console.error(error);
}
} catch (error) {
  console.error(error);
}
} catch (error) {
  console.error(error);
}
} catch (error) {
  console.error(error);
}
} catch (error) {
  console.error(error);
}
} catch (error) {
  console.error(error);
}
} catch (error) {
}
} catch (error) {
}
      // In a real implementation, this would fetch data from the API;
      // For now, we"ll simulate the data;

      // Simulate API call delay;
      await ;

      // Generate simulated data based on active tab;
      let data;
      switch (activeTab) {
        case "invoices": any;
          data = generateInvoicesData(),\n    }\n    case "payments": any;
          data = generatePaymentsData(),\n    }\n    case "service-items": any;
          data = generateServiceItemsData(),\n    }\n    case "packages": any;
          data = generatePackagesData(),\n    }\n    case "discounts": any;
          data = generateDiscountsData(),
          break;
        default: data = generateInvoicesData(),
      }

      setBillingData(data);
    } catch (err) {
      setError("Failed to load billing data. Please try again.");

    } finally {
      setLoading(false);
    }
  };

  // Simulated data generators;
  const generateInvoicesData = () => {
<<<<<<< HEAD
    return {invoices:[;
        {id:"INV-2025-000123", patientId: "P-001", patientName: "John Smith", visitType: "OPD", billDate: "2025-05-25", totalAmount: 1250, paidAmount: 1250, outstandingAmount: 0, status: "paid" },
        {id:"INV-2025-000124", patientId: "P-002", patientName: "Sarah Johnson", visitType: "IPD", billDate: "2025-05-24", totalAmount: 2340, paidAmount: 1500, outstandingAmount: 840, status: "partial" },
        {id:"INV-2025-000125", patientId: "P-003", patientName: "Michael Brown", visitType: "OPD", billDate: "2025-05-23", totalAmount: 890, paidAmount: 0, outstandingAmount: 890, status: "pending" },
        {id:"INV-2025-000126", patientId: "P-004", patientName: "Emily Davis", visitType: "ER", billDate: "2025-05-22", totalAmount: 1780, paidAmount: 0, outstandingAmount: 1780, status: "overdue" },
        {id:"INV-2025-000127", patientId: "P-005", patientName: "Robert Wilson", visitType: "IPD", billDate: "2025-05-21", totalAmount: 3450, paidAmount: 3450, outstandingAmount: 0, status: "paid" },
        {id:"INV-2025-000128", patientId: "P-006", patientName: "Thomas Anderson", visitType: "OPD", billDate: "2025-05-25", totalAmount: 2150, paidAmount: 0, outstandingAmount: 2150, status: "approved" },
        {id:"INV-2025-000129", patientId: "P-007", patientName: "Jennifer Lee", visitType: "OPD", billDate: "2025-05-25", totalAmount: 1890, paidAmount: 0, outstandingAmount: 1890, status: "pending" },
        {id:"INV-2025-000130", patientId: "P-008", patientName: "David Miller", visitType: "IPD", billDate: "2025-05-24", totalAmount: 3450, paidAmount: 0, outstandingAmount: 3450, status: "verified" },
        {id:"INV-2025-000131", patientId: "P-009", patientName: "Susan White", visitType: "OPD", billDate: "2025-05-24", totalAmount: 1250, paidAmount: 0, outstandingAmount: 1250, status: "draft" },
        {id:"INV-2025-000132", patientId: "P-010", patientName: "James Brown", visitType: "ER", billDate: "2025-05-23", totalAmount: 2780, paidAmount: 0, outstandingAmount: 2780, status: "sent" },
        {id:"INV-2025-000133", patientId: "P-011", patientName: "Patricia Davis", visitType: "OPD", billDate: "2025-05-23", totalAmount: 1950, paidAmount: 1950, outstandingAmount: 0, status: "paid" },
        {id:"INV-2025-000134", patientId: "P-012", patientName: "Robert Johnson", visitType: "IPD", billDate: "2025-05-22", totalAmount: 3250, paidAmount: 2000, outstandingAmount: 1250, status: "partial" },
        {id:"INV-2025-000135", patientId: "P-013", patientName: "Linda Wilson", visitType: "OPD", billDate: "2025-05-21", totalAmount: 1650, paidAmount: 0, outstandingAmount: 1650, status: "overdue" }
=======
    return { invoices: [, { id: "INV-2025-000123", patientId: "P-001", patientName: "John Smith", visitType: "OPD", billDate: "2025-05-25", totalAmount: 1250, paidAmount: 1250, outstandingAmount: 0, status: "paid"  },
        { id: "INV-2025-000124", patientId: "P-002", patientName: "Sarah Johnson", visitType: "IPD", billDate: "2025-05-24", totalAmount: 2340, paidAmount: 1500, outstandingAmount: 840, status: "partial" },
        { id: "INV-2025-000125", patientId: "P-003", patientName: "Michael Brown", visitType: "OPD", billDate: "2025-05-23", totalAmount: 890, paidAmount: 0, outstandingAmount: 890, status: "pending" },
        { id: "INV-2025-000126", patientId: "P-004", patientName: "Emily Davis", visitType: "ER", billDate: "2025-05-22", totalAmount: 1780, paidAmount: 0, outstandingAmount: 1780, status: "overdue" },
        { id: "INV-2025-000127", patientId: "P-005", patientName: "Robert Wilson", visitType: "IPD", billDate: "2025-05-21", totalAmount: 3450, paidAmount: 3450, outstandingAmount: 0, status: "paid" },
        { id: "INV-2025-000128", patientId: "P-006", patientName: "Thomas Anderson", visitType: "OPD", billDate: "2025-05-25", totalAmount: 2150, paidAmount: 0, outstandingAmount: 2150, status: "approved" },
        { id: "INV-2025-000129", patientId: "P-007", patientName: "Jennifer Lee", visitType: "OPD", billDate: "2025-05-25", totalAmount: 1890, paidAmount: 0, outstandingAmount: 1890, status: "pending" },
        { id: "INV-2025-000130", patientId: "P-008", patientName: "David Miller", visitType: "IPD", billDate: "2025-05-24", totalAmount: 3450, paidAmount: 0, outstandingAmount: 3450, status: "verified" },
        { id: "INV-2025-000131", patientId: "P-009", patientName: "Susan White", visitType: "OPD", billDate: "2025-05-24", totalAmount: 1250, paidAmount: 0, outstandingAmount: 1250, status: "draft" },
        { id: "INV-2025-000132", patientId: "P-010", patientName: "James Brown", visitType: "ER", billDate: "2025-05-23", totalAmount: 2780, paidAmount: 0, outstandingAmount: 2780, status: "sent" },
        { id: "INV-2025-000133", patientId: "P-011", patientName: "Patricia Davis", visitType: "OPD", billDate: "2025-05-23", totalAmount: 1950, paidAmount: 1950, outstandingAmount: 0, status: "paid" },
        { id: "INV-2025-000134", patientId: "P-012", patientName: "Robert Johnson", visitType: "IPD", billDate: "2025-05-22", totalAmount: 3250, paidAmount: 2000, outstandingAmount: 1250, status: "partial" },
        { id: "INV-2025-000135", patientId: "P-013", patientName: "Linda Wilson", visitType: "OPD", billDate: "2025-05-21", totalAmount: 1650, paidAmount: 0, outstandingAmount: 1650, status: "overdue" }
>>>>>>> 1bf31595
      ];
    }
  };

  const generatePaymentsData = () => {
<<<<<<< HEAD
    return {payments:[;
        {id:"PAY-2025-000089", invoiceId: "INV-2025-000123", patientId: "P-001", patientName: "John Smith", paymentDate: "2025-05-25", amount: 1250, paymentMethod: "Credit Card", status: "completed", referenceNumber: "REF123456" },
        {id:"PAY-2025-000090", invoiceId: "INV-2025-000124", patientId: "P-002", patientName: "Sarah Johnson", paymentDate: "2025-05-24", amount: 1500, paymentMethod: "Insurance", status: "completed", referenceNumber: "INS789012" },
        {id:"PAY-2025-000091", invoiceId: "INV-2025-000127", patientId: "P-005", patientName: "Robert Wilson", paymentDate: "2025-05-21", amount: 3450, paymentMethod: "Bank Transfer", status: "completed", referenceNumber: "BT345678" },
        {id:"PAY-2025-000092", invoiceId: "INV-2025-000133", patientId: "P-011", patientName: "Patricia Davis", paymentDate: "2025-05-23", amount: 1950, paymentMethod: "Cash", status: "completed", referenceNumber: "CSH901234" },
        {id:"PAY-2025-000093", invoiceId: "INV-2025-000134", patientId: "P-012", patientName: "Robert Johnson", paymentDate: "2025-05-22", amount: 2000, paymentMethod: "Online Payment", status: "completed", referenceNumber: "ONL567890" },
        {id:"PAY-2025-000094", invoiceId: "INV-2025-000125", patientId: "P-003", patientName: "Michael Brown", paymentDate: "2025-05-26", amount: 890, paymentMethod: "Credit Card", status: "processing", referenceNumber: "REF234567" },
        {id:"PAY-2025-000095", invoiceId: "INV-2025-000126", patientId: "P-004", patientName: "Emily Davis", paymentDate: "2025-05-26", amount: 1780, paymentMethod: "Mobile Payment", status: "failed", referenceNumber: "MOB890123" },
        {id:"PAY-2025-000096", invoiceId: "INV-2025-000128", patientId: "P-006", patientName: "Thomas Anderson", paymentDate: "2025-05-26", amount: 2150, paymentMethod: "Insurance", status: "pending", referenceNumber: "INS456789" }
=======
    return { payments: [, { id: "PAY-2025-000089", invoiceId: "INV-2025-000123", patientId: "P-001", patientName: "John Smith", paymentDate: "2025-05-25", amount: 1250, paymentMethod: "Credit Card", status: "completed", referenceNumber: "REF123456"  },
        { id: "PAY-2025-000090", invoiceId: "INV-2025-000124", patientId: "P-002", patientName: "Sarah Johnson", paymentDate: "2025-05-24", amount: 1500, paymentMethod: "Insurance", status: "completed", referenceNumber: "INS789012" },
        { id: "PAY-2025-000091", invoiceId: "INV-2025-000127", patientId: "P-005", patientName: "Robert Wilson", paymentDate: "2025-05-21", amount: 3450, paymentMethod: "Bank Transfer", status: "completed", referenceNumber: "BT345678" },
        { id: "PAY-2025-000092", invoiceId: "INV-2025-000133", patientId: "P-011", patientName: "Patricia Davis", paymentDate: "2025-05-23", amount: 1950, paymentMethod: "Cash", status: "completed", referenceNumber: "CSH901234" },
        { id: "PAY-2025-000093", invoiceId: "INV-2025-000134", patientId: "P-012", patientName: "Robert Johnson", paymentDate: "2025-05-22", amount: 2000, paymentMethod: "Online Payment", status: "completed", referenceNumber: "ONL567890" },
        { id: "PAY-2025-000094", invoiceId: "INV-2025-000125", patientId: "P-003", patientName: "Michael Brown", paymentDate: "2025-05-26", amount: 890, paymentMethod: "Credit Card", status: "processing", referenceNumber: "REF234567" },
        { id: "PAY-2025-000095", invoiceId: "INV-2025-000126", patientId: "P-004", patientName: "Emily Davis", paymentDate: "2025-05-26", amount: 1780, paymentMethod: "Mobile Payment", status: "failed", referenceNumber: "MOB890123" },
        { id: "PAY-2025-000096", invoiceId: "INV-2025-000128", patientId: "P-006", patientName: "Thomas Anderson", paymentDate: "2025-05-26", amount: 2150, paymentMethod: "Insurance", status: "pending", referenceNumber: "INS456789" }
>>>>>>> 1bf31595
      ];
    }
  };

  const generateServiceItemsData = () => {
<<<<<<< HEAD
    return {serviceItems:[;
        {id:"SVC-001", code: "CONS-GEN", name: "General Consultation", category: "Consultation", unitPrice: 500, taxRate: 5, active: true },
        {id:"SVC-002", code: "CONS-SPE", name: "Specialist Consultation", category: "Consultation", unitPrice: 1000, taxRate: 5, active: true },
        {id:"SVC-003", code: "LAB-CBC", name: "Complete Blood Count", category: "Laboratory", unitPrice: 350, taxRate: 5, active: true },
        {id:"SVC-004", code: "LAB-LFT", name: "Liver Function Test", category: "Laboratory", unitPrice: 450, taxRate: 5, active: true },
        {id:"SVC-005", code: "LAB-KFT", name: "Kidney Function Test", category: "Laboratory", unitPrice: 450, taxRate: 5, active: true },
        {id:"SVC-006", code: "RAD-XR", name: "X-Ray", category: "Radiology", unitPrice: 600, taxRate: 5, active: true },
        {id:"SVC-007", code: "RAD-USG", name: "Ultrasound", category: "Radiology", unitPrice: 800, taxRate: 5, active: true },
        {id:"SVC-008", code: "RAD-CT", name: "CT Scan", category: "Radiology", unitPrice: 3500, taxRate: 5, active: true },
        {id:"SVC-009", code: "RAD-MRI", name: "MRI", category: "Radiology", unitPrice: 5000, taxRate: 5, active: true },
        {id:"SVC-010", code: "PROC-MIN", name: "Minor Procedure", category: "Procedure", unitPrice: 2000, taxRate: 5, active: true },
        {id:"SVC-011", code: "PROC-MAJ", name: "Major Procedure", category: "Procedure", unitPrice: 10000, taxRate: 5, active: true },
        {id:"SVC-012", code: "ROOM-GEN", name: "General Ward Bed Charges (per day)", category: "Room", unitPrice: 1500, taxRate: 5, active: true },
        {id:"SVC-013", code: "ROOM-PVT", name: "Private Room Charges (per day)", category: "Room", unitPrice: 3000, taxRate: 5, active: true },
        {id:"SVC-014", code: "ROOM-ICU", name: "ICU Charges (per day)", category: "Room", unitPrice: 5000, taxRate: 5, active: true },
        {id:"SVC-015", code: "PHYS-REG", name: "Physiotherapy Session", category: "Physiotherapy", unitPrice: 600, taxRate: 5, active: true }
=======
    return { serviceItems: [, { id: "SVC-001", code: "CONS-GEN", name: "General Consultation", category: "Consultation", unitPrice: 500, taxRate: 5, active: true  },
        { id: "SVC-002", code: "CONS-SPE", name: "Specialist Consultation", category: "Consultation", unitPrice: 1000, taxRate: 5, active: true },
        { id: "SVC-003", code: "LAB-CBC", name: "Complete Blood Count", category: "Laboratory", unitPrice: 350, taxRate: 5, active: true },
        { id: "SVC-004", code: "LAB-LFT", name: "Liver Function Test", category: "Laboratory", unitPrice: 450, taxRate: 5, active: true },
        { id: "SVC-005", code: "LAB-KFT", name: "Kidney Function Test", category: "Laboratory", unitPrice: 450, taxRate: 5, active: true },
        { id: "SVC-006", code: "RAD-XR", name: "X-Ray", category: "Radiology", unitPrice: 600, taxRate: 5, active: true },
        { id: "SVC-007", code: "RAD-USG", name: "Ultrasound", category: "Radiology", unitPrice: 800, taxRate: 5, active: true },
        { id: "SVC-008", code: "RAD-CT", name: "CT Scan", category: "Radiology", unitPrice: 3500, taxRate: 5, active: true },
        { id: "SVC-009", code: "RAD-MRI", name: "MRI", category: "Radiology", unitPrice: 5000, taxRate: 5, active: true },
        { id: "SVC-010", code: "PROC-MIN", name: "Minor Procedure", category: "Procedure", unitPrice: 2000, taxRate: 5, active: true },
        { id: "SVC-011", code: "PROC-MAJ", name: "Major Procedure", category: "Procedure", unitPrice: 10000, taxRate: 5, active: true },
        { id: "SVC-012", code: "ROOM-GEN", name: "General Ward Bed Charges (per day)", category: "Room", unitPrice: 1500, taxRate: 5, active: true },
        { id: "SVC-013", code: "ROOM-PVT", name: "Private Room Charges (per day)", category: "Room", unitPrice: 3000, taxRate: 5, active: true },
        { id: "SVC-014", code: "ROOM-ICU", name: "ICU Charges (per day)", category: "Room", unitPrice: 5000, taxRate: 5, active: true },
        { id: "SVC-015", code: "PHYS-REG", name: "Physiotherapy Session", category: "Physiotherapy", unitPrice: 600, taxRate: 5, active: true }
>>>>>>> 1bf31595
      ];
    }
  };

  const generatePackagesData = () => {
<<<<<<< HEAD
    return {packages:[;
        {id:"PKG-001", code: "HEALTH-BASIC", name: "Basic Health Checkup", description: "Includes general consultation, CBC, urine routine", totalPrice: 1200, discountPercentage: 10, active: true },
        {id:"PKG-002", code: "HEALTH-COMP", name: "Comprehensive Health Checkup", description: "Includes specialist consultation, CBC, LFT, KFT, lipid profile, chest X-ray", totalPrice: 3500, discountPercentage: 15, active: true },
        {id:"PKG-003", code: "HEALTH-EXEC", name: "Executive Health Checkup", description: "Includes specialist consultation, all blood tests, X-ray, ultrasound, ECG, stress test", totalPrice: 7500, discountPercentage: 20, active: true },
        {id:"PKG-004", code: "MATERNITY-BASIC", name: "Basic Maternity Package", description: "Includes all consultations, basic tests, normal delivery", totalPrice: 25000, discountPercentage: 10, active: true },
        {id:"PKG-005", code: "MATERNITY-COMP", name: "Comprehensive Maternity Package", description: "Includes all consultations, all tests, normal delivery, 3 days stay", totalPrice: 40000, discountPercentage: 15, active: true },
        {id:"PKG-006", code: "MATERNITY-CSEC", name: "Cesarean Section Package", description: "Includes all consultations, all tests, C-section, 5 days stay", totalPrice: 60000, discountPercentage: 10, active: true },
        {id:"PKG-007", code: "CARDIAC-BASIC", name: "Basic Cardiac Checkup", description: "Includes cardiologist consultation, ECG, echo", totalPrice: 5000, discountPercentage: 10, active: true },
        {id:"PKG-008", code: "CARDIAC-COMP", name: "Comprehensive Cardiac Checkup", description: "Includes cardiologist consultation, ECG, echo, stress test, Holter monitoring", totalPrice: 12000, discountPercentage: 15, active: true },
        {id:"PKG-009", code: "SURGERY-HERNIA", name: "Hernia Surgery Package", description: "Includes consultations, surgery, 3 days stay, medications", totalPrice: 35000, discountPercentage: 10, active: true },
        {id:"PKG-010", code: "SURGERY-GALL", name: "Gallbladder Surgery Package", description: "Includes consultations, laparoscopic surgery, 3 days stay, medications", totalPrice: 45000, discountPercentage: 10, active: true }
=======
    return { packages: [, { id: "PKG-001", code: "HEALTH-BASIC", name: "Basic Health Checkup", description: "Includes general consultation, CBC, urine routine", totalPrice: 1200, discountPercentage: 10, active: true  },
        { id: "PKG-002", code: "HEALTH-COMP", name: "Comprehensive Health Checkup", description: "Includes specialist consultation, CBC, LFT, KFT, lipid profile, chest X-ray", totalPrice: 3500, discountPercentage: 15, active: true },
        { id: "PKG-003", code: "HEALTH-EXEC", name: "Executive Health Checkup", description: "Includes specialist consultation, all blood tests, X-ray, ultrasound, ECG, stress test", totalPrice: 7500, discountPercentage: 20, active: true },
        { id: "PKG-004", code: "MATERNITY-BASIC", name: "Basic Maternity Package", description: "Includes all consultations, basic tests, normal delivery", totalPrice: 25000, discountPercentage: 10, active: true },
        { id: "PKG-005", code: "MATERNITY-COMP", name: "Comprehensive Maternity Package", description: "Includes all consultations, all tests, normal delivery, 3 days stay", totalPrice: 40000, discountPercentage: 15, active: true },
        { id: "PKG-006", code: "MATERNITY-CSEC", name: "Cesarean Section Package", description: "Includes all consultations, all tests, C-section, 5 days stay", totalPrice: 60000, discountPercentage: 10, active: true },
        { id: "PKG-007", code: "CARDIAC-BASIC", name: "Basic Cardiac Checkup", description: "Includes cardiologist consultation, ECG, echo", totalPrice: 5000, discountPercentage: 10, active: true },
        { id: "PKG-008", code: "CARDIAC-COMP", name: "Comprehensive Cardiac Checkup", description: "Includes cardiologist consultation, ECG, echo, stress test, Holter monitoring", totalPrice: 12000, discountPercentage: 15, active: true },
        { id: "PKG-009", code: "SURGERY-HERNIA", name: "Hernia Surgery Package", description: "Includes consultations, surgery, 3 days stay, medications", totalPrice: 35000, discountPercentage: 10, active: true },
        { id: "PKG-010", code: "SURGERY-GALL", name: "Gallbladder Surgery Package", description: "Includes consultations, laparoscopic surgery, 3 days stay, medications", totalPrice: 45000, discountPercentage: 10, active: true }
>>>>>>> 1bf31595
      ];

  };

  const generateDiscountsData = () => {
<<<<<<< HEAD
    return {discounts:[;
        {id:"DISC-001", code: "SENIOR", name: "Senior Citizen Discount", description: "Discount for patients above 60 years", discountType: "percentage", discountValue: 10, minBillAmount: 0, maxDiscountAmount: 5000, active: true },
        {id:"DISC-002", code: "STAFF", name: "Staff Discount", description: "Discount for hospital staff and their family", discountType: "percentage", discountValue: 20, minBillAmount: 0, maxDiscountAmount: 10000, active: true },
        {id:"DISC-003", code: "COVID", name: "COVID Relief Discount", description: "Special discount for COVID patients", discountType: "percentage", discountValue: 15, minBillAmount: 0, maxDiscountAmount: 7500, active: true },
        {id:"DISC-004", code: "FESTIVE", name: "Festive Season Discount", description: "Special discount during festive season", discountType: "percentage", discountValue: 5, minBillAmount: 5000, maxDiscountAmount: 2500, active: true },
        {id:"DISC-005", code: "INSURANCE", name: "Insurance Partner Discount", description: "Discount for patients with partner insurance", discountType: "percentage", discountValue: 7.5, minBillAmount: 0, maxDiscountAmount: 5000, active: true },
        {id:"DISC-006", code: "CORPORATE", name: "Corporate Partner Discount", description: "Discount for employees of corporate partners", discountType: "percentage", discountValue: 10, minBillAmount: 0, maxDiscountAmount: 5000, active: true },
        {id:"DISC-007", code: "CHARITY", name: "Charity Discount", description: "Discount for patients from economically weaker sections", discountType: "percentage", discountValue: 50, minBillAmount: 0, maxDiscountAmount: 25000, active: true },
        {id:"DISC-008", code: "STUDENT", name: "Student Discount", description: "Discount for students with valid ID", discountType: "percentage", discountValue: 10, minBillAmount: 0, maxDiscountAmount: 3000, active: true },
        {id:"DISC-009", code: "FIRST-VISIT", name: "First Visit Discount", description: "Discount for first-time patients", discountType: "fixed", discountValue: 500, minBillAmount: 2000, maxDiscountAmount: 500, active: true },
        {id:"DISC-010", code: "REFERRAL", name: "Referral Discount", description: "Discount for patients referred by existing patients", discountType: "fixed", discountValue: 300, minBillAmount: 1000, maxDiscountAmount: 300, active: true }
=======
    return { discounts: [, { id: "DISC-001", code: "SENIOR", name: "Senior Citizen Discount", description: "Discount for patients above 60 years", discountType: "percentage", discountValue: 10, minBillAmount: 0, maxDiscountAmount: 5000, active: true  },
        { id: "DISC-002", code: "STAFF", name: "Staff Discount", description: "Discount for hospital staff and their family", discountType: "percentage", discountValue: 20, minBillAmount: 0, maxDiscountAmount: 10000, active: true },
        { id: "DISC-003", code: "COVID", name: "COVID Relief Discount", description: "Special discount for COVID patients", discountType: "percentage", discountValue: 15, minBillAmount: 0, maxDiscountAmount: 7500, active: true },
        { id: "DISC-004", code: "FESTIVE", name: "Festive Season Discount", description: "Special discount during festive season", discountType: "percentage", discountValue: 5, minBillAmount: 5000, maxDiscountAmount: 2500, active: true },
        { id: "DISC-005", code: "INSURANCE", name: "Insurance Partner Discount", description: "Discount for patients with partner insurance", discountType: "percentage", discountValue: 7.5, minBillAmount: 0, maxDiscountAmount: 5000, active: true },
        { id: "DISC-006", code: "CORPORATE", name: "Corporate Partner Discount", description: "Discount for employees of corporate partners", discountType: "percentage", discountValue: 10, minBillAmount: 0, maxDiscountAmount: 5000, active: true },
        { id: "DISC-007", code: "CHARITY", name: "Charity Discount", description: "Discount for patients from economically weaker sections", discountType: "percentage", discountValue: 50, minBillAmount: 0, maxDiscountAmount: 25000, active: true },
        { id: "DISC-008", code: "STUDENT", name: "Student Discount", description: "Discount for students with valid ID", discountType: "percentage", discountValue: 10, minBillAmount: 0, maxDiscountAmount: 3000, active: true },
        { id: "DISC-009", code: "FIRST-VISIT", name: "First Visit Discount", description: "Discount for first-time patients", discountType: "fixed", discountValue: 500, minBillAmount: 2000, maxDiscountAmount: 500, active: true },
        { id: "DISC-010", code: "REFERRAL", name: "Referral Discount", description: "Discount for patients referred by existing patients", discountType: "fixed", discountValue: 300, minBillAmount: 1000, maxDiscountAmount: 300, active: true }
>>>>>>> 1bf31595
      ];

  };

  // Filter functions;
  const filterInvoices = () => {
    if (!session.user)eturn [];

    return billingData.invoices.filter((invoice: unknown) => {
      // Filter by search query;
      const matchesSearch = searchQuery === "" ||;
        invoice.id.toLowerCase().includes(searchQuery.toLowerCase()) ||;
        invoice.patientName.toLowerCase().includes(searchQuery.toLowerCase()) ||;
        invoice.patientId.toLowerCase().includes(searchQuery.toLowerCase());

      // Filter by status;
      const matchesStatus = filterStatus === "all" || invoice.status === filterStatus;

      return matchesSearch && matchesStatus;
    });
  };

  const filterPayments = () => {
    if (!session.user)eturn [];

    return billingData.payments.filter((payment: unknown) => {
      // Filter by search query;
      const matchesSearch = searchQuery === "" ||;
        payment.id.toLowerCase().includes(searchQuery.toLowerCase()) ||;
        payment.invoiceId.toLowerCase().includes(searchQuery.toLowerCase()) ||;
        payment.patientName.toLowerCase().includes(searchQuery.toLowerCase()) ||;
        payment.patientId.toLowerCase().includes(searchQuery.toLowerCase());

      // Filter by status;
      const matchesStatus = filterStatus === "all" || payment.status === filterStatus;

      return matchesSearch && matchesStatus;
    });
  };

  const filterServiceItems = () => {
    if (!session.user)eturn [];

    return billingData.serviceItems.filter((item: unknown) => {
      // Filter by search query;
      const matchesSearch = searchQuery === "" ||;
        item.code.toLowerCase().includes(searchQuery.toLowerCase()) ||;
        item.name.toLowerCase().includes(searchQuery.toLowerCase()) ||;
        item.category.toLowerCase().includes(searchQuery.toLowerCase());

      // Filter by active status;
      const matchesStatus = filterStatus === "all" ||;
        (filterStatus === "active" && item.active) ||;
        (filterStatus === "inactive" && !item.active);

      return matchesSearch && matchesStatus;
    });
  };

  const filterPackages = () => {
    if (!session.user)eturn [];

    return billingData.packages.filter((pkg: unknown) => {
      // Filter by search query;
      const matchesSearch = searchQuery === "" ||;
        pkg.code.toLowerCase().includes(searchQuery.toLowerCase()) ||;
        pkg.name.toLowerCase().includes(searchQuery.toLowerCase()) ||;
        (pkg?.description && pkg.description.toLowerCase().includes(searchQuery.toLowerCase()));

      // Filter by active status;
      const matchesStatus = filterStatus === "all" ||;
        (filterStatus === "active" && pkg.active) ||;
        (filterStatus === "inactive" && !pkg.active);

      return matchesSearch && matchesStatus;
    });
  };

  const filterDiscounts = () => {
    if (!session.user)eturn [];

    return billingData.discounts.filter((discount: unknown) => {
      // Filter by search query;
      const matchesSearch = searchQuery === "" ||;
        discount.code.toLowerCase().includes(searchQuery.toLowerCase()) ||;
        discount.name.toLowerCase().includes(searchQuery.toLowerCase()) ||;
        (discount?.description && discount.description.toLowerCase().includes(searchQuery.toLowerCase()));

      // Filter by active status;
      const matchesStatus = filterStatus === "all" ||;
        (filterStatus === "active" && discount.active) ||;
        (filterStatus === "inactive" && !discount.active);

      return matchesSearch && matchesStatus;
    });
  };

  // Render loading state;
  if (!session.user) {
    return();
      >;
        <Spinner size="lg" />;
        <span className="ml-2">Loading billing dashboard...</span>;
      </div>;
    );

  // Render error state;
  if (!session.user) {
    return();
      >;
        >;
          <AlertDescription>{error}</AlertDescription>;
        </Alert>;
        <Button className="mt-4" onClick={fetchBillingData}>Retry</Button>;
      </div>;
    );

  return();
    >;
      >;
        <h1 className="text-3xl font-bold">Billing Management>;
        >;
          >;
            <Input>;
              type = "text",
              placeholder="Search...";
              value={searchQuery}
              onChange={(e) => setSearchQuery(e.target.value)}
              className="w-64";
            />;
          </div>;
          >;
            >;
              <SelectValue placeholder="Filter by status" />;
            </SelectTrigger>;
            <SelectContent>;
              <SelectItem value="all">All Statuses>;
              {activeTab === "invoices" && (;
                <>;
                  <SelectItem value="draft">Draft>;
                  <SelectItem value="pending">Pending>;
                  <SelectItem value="verified">Verified>;
                  <SelectItem value="approved">Approved>;
                  <SelectItem value="sent">Sent>;
                  <SelectItem value="partial">Partial>;
                  <SelectItem value="paid">Paid>;
                  <SelectItem value="overdue">Overdue</SelectItem>;
                </>;
              )}
              {activeTab === "payments" && (;
                <>;
                  <SelectItem value="pending">Pending>;
                  <SelectItem value="processing">Processing>;
                  <SelectItem value="completed">Completed>;
                  <SelectItem value="failed">Failed</SelectItem>;
                </>;
              )}
              {(activeTab === "service-items" || activeTab === "packages" || activeTab === "discounts") && (;
                <>;
                  <SelectItem value="active">Active>;
                  <SelectItem value="inactive">Inactive</SelectItem>;
                </>;
              )}
            </SelectContent>;
          </Select>;
          {activeTab === "invoices" && (;
            <Dialog>;
              <DialogTrigger asChild>;
                <Button>Create Invoice</Button>;
              </DialogTrigger>;
              >;
                <DialogHeader>;
                  <DialogTitle>Create New Invoice</DialogTitle>;
                  <DialogDescription>;
                    Enter the details to create a new invoice.;
                  </DialogDescription>;
                </DialogHeader>;
                >;
                  >;
                    >;
                      Patient ID;
                    </Label>;
                    <Input id="patientId" className="col-span-3" />;
                  </div>;
                  >;
                    >;
                      Visit Type;
                    </Label>;
                    <Select>;
                      >;
                        <SelectValue placeholder="Select visit type" />;
                      </SelectTrigger>;
                      <SelectContent>;
                        <SelectItem value="OPD">OPD>;
                        <SelectItem value="IPD">IPD>;
                        <SelectItem value="ER">Emergency>;
                        <SelectItem value="OTHER">Other</SelectItem>;
                      </SelectContent>;
                    </Select>;
                  </div>;
                  >;
                    >;
                      Bill Date;
                    </Label>;
                    >;
                      <DatePicker date={new Date()} onDateChange={() => {}} />;
                    </div>;
                  </div>;
                  >;
                    >;
                      Bill Type;
                    </Label>;
                    <Select>;
                      >;
                        <SelectValue placeholder="Select bill type" />;
                      </SelectTrigger>;
                      <SelectContent>;
                        <SelectItem value="Regular">Regular>;
                        <SelectItem value="Package">Package>;
                        <SelectItem value="Consolidated">Consolidated</SelectItem>;
                      </SelectContent>;
                    </Select>;
                  </div>;
                </div>;
                <DialogFooter>;
                  <Button type="submit">Create</Button>;
                </DialogFooter>;
              </DialogContent>;
            </Dialog>;
          )}
          {activeTab === "payments" && (;
            <Dialog>;
              <DialogTrigger asChild>;
                <Button>Record Payment</Button>;
              </DialogTrigger>;
              >;
                <DialogHeader>;
                  <DialogTitle>Record New Payment</DialogTitle>;
                  <DialogDescription>;
                    Enter the details to record a new payment.;
                  </DialogDescription>;
                </DialogHeader>;
                >;
                  >;
                    >;
                      Invoice ID;
                    </Label>;
                    <Input id="invoiceId" className="col-span-3" />;
                  </div>;
                  >;
                    >;
                      Amount;
                    </Label>;
                    <Input id="amount" type="number" className="col-span-3" />;
                  </div>;
                  >;
                    >;
                      Payment Method;
                    </Label>;
                    <Select>;
                      >;
                        <SelectValue placeholder="Select payment method" />;
                      </SelectTrigger>;
                      <SelectContent>;
                        <SelectItem value="Cash">Cash>;
                        <SelectItem value="Credit Card">Credit Card>;
                        <SelectItem value="Debit Card">Debit Card>;
                        <SelectItem value="Bank Transfer">Bank Transfer>;
                        <SelectItem value="Online Payment">Online Payment>;
                        <SelectItem value="Insurance">Insurance>;
                        <SelectItem value="Mobile Payment">Mobile Payment</SelectItem>;
                      </SelectContent>;
                    </Select>;
                  </div>;
                  >;
                    >;
                      Reference Number;
                    </Label>;
                    <Input id="referenceNumber" className="col-span-3" />;
                  </div>;
                </div>;
                <DialogFooter>;
                  <Button type="submit">Record</Button>;
                </DialogFooter>;
              </DialogContent>;
            </Dialog>;
          )}
          {activeTab === "service-items" && (;
            <Dialog>;
              <DialogTrigger asChild>;
                <Button>Add Service Item</Button>;
              </DialogTrigger>;
              >;
                <DialogHeader>;
                  <DialogTitle>Add New Service Item</DialogTitle>;
                  <DialogDescription>;
                    Enter the details to add a new service item.;
                  </DialogDescription>;
                </DialogHeader>;
                >;
                  >;
                    >;
                      Code;
                    </Label>;
                    <Input id="code" className="col-span-3" />;
                  </div>;
                  >;
                    >;
                      Name;
                    </Label>;
                    <Input id="name" className="col-span-3" />;
                  </div>;
                  >;
                    >;
                      Category;
                    </Label>;
                    <Select>;
                      >;
                        <SelectValue placeholder="Select category" />;
                      </SelectTrigger>;
                      <SelectContent>;
                        <SelectItem value="Consultation">Consultation>;
                        <SelectItem value="Laboratory">Laboratory>;
                        <SelectItem value="Radiology">Radiology>;
                        <SelectItem value="Procedure">Procedure>;
                        <SelectItem value="Room">Room>;
                        <SelectItem value="Physiotherapy">Physiotherapy>;
                        <SelectItem value="Other">Other</SelectItem>;
                      </SelectContent>;
                    </Select>;
                  </div>;
                  >;
                    >;
                      Unit Price;
                    </Label>;
                    <Input id="unitPrice" type="number" className="col-span-3" />;
                  </div>;
                  >;
                    >;
                      Tax Rate (%);
                    </Label>;
                    <Input id="taxRate" type="number" className="col-span-3" />;
                  </div>;
                </div>;
                <DialogFooter>;
                  <Button type="submit">Add</Button>;
                </DialogFooter>;
              </DialogContent>;
            </Dialog>;
          )}
        </div>;
      </div>;

      >;
        >;
          <TabsTrigger value="invoices">Invoices>;
          <TabsTrigger value="payments">Payments>;
          <TabsTrigger value="service-items">Service Items>;
          <TabsTrigger value="packages">Packages>;
          <TabsTrigger value="discounts">Discounts</TabsTrigger>;
        </TabsList>;

        >;
          {billingData && (;
            <Card>;
              <CardHeader>;
                <CardTitle>Invoices</CardTitle>;
                <CardDescription>Manage patient invoices and bills</CardDescription>;
              </CardHeader>;
              <CardContent>;
                <DataTable>;
                  data={filterInvoices()}
                  columns={[;
                    {header:"Invoice ID", accessorKey: "id" },
                    {header:"Patient ID", accessorKey: "patientId" },
                    {header:"Patient Name", accessorKey: "patientName" },
                    {header:"Visit Type", accessorKey: "visitType" },
                    {header:"Bill Date",
                      ({ row }) => formatDate(row.original.billDate);
                    },
                    {header:"Total Amount",
                      ({ row }) => formatCurrency(row.original.totalAmount);
                    },
                    {header:"Paid Amount",
                      ({ row }) => formatCurrency(row.original.paidAmount);
                    },
                    {header:"Outstanding",
                      ({ row }) => formatCurrency(row.original.outstandingAmount);
                    },
                    {header:"Status",
                      ({ row }) => {
                        const status = row.original.status;
                        const statusColors: Record<string, string> = {draft:"bg-gray-100 text-gray-800",
                          "bg-blue-100 text-blue-800",
                          "bg-pink-100 text-pink-800",
                          "bg-green-100 text-green-800",
                          overdue: "bg-red-100 text-red-800",
                        };

                        return();
                          >;
                            {status.charAt(0).toUpperCase() + status.slice(1)}
                          </Badge>;
                        );

                    },
                    {header:"Actions",
                      cell: ({ row }) => (;
                        >;
                          <Button variant="outline" size="sm">View>;
                          <Button variant="outline" size="sm">Edit>;
                          <Button variant="outline" size="sm">Print</Button>;
                        </div>;
                      );

                  ]}
                />;
              </CardContent>;
            </Card>;
          )}
        </TabsContent>;

        >;
          {billingData && (;
            <Card>;
              <CardHeader>;
                <CardTitle>Payments</CardTitle>;
                <CardDescription>Manage payment transactions</CardDescription>;
              </CardHeader>;
              <CardContent>;
                <DataTable>;
                  data={filterPayments()}
                  columns={[;
                    {header:"Payment ID", accessorKey: "id" },
                    {header:"Invoice ID", accessorKey: "invoiceId" },
                    {header:"Patient ID", accessorKey: "patientId" },
                    {header:"Patient Name", accessorKey: "patientName" },
                    {header:"Payment Date",
                      ({ row }) => formatDate(row.original.paymentDate);
                    },
                    {header:"Amount",
                      ({ row }) => formatCurrency(row.original.amount);
                    },
                    {header:"Method", accessorKey: "paymentMethod" },
                    {header:"Reference", accessorKey: "referenceNumber" },
                    {header:"Status",
                      ({ row }) => {
                        const status = row.original.status;
                        const statusColors: Record<string, string> = {pending:"bg-yellow-100 text-yellow-800",
                          "bg-green-100 text-green-800",
                          "bg-purple-100 text-purple-800",
                          "bg-gray-100 text-gray-800";
                        };

                        return();
                          >;
                            {status.charAt(0).toUpperCase() + status.slice(1)}
                          </Badge>;
                        );

                    },
                    {header:"Actions",
                      cell: ({ row }) => (;
                        >;
                          <Button variant="outline" size="sm">View>;
                          <Button variant="outline" size="sm">Receipt>;
                          {row.original.status === "completed" && (;
                            <Button variant="outline" size="sm">Refund>;
                          )}
                        </div>;
                      );

                  ]}
                />;
              </CardContent>;
            </Card>;
          )}
        </TabsContent>;

        >;
          {billingData && (;
            <Card>;
              <CardHeader>;
                <CardTitle>Service Items</CardTitle>;
                <CardDescription>Manage billable service items</CardDescription>;
              </CardHeader>;
              <CardContent>;
                <DataTable>;
                  data={filterServiceItems()}
                  columns={[;
                    {header:"Code", accessorKey: "code" },
                    {header:"Name", accessorKey: "name" },
                    {header:"Category", accessorKey: "category" },
                    {header:"Unit Price",
                      ({ row }) => formatCurrency(row.original.unitPrice);
                    },
                    {header:"Tax Rate",
                      ({ row }) => `${row.original.taxRate}%`;
                    },
                    {header:"Status",
                      ({ row }) => (;
                        >;
                          {row.original.active ? "Active" : "Inactive"}
                        </Badge>;
                      );
                    },
                    {header:"Actions",
                      cell: ({ row }) => (;
                        >;
                          <Button variant="outline" size="sm">Edit>;
                          >;
                            {row.original.active ? "Deactivate" : "Activate"}
                          </Button>;
                        </div>;
                      );

                  ]}
                />;
              </CardContent>;
            </Card>;
          )}
        </TabsContent>;

        >;
          {billingData && (;
            <Card>;
              <CardHeader>;
                <CardTitle>Service Packages</CardTitle>;
                <CardDescription>Manage service packages and bundles</CardDescription>;
              </CardHeader>;
              <CardContent>;
                <DataTable>;
                  data={filterPackages()}
                  columns={[;
                    {header:"Code", accessorKey: "code" },
                    {header:"Name", accessorKey: "name" },
                    {header:"Description", accessorKey: "description" },
                    {header:"Total Price",
                      ({ row }) => formatCurrency(row.original.totalPrice);
                    },
                    {header:"Discount",
                      ({ row }) => `${row.original.discountPercentage}%`;
                    },
                    {header:"Final Price",
                      ({ row }) => {
                        const finalPrice = row.original.totalPrice * (1 - row.original.discountPercentage / 100);
                        return formatCurrency(finalPrice);

                    },
                    {header:"Status",
                      ({ row }) => (;
                        >;
                          {row.original.active ? "Active" : "Inactive"}
                        </Badge>;
                      );
                    },
                    {header:"Actions",
                      cell: ({ row }) => (;
                        >;
                          <Button variant="outline" size="sm">View>;
                          <Button variant="outline" size="sm">Edit>;
                          >;
                            {row.original.active ? "Deactivate" : "Activate"}
                          </Button>;
                        </div>;
                      );

                  ]}
                />;
              </CardContent>;
            </Card>;
          )}
        </TabsContent>;

        >;
          {billingData && (;
            <Card>;
              <CardHeader>;
                <CardTitle>Discount Rules</CardTitle>;
                <CardDescription>Manage discount rules and policies</CardDescription>;
              </CardHeader>;
              <CardContent>;
                <DataTable>;
                  data={filterDiscounts()}
                  columns={[;
                    {header:"Code", accessorKey: "code" },
                    {header:"Name", accessorKey: "name" },
                    {header:"Description", accessorKey: "description" },
                    {header:"Type",
                      ({ row }) => row.original.discountType === "percentage" ? "Percentage" : "Fixed Amount";
                    },
                    {header:"Value",
                      ({ row }) => row.original.discountType === "percentage" ?;
                        `${row.original.discountValue}%` : any;
                        formatCurrency(row.original.discountValue)},
                    {header:"Min Bill Amount",
                      ({ row }) => row.original.minBillAmount ? formatCurrency(row.original.minBillAmount) : "None";
                    },
                    {header:"Max Discount",
                      ({ row }) => row.original.maxDiscountAmount ? formatCurrency(row.original.maxDiscountAmount) : "None";
                    },
                    {header:"Status",
                      ({ row }) => (;
                        >;
                          {row.original.active ? "Active" : "Inactive"}
                        </Badge>;
                      );
                    },
                    {header:"Actions",
                      cell: ({ row }) => (;
                        >;
                          <Button variant="outline" size="sm">Edit>;
                          >;
                            {row.original.active ? "Deactivate" : "Activate'}
                          </Button>;
                        </div>;
                      );

                  ]}
                />;
              </CardContent>;
            </Card>;
          )}
        </TabsContent>;
      </Tabs>;
    </div>;
  );<|MERGE_RESOLUTION|>--- conflicted
+++ resolved
@@ -127,22 +127,6 @@
 
   // Simulated data generators;
   const generateInvoicesData = () => {
-<<<<<<< HEAD
-    return {invoices:[;
-        {id:"INV-2025-000123", patientId: "P-001", patientName: "John Smith", visitType: "OPD", billDate: "2025-05-25", totalAmount: 1250, paidAmount: 1250, outstandingAmount: 0, status: "paid" },
-        {id:"INV-2025-000124", patientId: "P-002", patientName: "Sarah Johnson", visitType: "IPD", billDate: "2025-05-24", totalAmount: 2340, paidAmount: 1500, outstandingAmount: 840, status: "partial" },
-        {id:"INV-2025-000125", patientId: "P-003", patientName: "Michael Brown", visitType: "OPD", billDate: "2025-05-23", totalAmount: 890, paidAmount: 0, outstandingAmount: 890, status: "pending" },
-        {id:"INV-2025-000126", patientId: "P-004", patientName: "Emily Davis", visitType: "ER", billDate: "2025-05-22", totalAmount: 1780, paidAmount: 0, outstandingAmount: 1780, status: "overdue" },
-        {id:"INV-2025-000127", patientId: "P-005", patientName: "Robert Wilson", visitType: "IPD", billDate: "2025-05-21", totalAmount: 3450, paidAmount: 3450, outstandingAmount: 0, status: "paid" },
-        {id:"INV-2025-000128", patientId: "P-006", patientName: "Thomas Anderson", visitType: "OPD", billDate: "2025-05-25", totalAmount: 2150, paidAmount: 0, outstandingAmount: 2150, status: "approved" },
-        {id:"INV-2025-000129", patientId: "P-007", patientName: "Jennifer Lee", visitType: "OPD", billDate: "2025-05-25", totalAmount: 1890, paidAmount: 0, outstandingAmount: 1890, status: "pending" },
-        {id:"INV-2025-000130", patientId: "P-008", patientName: "David Miller", visitType: "IPD", billDate: "2025-05-24", totalAmount: 3450, paidAmount: 0, outstandingAmount: 3450, status: "verified" },
-        {id:"INV-2025-000131", patientId: "P-009", patientName: "Susan White", visitType: "OPD", billDate: "2025-05-24", totalAmount: 1250, paidAmount: 0, outstandingAmount: 1250, status: "draft" },
-        {id:"INV-2025-000132", patientId: "P-010", patientName: "James Brown", visitType: "ER", billDate: "2025-05-23", totalAmount: 2780, paidAmount: 0, outstandingAmount: 2780, status: "sent" },
-        {id:"INV-2025-000133", patientId: "P-011", patientName: "Patricia Davis", visitType: "OPD", billDate: "2025-05-23", totalAmount: 1950, paidAmount: 1950, outstandingAmount: 0, status: "paid" },
-        {id:"INV-2025-000134", patientId: "P-012", patientName: "Robert Johnson", visitType: "IPD", billDate: "2025-05-22", totalAmount: 3250, paidAmount: 2000, outstandingAmount: 1250, status: "partial" },
-        {id:"INV-2025-000135", patientId: "P-013", patientName: "Linda Wilson", visitType: "OPD", billDate: "2025-05-21", totalAmount: 1650, paidAmount: 0, outstandingAmount: 1650, status: "overdue" }
-=======
     return { invoices: [, { id: "INV-2025-000123", patientId: "P-001", patientName: "John Smith", visitType: "OPD", billDate: "2025-05-25", totalAmount: 1250, paidAmount: 1250, outstandingAmount: 0, status: "paid"  },
         { id: "INV-2025-000124", patientId: "P-002", patientName: "Sarah Johnson", visitType: "IPD", billDate: "2025-05-24", totalAmount: 2340, paidAmount: 1500, outstandingAmount: 840, status: "partial" },
         { id: "INV-2025-000125", patientId: "P-003", patientName: "Michael Brown", visitType: "OPD", billDate: "2025-05-23", totalAmount: 890, paidAmount: 0, outstandingAmount: 890, status: "pending" },
@@ -156,23 +140,11 @@
         { id: "INV-2025-000133", patientId: "P-011", patientName: "Patricia Davis", visitType: "OPD", billDate: "2025-05-23", totalAmount: 1950, paidAmount: 1950, outstandingAmount: 0, status: "paid" },
         { id: "INV-2025-000134", patientId: "P-012", patientName: "Robert Johnson", visitType: "IPD", billDate: "2025-05-22", totalAmount: 3250, paidAmount: 2000, outstandingAmount: 1250, status: "partial" },
         { id: "INV-2025-000135", patientId: "P-013", patientName: "Linda Wilson", visitType: "OPD", billDate: "2025-05-21", totalAmount: 1650, paidAmount: 0, outstandingAmount: 1650, status: "overdue" }
->>>>>>> 1bf31595
       ];
     }
   };
 
   const generatePaymentsData = () => {
-<<<<<<< HEAD
-    return {payments:[;
-        {id:"PAY-2025-000089", invoiceId: "INV-2025-000123", patientId: "P-001", patientName: "John Smith", paymentDate: "2025-05-25", amount: 1250, paymentMethod: "Credit Card", status: "completed", referenceNumber: "REF123456" },
-        {id:"PAY-2025-000090", invoiceId: "INV-2025-000124", patientId: "P-002", patientName: "Sarah Johnson", paymentDate: "2025-05-24", amount: 1500, paymentMethod: "Insurance", status: "completed", referenceNumber: "INS789012" },
-        {id:"PAY-2025-000091", invoiceId: "INV-2025-000127", patientId: "P-005", patientName: "Robert Wilson", paymentDate: "2025-05-21", amount: 3450, paymentMethod: "Bank Transfer", status: "completed", referenceNumber: "BT345678" },
-        {id:"PAY-2025-000092", invoiceId: "INV-2025-000133", patientId: "P-011", patientName: "Patricia Davis", paymentDate: "2025-05-23", amount: 1950, paymentMethod: "Cash", status: "completed", referenceNumber: "CSH901234" },
-        {id:"PAY-2025-000093", invoiceId: "INV-2025-000134", patientId: "P-012", patientName: "Robert Johnson", paymentDate: "2025-05-22", amount: 2000, paymentMethod: "Online Payment", status: "completed", referenceNumber: "ONL567890" },
-        {id:"PAY-2025-000094", invoiceId: "INV-2025-000125", patientId: "P-003", patientName: "Michael Brown", paymentDate: "2025-05-26", amount: 890, paymentMethod: "Credit Card", status: "processing", referenceNumber: "REF234567" },
-        {id:"PAY-2025-000095", invoiceId: "INV-2025-000126", patientId: "P-004", patientName: "Emily Davis", paymentDate: "2025-05-26", amount: 1780, paymentMethod: "Mobile Payment", status: "failed", referenceNumber: "MOB890123" },
-        {id:"PAY-2025-000096", invoiceId: "INV-2025-000128", patientId: "P-006", patientName: "Thomas Anderson", paymentDate: "2025-05-26", amount: 2150, paymentMethod: "Insurance", status: "pending", referenceNumber: "INS456789" }
-=======
     return { payments: [, { id: "PAY-2025-000089", invoiceId: "INV-2025-000123", patientId: "P-001", patientName: "John Smith", paymentDate: "2025-05-25", amount: 1250, paymentMethod: "Credit Card", status: "completed", referenceNumber: "REF123456"  },
         { id: "PAY-2025-000090", invoiceId: "INV-2025-000124", patientId: "P-002", patientName: "Sarah Johnson", paymentDate: "2025-05-24", amount: 1500, paymentMethod: "Insurance", status: "completed", referenceNumber: "INS789012" },
         { id: "PAY-2025-000091", invoiceId: "INV-2025-000127", patientId: "P-005", patientName: "Robert Wilson", paymentDate: "2025-05-21", amount: 3450, paymentMethod: "Bank Transfer", status: "completed", referenceNumber: "BT345678" },
@@ -181,30 +153,11 @@
         { id: "PAY-2025-000094", invoiceId: "INV-2025-000125", patientId: "P-003", patientName: "Michael Brown", paymentDate: "2025-05-26", amount: 890, paymentMethod: "Credit Card", status: "processing", referenceNumber: "REF234567" },
         { id: "PAY-2025-000095", invoiceId: "INV-2025-000126", patientId: "P-004", patientName: "Emily Davis", paymentDate: "2025-05-26", amount: 1780, paymentMethod: "Mobile Payment", status: "failed", referenceNumber: "MOB890123" },
         { id: "PAY-2025-000096", invoiceId: "INV-2025-000128", patientId: "P-006", patientName: "Thomas Anderson", paymentDate: "2025-05-26", amount: 2150, paymentMethod: "Insurance", status: "pending", referenceNumber: "INS456789" }
->>>>>>> 1bf31595
       ];
     }
   };
 
   const generateServiceItemsData = () => {
-<<<<<<< HEAD
-    return {serviceItems:[;
-        {id:"SVC-001", code: "CONS-GEN", name: "General Consultation", category: "Consultation", unitPrice: 500, taxRate: 5, active: true },
-        {id:"SVC-002", code: "CONS-SPE", name: "Specialist Consultation", category: "Consultation", unitPrice: 1000, taxRate: 5, active: true },
-        {id:"SVC-003", code: "LAB-CBC", name: "Complete Blood Count", category: "Laboratory", unitPrice: 350, taxRate: 5, active: true },
-        {id:"SVC-004", code: "LAB-LFT", name: "Liver Function Test", category: "Laboratory", unitPrice: 450, taxRate: 5, active: true },
-        {id:"SVC-005", code: "LAB-KFT", name: "Kidney Function Test", category: "Laboratory", unitPrice: 450, taxRate: 5, active: true },
-        {id:"SVC-006", code: "RAD-XR", name: "X-Ray", category: "Radiology", unitPrice: 600, taxRate: 5, active: true },
-        {id:"SVC-007", code: "RAD-USG", name: "Ultrasound", category: "Radiology", unitPrice: 800, taxRate: 5, active: true },
-        {id:"SVC-008", code: "RAD-CT", name: "CT Scan", category: "Radiology", unitPrice: 3500, taxRate: 5, active: true },
-        {id:"SVC-009", code: "RAD-MRI", name: "MRI", category: "Radiology", unitPrice: 5000, taxRate: 5, active: true },
-        {id:"SVC-010", code: "PROC-MIN", name: "Minor Procedure", category: "Procedure", unitPrice: 2000, taxRate: 5, active: true },
-        {id:"SVC-011", code: "PROC-MAJ", name: "Major Procedure", category: "Procedure", unitPrice: 10000, taxRate: 5, active: true },
-        {id:"SVC-012", code: "ROOM-GEN", name: "General Ward Bed Charges (per day)", category: "Room", unitPrice: 1500, taxRate: 5, active: true },
-        {id:"SVC-013", code: "ROOM-PVT", name: "Private Room Charges (per day)", category: "Room", unitPrice: 3000, taxRate: 5, active: true },
-        {id:"SVC-014", code: "ROOM-ICU", name: "ICU Charges (per day)", category: "Room", unitPrice: 5000, taxRate: 5, active: true },
-        {id:"SVC-015", code: "PHYS-REG", name: "Physiotherapy Session", category: "Physiotherapy", unitPrice: 600, taxRate: 5, active: true }
-=======
     return { serviceItems: [, { id: "SVC-001", code: "CONS-GEN", name: "General Consultation", category: "Consultation", unitPrice: 500, taxRate: 5, active: true  },
         { id: "SVC-002", code: "CONS-SPE", name: "Specialist Consultation", category: "Consultation", unitPrice: 1000, taxRate: 5, active: true },
         { id: "SVC-003", code: "LAB-CBC", name: "Complete Blood Count", category: "Laboratory", unitPrice: 350, taxRate: 5, active: true },
@@ -220,25 +173,11 @@
         { id: "SVC-013", code: "ROOM-PVT", name: "Private Room Charges (per day)", category: "Room", unitPrice: 3000, taxRate: 5, active: true },
         { id: "SVC-014", code: "ROOM-ICU", name: "ICU Charges (per day)", category: "Room", unitPrice: 5000, taxRate: 5, active: true },
         { id: "SVC-015", code: "PHYS-REG", name: "Physiotherapy Session", category: "Physiotherapy", unitPrice: 600, taxRate: 5, active: true }
->>>>>>> 1bf31595
       ];
     }
   };
 
   const generatePackagesData = () => {
-<<<<<<< HEAD
-    return {packages:[;
-        {id:"PKG-001", code: "HEALTH-BASIC", name: "Basic Health Checkup", description: "Includes general consultation, CBC, urine routine", totalPrice: 1200, discountPercentage: 10, active: true },
-        {id:"PKG-002", code: "HEALTH-COMP", name: "Comprehensive Health Checkup", description: "Includes specialist consultation, CBC, LFT, KFT, lipid profile, chest X-ray", totalPrice: 3500, discountPercentage: 15, active: true },
-        {id:"PKG-003", code: "HEALTH-EXEC", name: "Executive Health Checkup", description: "Includes specialist consultation, all blood tests, X-ray, ultrasound, ECG, stress test", totalPrice: 7500, discountPercentage: 20, active: true },
-        {id:"PKG-004", code: "MATERNITY-BASIC", name: "Basic Maternity Package", description: "Includes all consultations, basic tests, normal delivery", totalPrice: 25000, discountPercentage: 10, active: true },
-        {id:"PKG-005", code: "MATERNITY-COMP", name: "Comprehensive Maternity Package", description: "Includes all consultations, all tests, normal delivery, 3 days stay", totalPrice: 40000, discountPercentage: 15, active: true },
-        {id:"PKG-006", code: "MATERNITY-CSEC", name: "Cesarean Section Package", description: "Includes all consultations, all tests, C-section, 5 days stay", totalPrice: 60000, discountPercentage: 10, active: true },
-        {id:"PKG-007", code: "CARDIAC-BASIC", name: "Basic Cardiac Checkup", description: "Includes cardiologist consultation, ECG, echo", totalPrice: 5000, discountPercentage: 10, active: true },
-        {id:"PKG-008", code: "CARDIAC-COMP", name: "Comprehensive Cardiac Checkup", description: "Includes cardiologist consultation, ECG, echo, stress test, Holter monitoring", totalPrice: 12000, discountPercentage: 15, active: true },
-        {id:"PKG-009", code: "SURGERY-HERNIA", name: "Hernia Surgery Package", description: "Includes consultations, surgery, 3 days stay, medications", totalPrice: 35000, discountPercentage: 10, active: true },
-        {id:"PKG-010", code: "SURGERY-GALL", name: "Gallbladder Surgery Package", description: "Includes consultations, laparoscopic surgery, 3 days stay, medications", totalPrice: 45000, discountPercentage: 10, active: true }
-=======
     return { packages: [, { id: "PKG-001", code: "HEALTH-BASIC", name: "Basic Health Checkup", description: "Includes general consultation, CBC, urine routine", totalPrice: 1200, discountPercentage: 10, active: true  },
         { id: "PKG-002", code: "HEALTH-COMP", name: "Comprehensive Health Checkup", description: "Includes specialist consultation, CBC, LFT, KFT, lipid profile, chest X-ray", totalPrice: 3500, discountPercentage: 15, active: true },
         { id: "PKG-003", code: "HEALTH-EXEC", name: "Executive Health Checkup", description: "Includes specialist consultation, all blood tests, X-ray, ultrasound, ECG, stress test", totalPrice: 7500, discountPercentage: 20, active: true },
@@ -249,25 +188,11 @@
         { id: "PKG-008", code: "CARDIAC-COMP", name: "Comprehensive Cardiac Checkup", description: "Includes cardiologist consultation, ECG, echo, stress test, Holter monitoring", totalPrice: 12000, discountPercentage: 15, active: true },
         { id: "PKG-009", code: "SURGERY-HERNIA", name: "Hernia Surgery Package", description: "Includes consultations, surgery, 3 days stay, medications", totalPrice: 35000, discountPercentage: 10, active: true },
         { id: "PKG-010", code: "SURGERY-GALL", name: "Gallbladder Surgery Package", description: "Includes consultations, laparoscopic surgery, 3 days stay, medications", totalPrice: 45000, discountPercentage: 10, active: true }
->>>>>>> 1bf31595
       ];
 
   };
 
   const generateDiscountsData = () => {
-<<<<<<< HEAD
-    return {discounts:[;
-        {id:"DISC-001", code: "SENIOR", name: "Senior Citizen Discount", description: "Discount for patients above 60 years", discountType: "percentage", discountValue: 10, minBillAmount: 0, maxDiscountAmount: 5000, active: true },
-        {id:"DISC-002", code: "STAFF", name: "Staff Discount", description: "Discount for hospital staff and their family", discountType: "percentage", discountValue: 20, minBillAmount: 0, maxDiscountAmount: 10000, active: true },
-        {id:"DISC-003", code: "COVID", name: "COVID Relief Discount", description: "Special discount for COVID patients", discountType: "percentage", discountValue: 15, minBillAmount: 0, maxDiscountAmount: 7500, active: true },
-        {id:"DISC-004", code: "FESTIVE", name: "Festive Season Discount", description: "Special discount during festive season", discountType: "percentage", discountValue: 5, minBillAmount: 5000, maxDiscountAmount: 2500, active: true },
-        {id:"DISC-005", code: "INSURANCE", name: "Insurance Partner Discount", description: "Discount for patients with partner insurance", discountType: "percentage", discountValue: 7.5, minBillAmount: 0, maxDiscountAmount: 5000, active: true },
-        {id:"DISC-006", code: "CORPORATE", name: "Corporate Partner Discount", description: "Discount for employees of corporate partners", discountType: "percentage", discountValue: 10, minBillAmount: 0, maxDiscountAmount: 5000, active: true },
-        {id:"DISC-007", code: "CHARITY", name: "Charity Discount", description: "Discount for patients from economically weaker sections", discountType: "percentage", discountValue: 50, minBillAmount: 0, maxDiscountAmount: 25000, active: true },
-        {id:"DISC-008", code: "STUDENT", name: "Student Discount", description: "Discount for students with valid ID", discountType: "percentage", discountValue: 10, minBillAmount: 0, maxDiscountAmount: 3000, active: true },
-        {id:"DISC-009", code: "FIRST-VISIT", name: "First Visit Discount", description: "Discount for first-time patients", discountType: "fixed", discountValue: 500, minBillAmount: 2000, maxDiscountAmount: 500, active: true },
-        {id:"DISC-010", code: "REFERRAL", name: "Referral Discount", description: "Discount for patients referred by existing patients", discountType: "fixed", discountValue: 300, minBillAmount: 1000, maxDiscountAmount: 300, active: true }
-=======
     return { discounts: [, { id: "DISC-001", code: "SENIOR", name: "Senior Citizen Discount", description: "Discount for patients above 60 years", discountType: "percentage", discountValue: 10, minBillAmount: 0, maxDiscountAmount: 5000, active: true  },
         { id: "DISC-002", code: "STAFF", name: "Staff Discount", description: "Discount for hospital staff and their family", discountType: "percentage", discountValue: 20, minBillAmount: 0, maxDiscountAmount: 10000, active: true },
         { id: "DISC-003", code: "COVID", name: "COVID Relief Discount", description: "Special discount for COVID patients", discountType: "percentage", discountValue: 15, minBillAmount: 0, maxDiscountAmount: 7500, active: true },
@@ -278,7 +203,6 @@
         { id: "DISC-008", code: "STUDENT", name: "Student Discount", description: "Discount for students with valid ID", discountType: "percentage", discountValue: 10, minBillAmount: 0, maxDiscountAmount: 3000, active: true },
         { id: "DISC-009", code: "FIRST-VISIT", name: "First Visit Discount", description: "Discount for first-time patients", discountType: "fixed", discountValue: 500, minBillAmount: 2000, maxDiscountAmount: 500, active: true },
         { id: "DISC-010", code: "REFERRAL", name: "Referral Discount", description: "Discount for patients referred by existing patients", discountType: "fixed", discountValue: 300, minBillAmount: 1000, maxDiscountAmount: 300, active: true }
->>>>>>> 1bf31595
       ];
 
   };
