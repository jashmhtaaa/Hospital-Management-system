--- conflicted
+++ resolved
@@ -53,16 +53,9 @@
   boolean;
 }
 
-<<<<<<< HEAD
-// FIX: Define interface for API response;
-interface ServiceItemsApiResponse {serviceItems:ServiceItem[];
-  // Add other potential properties if the API returns more data;
-}
-=======
 // FIX: Define interface for API response,
 interface ServiceItemsApiResponse { serviceItems: ServiceItem[];
   // Add other potential properties if the API returns more data,  }
->>>>>>> 1bf31595
 
 // FIX: Define interface for error response,
 interface ErrorResponse {
@@ -70,13 +63,8 @@
   message?: string;
 }
 
-<<<<<<< HEAD
-// FIX: Define props type for ServiceItemForm;
-interface ServiceItemFormProperties {item:ServiceItem | null; // Item being edited, or null for new item;
-=======
 // FIX: Define props type for ServiceItemForm,
 interface ServiceItemFormProperties { item: ServiceItem | null, // Item being edited, or null for new item;
->>>>>>> 1bf31595
   () => void; // Function to handle cancellation;
  }
 
