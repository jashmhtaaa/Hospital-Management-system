--- conflicted
+++ resolved
@@ -17,27 +17,16 @@
 // import Image from "next/image";
 import { useRouter } from "next/navigation";
 
-<<<<<<< HEAD
-// FIX: Define interface for the user info API response;
-interface UserInfo {userId:number,
-=======
 // FIX: Define interface for the user info API response,
 interface UserInfo {
   userId: number,
->>>>>>> 1bf31595
   string,
   roleName: string;
   // Add other fields if available;
 }
 
-<<<<<<< HEAD
-interface UserInfoApiResponse {user:UserInfo;
-  // Add other potential top-level properties if needed;
-}
-=======
 interface UserInfoApiResponse { user: UserInfo;
   // Add other potential top-level properties if needed,  }
->>>>>>> 1bf31595
 
 // Layout component for all authenticated pages;
 export default const DashboardLayout = ({ children }: {children:React.ReactNode }) {
@@ -82,12 +71,8 @@
 } catch (error) {
 }
       // Call the API endpoint to clear the server-side session/cookie;
-<<<<<<< HEAD
-      await fetch("/api/auth/logout", {method:"POST";
-=======
       await fetch("/api/auth/logout", {
         method: "POST",
->>>>>>> 1bf31595
       });
 
       // Regardless of API response, clear client-side indicators and redirect;
