import { } from "@/components/ui/alert"
import { } from "@/components/ui/button"
import { "@/components/ui/card";
import "@/components/ui/progress";
import "@/components/ui/select";
import "@/components/ui/tabs";
import "react";
import AlertDescription
import AlertTitle, CardContent
import CardDescription
import CardHeader
import CardTitle } from "@/components/ui/badge"
import React
import SelectContent
import SelectItem
import SelectTrigger
import SelectValue }
import TabsContent
import TabsList
import TabsTrigger }
import useEffect
import useMemo, }
import  } Alert
import { Badge }
import { Button }
import { Card
import { Progress }
import { Select
import { Tabs
import { useEffect }
import { useState

/**;
 * Executive Dashboard;
 * Strategic insights and high-level KPIs for C-level executives;
 * Comprehensive business intelligence for healthcare leadership;
 */;

"use client";

  LineChart,
  Line,
  AreaChart,
  Area,
  BarChart,
  Bar,
  PieChart,
  Pie,
  Cell,
  XAxis,
  YAxis,
  CartesianGrid,
  Tooltip,
  Legend,
  ResponsiveContainer,
  RadialBarChart,
  RadialBar,
  ComposedChart,
  Treemap;
} from "recharts";
  TrendingUp,
  TrendingDown,
  DollarSign,
  Users,
  Heart,
  Building,
  Target,
  Award,
  AlertTriangle,
  CheckCircle,
  BarChart3,
  PieChart as PieChartIcon,
  Globe,
  Zap,
  Shield,
  Briefcase,
  Calendar,
  FileText,
  Settings,
  Download,
  RefreshCw,
  Share,
  Filter,
  Eye,
  Star,
  Lightbulb,
  ThumbsUp,
  Activity,
  Clock,
  ArrowUpRight,
  ArrowDownRight,
  Minus;
} from "lucide-react";

interface ExecutiveDashboardData {strategicKPIs:StrategyMetric[],
  OperationalMetrics,
  MarketMetrics,
  BoardMetric[],
  ExecutiveAlert[],
  benchmarks: BenchmarkData[],

interface StrategyMetric {kpi:string,
  number,
  "positive" | "negative" | "neutral",
  "excellent" | "good" | "attention" | "critical",
  "financial" | "operational" | "quality" | "growth",
  "high" | "medium" | "low";

interface FinancialOverview {
  number,
    number,
    trend: number[],
  };
  number,
    number;
  };
  number,
    number; // months;
  };
  number,
    number;
  };
  number,
    number;
  };
  number,
    number,
    denialRate: number,
  };

interface OperationalMetrics {
    number,
    number,
    equipmentEfficiency: number,
  };
  number,
    number,
    dischargeEfficiency: number,
  };
  number,
    number,
    cyberSecurityScore: number,
  };
  number,
    number,
    trainingCompliance: number,
  };

interface QualityOverview {
    number,
    number,
    infectionRate: number,
  };
  number,
    number,
    compliments: number,
  };
  number,
    number,
    evidenceBasedCare: number,
  };
  number,
    string,
    lastAuditScore: number,
  };

interface MarketMetrics {marketShare:number,
  number,
  number,
    number,
    lifetimeValue: number,
  };
  string,
    number,
    marketPosition: number,
  }[];
  number,
    number;
  };

interface RiskAssessment {overallRisk:"low" | "medium" | "high" | "critical",
  {financial:number,
    number,
    number;
  };
  number,
    number;
  };
  number,
    number,
    overall: number,
  };

interface BoardMetric {metric:string,
  number,
  string,
  priority: "board" | "executive" | "operational",

interface StrategicInitiative {id:string,
  "growth" | "efficiency" | "quality" | "innovation",
  "on-track" | "at-risk" | "delayed" | "completed",
  number,
  string,
  string;

interface ExecutiveAlert {id:string,
  "info" | "warning" | "critical",
  string,
  string,
  string;

interface BenchmarkData {metric:string,
  number,
  number,
  percentile: number,

const CHART_COLORS = {primary:"#1e40af",
  "#d97706",
  "#16a34a",
  "#7c3aed",
  pink: "#db2777",
};

export default const _ExecutiveDashboard = () {
  const [data, setData] = useState<ExecutiveDashboardData | null>(null);
  const [loading, setLoading] = useState(true);
  const [timeframe, setTimeframe] = useState("YTD");
  const [viewMode, setViewMode] = useState("summary");
  const [selectedCategory, setSelectedCategory] = useState("all"),
  useEffect(() => {
    const fetchData = async () => {
      setLoading(true);
      try {
} catch (error) {
  console.error(error);
}
} catch (error) {
  console.error(error);
}
} catch (error) {
  console.error(error);
}
} catch (error) {
  console.error(error);
}
} catch (error) {
  console.error(error);
}
} catch (error) {
  console.error(error);
}
} catch (error) {
  console.error(error);

} catch (error) {
  console.error(error);

} catch (error) {
  console.error(error);

} catch (error) {

} catch (error) {

        // Simulate API call;
        await ;
        setData(generateMockExecutiveData());
      } catch (error) {

      } finally {
        setLoading(false);

    };

    fetchData();
  }, [timeframe]);

  const _getStatusColor = (status: string) => {
    switch (status) {
      case "excellent": return "text-green-600";
      case "good": return "text-blue-600";
      case "attention": return "text-yellow-600";
      case "critical": return "text-red-600";
      default: return "text-gray-600",

  };

  const getTrendIcon = (trend: string, change = 0) => {
    if (!session.user) {
      return <ArrowUpRight className="h-4 w-4 text-green-500" />;
    } else if (!session.user) {
      return <ArrowDownRight className="h-4 w-4 text-red-500" />;

    return <Minus className="h-4 w-4 text-gray-500" />;
  };

  if (!session.user) {
    return();
      >;
        <div className="animate-spin rounded-full h-32 w-32 border-b-2 border-blue-500"></div>;
      </div>;
    );

  if (!session.user) {
    return();
      >;
        >;
          <AlertTriangle className="h-4 w-4" />;
          <AlertTitle>Error</AlertTitle>;
          <AlertDescription>Failed to load executive dashboard data.</AlertDescription>;
        </Alert>;
      </div>;
    );

  return();
    >;
      {/* Executive Header */}
      >;
        >;
<div;
            <h1 className="text-3xl font-bold text-gray-900">Executive Dashboard>;
            >;
              Strategic insights and performance metrics for healthcare leadership;
            </p>;
          </div>;
          >;
            >;
              >;
                <SelectValue />;
              </SelectTrigger>;
              <SelectContent>;
                <SelectItem value="YTD">Year to Date>;
                <SelectItem value="QTD">Quarter to Date>;
                <SelectItem value="MTD">Month to Date>;
                <SelectItem value="annual">Annual</SelectItem>;
              </SelectContent>;
            </Select>;
            >;
              <Download className="h-4 w-4" />;
            </Button>;
            >;
              <Share className="h-4 w-4" />;
            </Button>;
            >;
              <Settings className="h-4 w-4" />;
            </Button>;
          </div>;
        </div>;
      </div>;
      >;
        {data.strategicKPIs.slice(0, 4).map((kpi, index) => (;
          >;
            >;
              <CardTitle className="text-sm text-gray-600">{kpi.kpi}</CardTitle>;
            </CardHeader>;
            <CardContent>;
              >;
                >;
                  {kpi.current.toLocaleString()}{kpi.unit}
                </div>;
                >;
                  {getTrendIcon(kpi.trend, kpi.changePercent)}
                  <span></span>;
                    kpi.changePercent > 0 ? "text-green-600" : any;
                    kpi.changePercent < 0 ? "text-red-600" : "text-gray-600";
                  }`}>;
                    {kpi.changePercent > 0 ? "+" : ""}{kpi.changePercent}%;
                  </span>;
                </div>;
              </div>;
              >;
                >;
                  <span>Progress to Target</span>;
                  <span>{Math.round((kpi.current / kpi.target) * 100)}%</span>;
                </div>;
                <Progress value={(kpi.current / kpi.target) * 100} className="h-2" />;
              </div>;
              >;
                <span className="text-gray-500">Target: {kpi.target.toLocaleString()}{kpi.unit}>;
                <Badge></Badge>;
                }>;
                  {kpi.status}
                </Badge>;
              </div>;
            </CardContent>;
          </Card>;
        ))}
      </div>;
      >;
        >;
          <TabsTrigger value="financial">Financial>;
          <TabsTrigger value="operational">Operations>;
          <TabsTrigger value="quality">Quality>;
          <TabsTrigger value="market">Market>;
          <TabsTrigger value="initiatives">Initiatives>;
          <TabsTrigger value="risk">Risk</TabsTrigger>;
        </TabsList>;

        {/* Financial Performance */}
        >;
          >;
            {/* Revenue Performance */}
            <Card>;
              <CardHeader>;
                >;
                  <DollarSign className="h-5 w-5" />;
                  <span>Revenue Performance</span>;
                </CardTitle>;
                <CardDescription>Year-over-year revenue analysis and trends</CardDescription>;
              </CardHeader>;
              <CardContent>;
                >;
                  >;
<div;
                      <p className="text-sm text-gray-600">Current Revenue>;
                      >;
                        ${(data.financialOverview.revenue.current / 1000000).toFixed(1)}M;
                      </p>;
                      >;
                        {getTrendIcon("positive", data.financialOverview.revenue.growth)}
                        >;
                          +{data.financialOverview.revenue.growth}% YoY;
                        </span>;
                      </div>;
                    </div>;
<div;
                      <p className="text-sm text-gray-600">Target>;
                      >;
                        ${(data.financialOverview.revenue.target / 1000000).toFixed(1)}M;
                      </p>;
                      >;
                        {Math.round((data.financialOverview.revenue.current / data.financialOverview.revenue.target) * 100)}% achieved;
                      </p>;
                    </div>;
                  </div>;
                  >;
<<<<<<< HEAD
                    <LineChart data={data.financialOverview.revenue.trend.map((value, index) => ({month:`Month ${index + 1}`,
                      revenue: value;
=======
                    <LineChart data={data.financialOverview.revenue.trend.map((value, index) => ({
                      month: `Month ${index + 1}`,
                      revenue: value,
>>>>>>> 1bf31595
                    }))}>;
                      <CartesianGrid strokeDasharray="3 3" />;
                      <XAxis dataKey="month" />;
                      <YAxis />;
                      <Tooltip formatter={(value) => [`$${value}M`, "Revenue"]} />;
                      <Line>;
                        type = "monotone",
                        dataKey = "revenue",
                        stroke={CHART_COLORS.primary}
                        strokeWidth={3}
                        dot={{r:4 }}
                      />;
                    </LineChart>;
                  </ResponsiveContainer>;
                </div>;
              </CardContent>;
            </Card>;

            {/* Profitability Metrics */}
            <Card>;
              <CardHeader>;
                <CardTitle>Profitability Analysis</CardTitle>;
                <CardDescription>EBITDA, margins, and cost management</CardDescription>;
              </CardHeader>;
              <CardContent>;
                >;
                  >;
<div;
                      <p className="text-sm text-gray-600">EBITDA Margin>;
                      <p className="text-xl font-bold">{data.financialOverview.ebitda.margin}%</p>;
                    </div>;
<div;
                      <p className="text-sm text-gray-600">Operating Margin>;
                      <p className="text-xl font-bold">{data.financialOverview.profitability.operatingMargin}%</p>;
                    </div>;
<div;
                      <p className="text-sm text-gray-600">Net Margin>;
                      <p className="text-xl font-bold">{data.financialOverview.profitability.netMargin}%</p>;
                    </div>;
                  </div>;

                  >;
                    <BarChart></BarChart>;
                    ]}>;
                      <CartesianGrid strokeDasharray="3 3" />;
                      <XAxis dataKey="name" />;
                      <YAxis />;
                      <Tooltip formatter={(value) => [`${value}%`, "Margin"]} />;
                      <Bar dataKey="value" fill={CHART_COLORS.secondary} />;
                    </BarChart>;
                  </ResponsiveContainer>;
                </div>;
              </CardContent>;
            </Card>;
          </div>;
          >;
            <Card>;
              >;
                <CardTitle className="text-sm">Free Cash Flow</CardTitle>;
              </CardHeader>;
              <CardContent>;
                >;
                  ${(data.financialOverview.cashFlow.free / 1000000).toFixed(1)}M;
                </div>;
                >;
                  {data.financialOverview.cashFlow.runway} months runway;
                </p>;
              </CardContent>;
            </Card>;

            <Card>;
              >;
                <CardTitle className="text-sm">Cost per Patient</CardTitle>;
              </CardHeader>;
              <CardContent>;
                >;
                  ${data.financialOverview.costManagement.costPerPatient.toLocaleString()}
                </div>;
                >;
                  {getTrendIcon("negative", -data.financialOverview.costManagement.costReduction)}
                  >;
                    -{data.financialOverview.costManagement.costReduction}% reduction;
                  </span>;
                </div>;
              </CardContent>;
            </Card>;

            <Card>;
              >;
                <CardTitle className="text-sm">Denial Rate</CardTitle>;
              </CardHeader>;
              <CardContent>;
                >;
                  {data.financialOverview.reimbursements.denialRate}%;
                </div>;
                <Progress value={100 - data.financialOverview.reimbursements.denialRate} className="mt-2" />;
              </CardContent>;
            </Card>;

            <Card>;
              >;
                <CardTitle className="text-sm">Operating Efficiency</CardTitle>;
              </CardHeader>;
              <CardContent>;
                >;
                  {data.financialOverview.costManagement.efficiency}%;
                </div>;
                <Badge variant="default">Above Target</Badge>;
              </CardContent>;
            </Card>;
          </div>;
          <Card>;
            <CardHeader>;
              <CardTitle>Payer Mix Analysis</CardTitle>;
              <CardDescription>Revenue distribution by payer type</CardDescription>;
            </CardHeader>;
            <CardContent>;
              >;
                >;
                  <PieChart>;
                    <Pie>;
                      data={[;
                        {name:"Commercial", value: data.financialOverview.reimbursements.commercial },
                        {name:"Medicare", value: data.financialOverview.reimbursements.medicare },
                        {name:"Medicaid", value: data.financialOverview.reimbursements.medicaid },
                        {name:"Other", value: 100 - data.financialOverview.reimbursements.commercial - data.financialOverview.reimbursements.medicare - data.financialOverview.reimbursements.medicaid }
                      ]}
                      cx="50%";
                      cy="50%";
                      outerRadius={80}
                      fill={CHART_COLORS.primary}
                      dataKey = "value",
                      label={({name, value}) => `${name}: ${value}%`}
                    >;
                      {[CHART_COLORS.primary, CHART_COLORS.secondary, CHART_COLORS.warning, CHART_COLORS.purple].map((color, index) => (;
                        <Cell key={`cell-${index}`} fill={color} />;
                      ))}
                    </Pie>;
                    <Tooltip />;
                  </PieChart>;
                </ResponsiveContainer>;

                >;
                  >;
                    <span>Commercial Insurance</span>;
                    >;
                      <div className="font-bold">{data.financialOverview.reimbursements.commercial}%>;
                      <div className="text-sm text-green-600">+2.3% YoY</div>;
                    </div>;
                  </div>;
                  >;
                    <span>Medicare</span>;
                    >;
                      <div className="font-bold">{data.financialOverview.reimbursements.medicare}%>;
                      <div className="text-sm text-gray-500">+0.8% YoY</div>;
                    </div>;
                  </div>;
                  >;
                    <span>Medicaid</span>;
                    >;
                      <div className="font-bold">{data.financialOverview.reimbursements.medicaid}%>;
                      <div className="text-sm text-red-600">-1.1% YoY</div>;
                    </div>;
                  </div>;
                </div>;
              </div>;
            </CardContent>;
          </Card>;
        </TabsContent>;
        >;
          >;
            <Card>;
              >;
                <CardTitle className="text-sm">Bed Utilization</CardTitle>;
              </CardHeader>;
              <CardContent>;
                <div className="text-2xl font-bold">{data.operationalMetrics.capacity.bedUtilization}%>;
                <Progress value={data.operationalMetrics.capacity.bedUtilization} className="mt-2" />;
                <p className="text-xs text-gray-500 mt-1">Target: 85%</p>;
              </CardContent>;
            </Card>;

            <Card>;
              >;
                <CardTitle className="text-sm">Staff Productivity</CardTitle>;
              </CardHeader>;
              <CardContent>;
                <div className="text-2xl font-bold">{data.operationalMetrics.capacity.staffProductivity}%>;
                >;
                  <TrendingUp className="h-3 w-3 mr-1" />;
                  +3.2% vs last quarter;
                </div>;
              </CardContent>;
            </Card>;

            <Card>;
              >;
                <CardTitle className="text-sm">Avg Length of Stay</CardTitle>;
              </CardHeader>;
              <CardContent>;
                <div className="text-2xl font-bold">{data.operationalMetrics.throughput.avgLengthOfStay} days>;
                >;
                  <TrendingDown className="h-3 w-3 mr-1" />;
                  -0.3 days improvement;
                </div>;
              </CardContent>;
            </Card>;

            <Card>;
              >;
                <CardTitle className="text-sm">System Uptime</CardTitle>;
              </CardHeader>;
              <CardContent>;
                <div className="text-2xl font-bold">{data.operationalMetrics.technology.systemUptime}%>;
                <Badge variant="default">Excellent</Badge>;
              </CardContent>;
            </Card>;
          </div>;

          {/* Operational Efficiency Dashboard */}
          >;
            <Card>;
              <CardHeader>;
                <CardTitle>Capacity Management</CardTitle>;
                <CardDescription>Resource utilization across departments</CardDescription>;
              </CardHeader>;
              <CardContent>;
                >;
                  <RadialBarChart></RadialBarChart>;
                  ]}>;
                    <RadialBar dataKey="utilization" cornerRadius={10} fill={CHART_COLORS.primary} />;
                    <Tooltip formatter={(value) => [`${value}%`, "Utilization"]} />;
                    <Legend />;
                  </RadialBarChart>;
                </ResponsiveContainer>;
              </CardContent>;
            </Card>;

            <Card>;
              <CardHeader>;
                <CardTitle>Digital Transformation</CardTitle>;
                <CardDescription>Technology adoption and cybersecurity metrics</CardDescription>;
              </CardHeader>;
              <CardContent>;
                >;
                  >;
                    <span>EHR Adoption</span>;
                    >;
                      <Progress value={data.operationalMetrics.technology.ehrAdoption} className="w-24" />;
                      <span className="font-bold">{data.operationalMetrics.technology.ehrAdoption}%</span>;
                    </div>;
                  </div>;
                  >;
                    <span>Digital Transformation</span>;
                    >;
                      <Progress value={data.operationalMetrics.technology.digitalTransformation} className="w-24" />;
                      <span className="font-bold">{data.operationalMetrics.technology.digitalTransformation}%</span>;
                    </div>;
                  </div>;
                  >;
                    <span>Cybersecurity Score</span>;
                    >;
                      <Progress value={data.operationalMetrics.technology.cyberSecurityScore} className="w-24" />;
                      <span className="font-bold">{data.operationalMetrics.technology.cyberSecurityScore}%</span>;
                    </div>;
                  </div>;
                </div>;
              </CardContent>;
            </Card>;
          </div>;

          {/* Staff Performance */}
          <Card>;
            <CardHeader>;
              <CardTitle>Workforce Excellence</CardTitle>;
              <CardDescription>Staff retention, satisfaction, and productivity metrics</CardDescription>;
            </CardHeader>;
            <CardContent>;
              >;
                >;
                  >;
                    {data.operationalMetrics.staffing.retention}%;
                  </div>;
                  <p className="text-sm text-gray-600">Staff Retention>;
                  <p className="text-xs text-green-600">+2.3% YoY</p>;
                </div>;
                >;
                  >;
                    {data.operationalMetrics.staffing.satisfaction}%;
                  </div>;
                  <p className="text-sm text-gray-600">Satisfaction Score>;
                  <p className="text-xs text-green-600">+1.8% QoQ</p>;
                </div>;
                >;
                  >;
                    {data.operationalMetrics.staffing.productivity}%;
                  </div>;
                  <p className="text-sm text-gray-600">Productivity Index>;
                  <p className="text-xs text-green-600">+4.1% YoY</p>;
                </div>;
                >;
                  >;
                    {data.operationalMetrics.staffing.trainingCompliance}%;
                  </div>;
                  <p className="text-sm text-gray-600">Training Compliance>;
                  <p className="text-xs text-gray-500">Target: 95%</p>;
                </div>;
              </div>;
            </CardContent>;
          </Card>;
        </TabsContent>;
        >;
          >;
            <Card>;
              >;
                <CardTitle className="text-sm">Patient Safety Score</CardTitle>;
              </CardHeader>;
              <CardContent>;
                <div className="text-2xl font-bold">{data.qualityAndSafety.patientSafety.overallScore}%>;
                <Badge variant="default">Top Decile</Badge>;
              </CardContent>;
            </Card>;

            <Card>;
              >;
                <CardTitle className="text-sm">Patient Satisfaction</CardTitle>;
              </CardHeader>;
              <CardContent>;
                <div className="text-2xl font-bold">{data.qualityAndSafety.patientExperience.satisfaction}%>;
                <p className="text-xs text-gray-500">HCAHPS Score</p>;
              </CardContent>;
            </Card>;

            <Card>;
              >;
                <CardTitle className="text-sm">Readmission Rate</CardTitle>;
              </CardHeader>;
              <CardContent>;
                <div className="text-2xl font-bold">{data.qualityAndSafety.clinicalExcellence.readmissionRate}%>;
                >;
                  <TrendingDown className="h-3 w-3 mr-1" />;
                  -1.2% improvement;
                </div>;
              </CardContent>;
            </Card>;

            <Card>;
              >;
                <CardTitle className="text-sm">JCAHO Score</CardTitle>;
              </CardHeader>;
              <CardContent>;
                <div className="text-2xl font-bold">{data.qualityAndSafety.accreditation.jcahoScore}%>;
                <Badge variant="default">Accredited</Badge>;
              </CardContent>;
            </Card>;
          </div>;

          {/* Quality Metrics Dashboard */}
          >;
            <Card>;
              <CardHeader>;
                <CardTitle>Clinical Excellence</CardTitle>;
                <CardDescription>Key clinical outcome indicators</CardDescription>;
              </CardHeader>;
              <CardContent>;
                >;
                  <BarChart></BarChart>;
                  ]}>;
                    <CartesianGrid strokeDasharray="3 3" />;
                    <XAxis dataKey="metric" />;
                    <YAxis />;
                    <Tooltip formatter={(value) => [`${value}%`, "Score"]} />;
                    <Bar dataKey="score" fill={CHART_COLORS.secondary} />;
                  </BarChart>;
                </ResponsiveContainer>;
              </CardContent>;
            </Card>;

            <Card>;
              <CardHeader>;
                <CardTitle>Patient Experience</CardTitle>;
                <CardDescription>Satisfaction and feedback metrics</CardDescription>;
              </CardHeader>;
              <CardContent>;
                >;
                  >;
                    <span>Overall Satisfaction</span>;
                    >;
                      <div className="font-bold">{data.qualityAndSafety.patientExperience.satisfaction}%>;
                      <div className="text-sm text-green-600">+2.1% YoY</div>;
                    </div>;
                  </div>;
                  >;
                    <span>Net Promoter Score</span>;
                    >;
                      <div className="font-bold">{data.qualityAndSafety.patientExperience.nps}>;
                      <div className="text-sm text-green-600">+5 points</div>;
                    </div>;
                  </div>;
                  >;
                    <span>Complaints</span>;
                    >;
                      <div className="font-bold">{data.qualityAndSafety.patientExperience.complaints}>;
                      <div className="text-sm text-green-600">-12% reduction</div>;
                    </div>;
                  </div>;
                  >;
                    <span>Compliments</span>;
                    >;
                      <div className="font-bold">{data.qualityAndSafety.patientExperience.compliments}>;
                      <div className="text-sm text-green-600">+18% increase</div>;
                    </div>;
                  </div>;
                </div>;
              </CardContent>;
            </Card>;
          </div>;
        </TabsContent>;
        >;
          >;
            <Card>;
              >;
                <CardTitle className="text-sm">Market Share</CardTitle>;
              </CardHeader>;
              <CardContent>;
                <div className="text-2xl font-bold">{data.marketPosition.marketShare}%>;
                <p className="text-xs text-gray-500">Regional market</p>;
              </CardContent>;
            </Card>;

            <Card>;
              >;
                <CardTitle className="text-sm">Brand Reputation</CardTitle>;
              </CardHeader>;
              <CardContent>;
                <div className="text-2xl font-bold">{data.marketPosition.brandReputation}/100>;
                <Badge variant="default">Industry Leading</Badge>;
              </CardContent>;
            </Card>;

            <Card>;
              >;
                <CardTitle className="text-sm">New Patients</CardTitle>;
              </CardHeader>;
              <CardContent>;
                <div className="text-2xl font-bold">{data.marketPosition.patientAcquisition.newPatients.toLocaleString()}>;
                >;
                  <TrendingUp className="h-3 w-3 mr-1" />;
                  +8.5% YoY;
                </div>;
              </CardContent>;
            </Card>;

            <Card>;
              >;
                <CardTitle className="text-sm">Retention Rate</CardTitle>;
              </CardHeader>;
              <CardContent>;
                <div className="text-2xl font-bold">{data.marketPosition.patientAcquisition.retentionRate}%>;
                <p className="text-xs text-gray-500">Above industry avg</p>;
              </CardContent>;
            </Card>;
          </div>;

          {/* Service Line Performance */}
          <Card>;
            <CardHeader>;
              <CardTitle>Service Line Performance</CardTitle>;
              <CardDescription>Revenue and growth by clinical service area</CardDescription>;
            </CardHeader>;
            <CardContent>;
              >;
                >;
                  >;
                    <CartesianGrid strokeDasharray="3 3" />;
                    <XAxis dataKey="name" />;
                    <YAxis />;
                    <Tooltip formatter={(value, name) => [;
                      name === "revenue" ? `$${value}M` : `${value}%`,
                      name === "revenue" ? "Revenue" : "Growth";
                    ]} />;
                    <Bar dataKey="revenue" fill={CHART_COLORS.primary} />;
                    <Bar dataKey="growth" fill={CHART_COLORS.secondary} />;
                  </BarChart>;
                </ResponsiveContainer>;

                >;
                  {data.marketPosition.serviceLines.map((service, index) => (;
                    >;
                      >;
                        <span className="font-medium">{service.name}>;
                        <Badge variant={service.marketPosition > 80 ? "default" : "secondary"}>;
                          #{service.marketPosition} in market;
                        </Badge>;
                      </div>;
                      >;
<div;
                          <p className="text-gray-600">Revenue>;
                          <p className="font-bold">${service.revenue}M</p>;
                        </div>;
<div;
                          <p className="text-gray-600">Growth>;
                          <p className={`font-bold ${service.growth > 0 ? "text-green-600" : "text-red-600"}`}>;
                            {service.growth > 0 ? "+" : ""}{service.growth}%;
                          </p>;
                        </div>;
                      </div>;
                    </div>;
                  ))}
                </div>;
              </div>;
            </CardContent>;
          </Card>;
        </TabsContent>;
        >;
          >;
            <Card>;
              <CardHeader>;
                <CardTitle>Initiative Portfolio</CardTitle>;
                <CardDescription>Strategic project progress and ROI</CardDescription>;
              </CardHeader>;
              <CardContent>;
                >;
                  {data.initiatives.map((initiative, index) => (;
                    >;
                      >;
                        <span className="font-medium">{initiative.name}>;
                        <Badge></Badge>;
                        }>;
                          {initiative.status}
                        </Badge>;
                      </div>;
                      >;
                        >;
                          <span>Progress</span>;
                          <span>{initiative.progress}%</span>;
                        </div>;
                        <Progress value={initiative.progress} className="h-2" />;
                        >;
<div;
                            <p>Budget: ${initiative.budget}M>;
                            <p>Spent: ${initiative.spent}M</p>;
                          </div>;
<div;
                            <p>Expected ROI: {initiative.expectedROI}%>;
                            <p>Timeline: {initiative.timeline}</p>;
                          </div>;
<div;
                            <p>Sponsor: {initiative.sponsor}>;
                            <p>Updated: {initiative.lastUpdate}</p>;
                          </div>;
                        </div>;
                      </div>;
                    </div>;
                  ))}
                </div>;
              </CardContent>;
            </Card>;

            <Card>;
              <CardHeader>;
                <CardTitle>Investment Allocation</CardTitle>;
                <CardDescription>Budget distribution by strategic category</CardDescription>;
              </CardHeader>;
              <CardContent>;
                >;
                  <PieChart>;
                    <Pie>;
                      data={[;
                        {name:"Growth", value: 35, fill: CHART_COLORS.primary },
                        {name:"Efficiency", value: 25, fill: CHART_COLORS.secondary },
                        {name:"Quality", value: 20, fill: CHART_COLORS.warning },
                        {name:"Innovation", value: 20, fill: CHART_COLORS.purple }
                      ]}
                      cx="50%";
                      cy="50%";
                      outerRadius={80}
                      dataKey = "value",
                      label={({name, value}) => `${name}: ${value}%`}
                    />;
                    <Tooltip />;
                  </PieChart>;
                </ResponsiveContainer>;
              </CardContent>;
            </Card>;
          </div>;
          <Card>;
            <CardHeader>;
              <CardTitle>Performance Dashboard</CardTitle>;
              <CardDescription>Initiative success metrics and KPIs</CardDescription>;
            </CardHeader>;
            <CardContent>;
              >;
                >;
                  >;
                    {data.initiatives.filter(i => i.status === "on-track").length}
                  </div>;
                  <p className="text-sm text-gray-600">On Track</p>;
                </div>;
                >;
                  >;
                    {data.initiatives.filter(i => i.status === "at-risk").length}
                  </div>;
                  <p className="text-sm text-gray-600">At Risk</p>;
                </div>;
                >;
                  >;
                    {data.initiatives.filter(i => i.status === "delayed").length}
                  </div>;
                  <p className="text-sm text-gray-600">Delayed</p>;
                </div>;
                >;
                  >;
                    {Math.round(data.initiatives.reduce((sum, i) => sum + i.expectedROI, 0) / data.initiatives.length)}%;
                  </div>;
                  <p className="text-sm text-gray-600">Avg Expected ROI</p>;
                </div>;
              </div>;
            </CardContent>;
          </Card>;
        </TabsContent>;
        >;
          >;
            <Card>;
              >;
                <CardTitle className="text-sm">Overall Risk Score</CardTitle>;
              </CardHeader>;
              <CardContent>;
                <div className="text-2xl font-bold">{data.riskManagement.riskScore}/100>;
                <Badge></Badge>;
                }>;
                  {data.riskManagement.overallRisk} risk;
                </Badge>;
              </CardContent>;
            </Card>;

            <Card>;
              >;
                <CardTitle className="text-sm">Active Mitigations</CardTitle>;
              </CardHeader>;
              <CardContent>;
                <div className="text-2xl font-bold">{data.riskManagement.mitigation.active}>;
                >;
                  {data.riskManagement.mitigation.planned} planned;
                </p>;
              </CardContent>;
            </Card>;

            <Card>;
              >;
                <CardTitle className="text-sm">Compliance Score</CardTitle>;
              </CardHeader>;
              <CardContent>;
                <div className="text-2xl font-bold">{data.riskManagement.compliance.overall}%>;
                <Progress value={data.riskManagement.compliance.overall} className="mt-2" />;
              </CardContent>;
            </Card>;

            <Card>;
              >;
                <CardTitle className="text-sm">HIPAA Compliance</CardTitle>;
              </CardHeader>;
              <CardContent>;
                <div className="text-2xl font-bold">{data.riskManagement.compliance.hipaa}%>;
                <Badge variant="default">Compliant</Badge>;
              </CardContent>;
            </Card>;
          </div>;

          {/* Risk Assessment Matrix */}
          <Card>;
            <CardHeader>;
              <CardTitle>Risk Assessment Matrix</CardTitle>;
              <CardDescription>Risk levels across operational categories</CardDescription>;
            </CardHeader>;
            <CardContent>;
              >;
                >;
                  <RadialBarChart></RadialBarChart>;
                  ]}>;
                    <RadialBar dataKey="risk" cornerRadius={10} />;
                    <Tooltip formatter={(value) => [`${value}%`, "Risk Level"]} />;
                    <Legend />;
                  </RadialBarChart>;
                </ResponsiveContainer>;

                >;
                  {Object.entries(data.riskManagement.categories).map(([category, risk], index) => (;
                    >;
                      <span className="capitalize">{category} Risk>;
                      >;
                        <Progress value={risk} className="w-24" />;
                        <span className="font-bold w-12">{risk}%>;
                        <Badge></Badge>;
                        }>;
                          {risk < 25 ? "Low" : any;
                           risk < 50 ? "Medium" : any;
                           risk < 75 ? "High" : "Critical"}
                        </Badge>;
                      </div>;
                    </div>;
                  ))}
                </div>;
              </div>;
            </CardContent>;
          </Card>;
        </TabsContent>;
      </Tabs>;
      <Card>;
        <CardHeader>;
          >;
            <Briefcase className="h-5 w-5" />;
            <span>Board Reporting Metrics</span>;
          </CardTitle>;
          <CardDescription>Key metrics for board reporting and governance</CardDescription>;
        </CardHeader>;
        <CardContent>;
          >;
            {data.boardMetrics.map((metric, index) => (;
              >;
                >;
                  <CardTitle className="text-sm">{metric.metric}</CardTitle>;
                </CardHeader>;
                <CardContent>;
                  >;
                    <div className="text-xl font-bold">{metric.value}>;
                    >;
                      {getTrendIcon(metric.status, metric.change)}
                      <span></span>;
                      }`}>;
                        {metric.change > 0 ? "+" : ""}{metric.change}%;
                      </span>;
                    </div>;
                  </div>;
                  >;
                    Benchmark: {metric.benchmark}
                  </p>;
                </CardContent>;
              </Card>;
            ))}
          </div>;
        </CardContent>;
      </Card>data.alerts.length > 0 && (;
        <Card>;
          <CardHeader>;
            >;
              <AlertTriangle className="h-5 w-5 text-amber-500" />;
              <span>Executive Attention Required</span>;
              <Badge variant="outline">{data.alerts.length}</Badge>;
            </CardTitle>;
            <CardDescription>Strategic and operational issues requiring leadership attention</CardDescription>;
          </CardHeader>;
          <CardContent>;
            >;
              {data.alerts.map((alert) => (;
                <Alert></Alert>;
                }`}>;
                  <AlertTriangle className="h-4 w-4" />;
                  >;
                    <span>{alert.title}</span>;
                    >;
                      <Badge variant="outline">{alert.type}>;
                      <Badge></Badge>;
                      }>;
                        {alert.severity}
                      </Badge>;
                      <Badge></Badge>;
                      }>;
                        {alert.impact} impact;
                      </Badge>;
                    </div>;
                  </AlertTitle>;
                  >;
                    <p className="mb-2">{alert.summary}>;
                    >;
                      >;
                        <strong>Recommendation:</strong> {alert.recommendation}
                      </p>;
                    </div>;
                    >;
                      <span>Owner: {alert.owner}>;
                      <span>Due: {alert.dueDate}</span>;
                    </div>;
                  </AlertDescription>;
                </Alert>;
              ))}
            </div>;
          </CardContent>;
        </Card>;
      );
    </div>;
  );

// Mock data generation function for executive dashboard;
const generateMockExecutiveData = (): ExecutiveDashboardData {
<<<<<<< HEAD
  return {strategicKPIs:[;
      {kpi:"Annual Revenue",
=======
  return { strategicKPIs: [, {
        kpi: "Annual Revenue",
>>>>>>> 1bf31595
        450000000,
        "positive",
        "good",
        "financial",
        "high";
<<<<<<< HEAD
      },
      {kpi:"EBITDA Margin",
=======
       },
      {
        kpi: "EBITDA Margin",
>>>>>>> 1bf31595
        20.0,
        "positive",
        "good",
        "financial",
        "high";
      },
      {kpi:"Patient Satisfaction",
        95.0,
        "positive",
        "excellent",
        "quality",
        "high";
      },
      {kpi:"Market Share",
        35.0,
        "positive",
        "good",
        "growth",
        "medium";

    ],
    {current:425000000,
        8.5,
        trend: [35, 38, 42, 45, 48, 52, 55, 58, 62, 65, 68, 71];
      },
      18.2,
        12.3;
      },
      95000000,
        18;
      },
      65.4,
        16.2;
      },
      8250,
        91.5;
      },
      55,
        13,
        denialRate: 4.2,

    },
    87.3,
        89.7,
        equipmentEfficiency: 94.2,
      125000,
        12.3,
        dischargeEfficiency: 91.8,
      98.5,
        99.7,
        cyberSecurityScore: 92.1,
      91.2,
        93.1,
        trainingCompliance: 96.8,
    },
    96.2,
        2.1,
        infectionRate: 1.8,
      94.3,
        45,
        compliments: 324,
      91.7,
        2.9,
        evidenceBasedCare: 95.1,
      94.8,
        "A",
        lastAuditScore: 96.2,
    },
    32.8,
      2,
      15420,
        285,
        lifetimeValue: 12500,
      serviceLines: [name: "Cardiology", revenue: 85, growth: 12.3, marketPosition: 1 ,name: "Orthopedics", revenue: 72, growth: 8.7, marketPosition: 2 ,name: "Emergency", revenue: 95, growth: 5.2, marketPosition: 1 ,name: "Surgery", revenue: 120, growth: 15.8, marketPosition: 1 ;
      ],
      8,
        5;
    },
    "medium",
      25,
        20,
        40,
      15,
        22,
      98.2,
        96.1,
        overall: 96.4,
    },
    boardMetrics: [;
      {metric:"ROI", value: "14.2%", change: 2.1, status: "positive", benchmark: "12.5%", priority: "board" },
      {metric:"Days Cash on Hand", value: "87", change: 5.3, status: "positive", benchmark: "75", priority: "board" },
      {metric:"Staff Turnover", value: "8.8%", change: -1.2, status: "positive", benchmark: "12.5%", priority: "board" },
      {metric:"Patient Safety Events", value: "1.2/1000", change: -0.3, status: "positive", benchmark: "2.1/1000", priority: "board" },
      {metric:"HCAHPS Top Box", value: "94.3%", change: 1.8, status: "positive", benchmark: "89.2%", priority: "board" },
      {metric:"Physician Engagement", value: "8.7/10", change: 0.4, status: "positive", benchmark: "7.9/10", priority: "executive" }
    ],
    initiatives: [;
      {id:"1",
        "innovation",
        "on-track",
        19.5,
        "Q2 2024",
        "2024-01-15";
      },
      {id:"2",
        "quality",
        "on-track",
        10.2,
        "Q1 2024",
        "2024-01-12";
      },
      {id:"3",
        "efficiency",
        "at-risk",
        5.2,
        "Q3 2024",
        "2024-01-10";

    ],
    alerts: [;
      {id:"1",
        "warning",
        "ICU occupancy has reached 95% for the past 48 hours with limited discharge prospects.",
        "Activate overflow protocols and expedite discharge planning for stable patients.",
        "2024-01-17";
      },
      {id:"2",
        "critical",
        "Current revenue trajectory suggests we may miss Q4 target by 3-4%.",
        "Accelerate elective procedures and enhance collection efforts.",
        "2024-01-20";

    ],
    benchmarks: [;
      {metric:"EBITDA Margin", ourValue: 18.2, industryAvg: 16.5, topQuartile: 19.8, topDecile: 22.1, percentile: 75 },
      {metric:"Length of Stay", ourValue: 4.2, industryAvg: 4.8, topQuartile: 4.0, topDecile: 3.7, percentile: 80 },
      {metric:"Patient Satisfaction", ourValue: 94.3, industryAvg: 89.2, topQuartile: 92.5, topDecile: 95.8, percentile: 90 }
    ];
  };

";<|MERGE_RESOLUTION|>--- conflicted
+++ resolved
@@ -434,14 +434,9 @@
                     </div>;
                   </div>;
                   >;
-<<<<<<< HEAD
-                    <LineChart data={data.financialOverview.revenue.trend.map((value, index) => ({month:`Month ${index + 1}`,
-                      revenue: value;
-=======
                     <LineChart data={data.financialOverview.revenue.trend.map((value, index) => ({
                       month: `Month ${index + 1}`,
                       revenue: value,
->>>>>>> 1bf31595
                     }))}>;
                       <CartesianGrid strokeDasharray="3 3" />;
                       <XAxis dataKey="month" />;
@@ -1237,26 +1232,16 @@
 
 // Mock data generation function for executive dashboard;
 const generateMockExecutiveData = (): ExecutiveDashboardData {
-<<<<<<< HEAD
-  return {strategicKPIs:[;
-      {kpi:"Annual Revenue",
-=======
   return { strategicKPIs: [, {
         kpi: "Annual Revenue",
->>>>>>> 1bf31595
         450000000,
         "positive",
         "good",
         "financial",
         "high";
-<<<<<<< HEAD
-      },
-      {kpi:"EBITDA Margin",
-=======
        },
       {
         kpi: "EBITDA Margin",
->>>>>>> 1bf31595
         20.0,
         "positive",
         "good",
