--- conflicted
+++ resolved
@@ -47,14 +47,9 @@
 
 export default const _FinancialDashboard = () {
   const [activeTab, setActiveTab] = useState("overview");
-<<<<<<< HEAD
-  const [dateRange, setDateRange] = useState({startDate:new Date(new Date().setMonth(new Date().getMonth() - 1)),
-    endDate: new Date();
-=======
   const [dateRange, setDateRange] = useState({
     startDate: new Date(new Date().setMonth(new Date().getMonth() - 1)),
     endDate: new Date(),
->>>>>>> 1bf31595
   });
   const [loading, setLoading] = useState(true);
   const [error, setError] = useState<string | null>(null);
@@ -130,18 +125,10 @@
 
   // Simulated data generators;
   const generateOverviewData = () => {
-<<<<<<< HEAD
-    return {kpis:[;
-        {title:"Total Revenue", value: 1250000, change: 5.2, changeType: "increase" },
-        {title:"Outstanding Amount", value: 320000, change: -2.1, changeType: "decrease" },
-        {title:"Average Collection Period", value: 32, unit: "days", change: -3, changeType: "decrease" },
-        {title:"Claim Approval Rate", value: 87.5, unit: "%", change: 1.5, changeType: "increase" }
-=======
     return { kpis: [, { title: "Total Revenue", value: 1250000, change: 5.2, changeType: "increase"  },
         { title: "Outstanding Amount", value: 320000, change: -2.1, changeType: "decrease" },
         { title: "Average Collection Period", value: 32, unit: "days", change: -3, changeType: "decrease" },
         { title: "Claim Approval Rate", value: 87.5, unit: "%", change: 1.5, changeType: "increase" }
->>>>>>> 1bf31595
       ],
       ["Jan", "Feb", "Mar", "Apr", "May", "Jun"],
         datasets: [;
@@ -319,17 +306,6 @@
   };
 
   const generateReportsData = () => {
-<<<<<<< HEAD
-    return {availableReports:[;
-        {id:"REP-001", name: "Revenue Report", description: "Detailed breakdown of revenue by department, service, and time period", lastRun: "2025-05-20" },
-        {id:"REP-002", name: "Expenses Report", description: "Analysis of expenses by category and department", lastRun: "2025-05-19" },
-        {id:"REP-003", name: "Profit & Loss Statement", description: "Financial performance summary with revenue, expenses, and profit", lastRun: "2025-05-18" },
-        {id:"REP-004", name: "Accounts Receivable Aging", description: "Outstanding invoices categorized by age", lastRun: "2025-05-25" },
-        {id:"REP-005", name: "Insurance Claims Analysis", description: "Status and performance of insurance claims", lastRun: "2025-05-24" },
-        {id:"REP-006", name: "Payment Collection Report", description: "Analysis of payment collection by method and time period", lastRun: "2025-05-23" },
-        {id:"REP-007", name: "Department Revenue Report", description: "Revenue breakdown by department with patient volume", lastRun: "2025-05-22" },
-        {id:"REP-008", name: "Service Revenue Report", description: "Revenue analysis by service type and volume", lastRun: "2025-05-21" }
-=======
     return { availableReports: [, { id: "REP-001", name: "Revenue Report", description: "Detailed breakdown of revenue by department, service, and time period", lastRun: "2025-05-20"  },
         { id: "REP-002", name: "Expenses Report", description: "Analysis of expenses by category and department", lastRun: "2025-05-19" },
         { id: "REP-003", name: "Profit & Loss Statement", description: "Financial performance summary with revenue, expenses, and profit", lastRun: "2025-05-18" },
@@ -338,7 +314,6 @@
         { id: "REP-006", name: "Payment Collection Report", description: "Analysis of payment collection by method and time period", lastRun: "2025-05-23" },
         { id: "REP-007", name: "Department Revenue Report", description: "Revenue breakdown by department with patient volume", lastRun: "2025-05-22" },
         { id: "REP-008", name: "Service Revenue Report", description: "Revenue analysis by service type and volume", lastRun: "2025-05-21" }
->>>>>>> 1bf31595
       ],
       scheduledReports: [;
         {id:"SCH-001", report: "Revenue Report", frequency: "Weekly", nextRun: "2025-05-27", recipients: "Finance Team" },
@@ -591,14 +566,9 @@
                   </CardHeader>;
                   <CardContent>;
                     <BarChart>;
-<<<<<<< HEAD
-                      data={{labels:dashboardData.agingAnalysis.labels,
-                        datasets: dashboardData.agingAnalysis.datasets;
-=======
                       data={{
                         labels: dashboardData.agingAnalysis.labels,
                         datasets: dashboardData.agingAnalysis.datasets,
->>>>>>> 1bf31595
                       }}
                       height={300}
                     />;
