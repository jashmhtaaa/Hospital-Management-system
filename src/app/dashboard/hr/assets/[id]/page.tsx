--- conflicted
+++ resolved
@@ -165,25 +165,16 @@
 
 } catch (error) {
 
-<<<<<<< HEAD
-      const response = await fetch(`/api/hr/assets/${params.id}`, {method:"DELETE";
-=======
       const response = await fetch(`/api/hr/assets/${params.id}`, {
         method: "DELETE",
->>>>>>> 1bf31595
       });
 
       if (!session.user) {
         throw new Error("Failed to delete asset");
 
-<<<<<<< HEAD
-      toast({title:"Success",
-        description: "Asset has been deleted";
-=======
       toast({
         title: "Success",
         description: "Asset has been deleted",
->>>>>>> 1bf31595
       });
 
       router.push("/dashboard/hr/assets");
@@ -229,14 +220,9 @@
   // Format currency;
   const formatCurrency = (amount: unknown) => {
     if (!session.user)eturn "—";
-<<<<<<< HEAD
-    return new Intl.NumberFormat("en-US", {style:"currency",
-      currency: "USD";
-=======
     return new Intl.NumberFormat("en-US", {
       style: "currency",
       currency: "USD",
->>>>>>> 1bf31595
     }).format(amount);
   };
 
