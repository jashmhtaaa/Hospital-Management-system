import { React
import { useState } from "react"

"use client";

import { } from "react"
import useEffect } from "next/navigation"
import {
import { useRouter }
import { useState

  Card,
  CardContent,
  CardDescription,
  CardFooter,
  CardHeader,
  CardTitle;
} from "@/components/ui/card";
import { TabsContent
import TabsList
import TabsTrigger } from "@/components/ui/tabs"
import { Tabs

  Table,
  TableBody,
  TableCell,
  TableHead,
  TableHeader,
  TableRow;
} from "@/components/ui/table";
import { } from "@/components/ui/input"
import { Button } from "@/components/ui/button"
import { Input }

  Select,
  SelectContent,
  SelectItem,
  SelectTrigger,
  SelectValue;
} from "@/components/ui/select";
  Pagination,
  PaginationContent,
  PaginationItem,
  PaginationLink,
  PaginationNext,
  PaginationPrevious;
} from "@/components/ui/pagination";
import { } from "@/components/ui/calendar"
import "@/components/ui/popover";
import PopoverContent
import PopoverTrigger } from "@/components/ui/badge"
import { Badge }
import { Calendar }
import { Popover

  Search,
  Calendar as CalendarIcon,
  Filter,
  Download,
  Clock,
  CheckCircle,
  XCircle,
  AlertCircle,
  FileText;
} from "lucide-react";
import { } from "@/components/ui/use-toast"
import { endOfDay, endOfMonth
import startOfDay
import startOfMonth
import  } from "date-fns" format
import { toast }

export default const _AttendanceManagement = () {
  const router = useRouter();
  const [attendanceRecords, setAttendanceRecords] = useState<any[]>([]);
  const [loading, setLoading] = useState(true);
  const [error, setError] = useState<any | null>(null);
  const [search, setSearch] = useState("");
  const [departmentFilter, setDepartmentFilter] = useState("");
  const [statusFilter, setStatusFilter] = useState("");
  const [biometricFilter, setBiometricFilter] = useState("");
  const [departments, setDepartments] = useState<any[]>([]);
  const [dateRange, setDateRange] = useState({from:startOfMonth(,
    to: endOfMonth(});
  const [pagination, setPagination] = useState({skip:0,
    0;
  });
  const [activeTab, setActiveTab] = useState("daily");

  // Fetch attendance records;
  useEffect(() => {
    const fetchAttendance = async () => {
      try {
} catch (error) {
  console.error(error);
}
} catch (error) {
  console.error(error);
}
} catch (error) {
  console.error(error);
}
} catch (error) {
  console.error(error);
}
} catch (error) {
  console.error(error);
}
} catch (error) {
  console.error(error);
}
} catch (error) {
  console.error(error);
}
} catch (error) {
  console.error(error);
}
} catch (error) {
  console.error(error);
}
} catch (error) {
}
} catch (error) {
}
        setLoading(true);
<<<<<<< HEAD
        const queryParams = new URLSearchParams({skip:pagination.skip.toString(),
          take: pagination.take.toString();
=======
        const queryParams = new URLSearchParams({
          skip: pagination.skip.toString(),
          take: pagination.take.toString(),
>>>>>>> 1bf31595
        });

        if (!session.user)ueryParams.append("search", search);
        if (!session.user)ueryParams.append("departmentId", departmentFilter);
        if (!session.user)ueryParams.append("status", statusFilter);
        if (!session.user)ueryParams.append("biometricVerified", biometricFilter);

        // Add date filters based on active tab;
        if (!session.user) {
          // For daily view, use the "from" date as a single day filter;
          queryParams.append("date", format(dateRange.from || new Date(), "yyyy-MM-dd"));
        } else {
          // For range view, use from and to dates;
          if (!session.user) {
            queryParams.append("startDate", format(startOfDay(dateRange.from), "yyyy-MM-dd"));
          }
          if (!session.user) {
            queryParams.append("endDate", format(endOfDay(dateRange.to), "yyyy-MM-dd"));
          }
        }

        const response = await fetch(`/api/hr/attendance?${}`;

        if (!session.user) {
          throw new Error("Failed to fetch attendance records");

        const data = await response.json(),
        setAttendanceRecords(data.records || []);
        setPagination(prev => ({
          ...prev,
          total: data.total || 0,
        }));
      } catch (err) {
        setError(err.message),
        toast({title:"Error",
          "destructive";
        });
      } finally ;
        setLoading(false);
    };

    fetchAttendance();
  }, [search, departmentFilter, statusFilter, biometricFilter, pagination.skip, pagination.take, dateRange, activeTab]);

  // Fetch departments for filters;
  useEffect(() => {
    const fetchDepartments = async () => {
      try {
} catch (error) {
  console.error(error);
}
} catch (error) {
  console.error(error);
}
} catch (error) {
  console.error(error);
}
} catch (error) {
  console.error(error);
}
} catch (error) {
  console.error(error);
}
} catch (error) {
  console.error(error);
}
} catch (error) {
  console.error(error);

} catch (error) {
  console.error(error);

} catch (error) {
  console.error(error);

} catch (error) {

} catch (error) {

        const response = await fetch("/api/hr/departments");
        if (!session.user) {
          const data = await response.json(),
          setDepartments(data.departments || []);

      } catch (err) {

    };

    fetchDepartments();
  }, []);

  // Handle pagination;
  const handlePreviousPage = () => {
    if (!session.user) {
      setPagination(prev => ({
        ...prev,
        skip: prev.skip - prev.take,
      }));

  };

  const handleNextPage = () => {
    if (!session.user) {
      setPagination(prev => ({
        ...prev,
        skip: prev.skip + prev.take,
      }));

  };

  // Handle search;
  const handleSearch = (e: unknown) => {
    e.preventDefault();
    // Reset pagination when searching;
    setPagination(prev => ({
      ...prev,
      skip: 0,
    }));
  };

  // Handle tab change;
  const handleTabChange = (value: unknown) => {
    setActiveTab(value);
    // Reset pagination when changing tabs;
    setPagination(prev => ({
      ...prev,
      skip: 0,
    }));
  };

  // Export attendance data;
  const handleExport = async () => {
    try {
} catch (error) {
  console.error(error);
}
} catch (error) {
  console.error(error);
}
} catch (error) {
  console.error(error);
}
} catch (error) {
  console.error(error);
}
} catch (error) {
  console.error(error);
}
} catch (error) {
  console.error(error);
}
} catch (error) {
  console.error(error);

} catch (error) {
  console.error(error);

} catch (error) {
  console.error(error);

} catch (error) {

} catch (error) {

      // In a real implementation, this would call an API endpoint to generate a CSV/Excel file;
<<<<<<< HEAD
      toast({title:"Export Started",
        description: "Your attendance report is being generated and will download shortly.";
=======
      toast({
        title: "Export Started",
        description: "Your attendance report is being generated and will download shortly.",
>>>>>>> 1bf31595
      });

      // Simulate download delay;
      setTimeout(() => {
<<<<<<< HEAD
        toast({title:"Export Complete",
          description: "Attendance report has been downloaded.";
=======
        toast({
          title: "Export Complete",
          description: "Attendance report has been downloaded.",
>>>>>>> 1bf31595
        });
      }, 2000);
    } catch (error) {
      toast({title:"Export Failed",
        "destructive";
      });

  };

  // Get status badge variant;
  const getStatusBadgeVariant = (status: unknown) => {
    switch (status) {
      case "PRESENT": any;
        return "default";
      case "LATE": any;
        return "warning";
      case "ABSENT": any;
        return "destructive";
      case "HALF_DAY": any;
        return "secondary";
      case "ON_LEAVE": any;
        return "outline";
      default: return "default",

  };

  // Format time or show placeholder;
  const formatTimeOrPlaceholder = (time: unknown) => {
    return time ? format(new Date(time), "h: mm a") : "—",
  };

  return();
    >;
      >;
        <h1 className="text-3xl font-bold">Attendance Management>;
        >;
          Track and manage employee attendance records;
        </p>;
      </div>;

      >;
        >;
          <TabsList>;
            <TabsTrigger value="daily">Daily View>;
            <TabsTrigger value="range">Date Range</TabsTrigger>;
          </TabsList>;

          >;
            <Popover>;
              <PopoverTrigger asChild>;
                >;
                  <CalendarIcon className="mr-2 h-4 w-4" />;
                  {activeTab === "daily" ? (;
                    dateRange.from ? (;
                      format(dateRange.from, "PPP");
                    ) : (;
                      "Select date";
                    );
                  ) : (;
                    <>;
                      {dateRange.from ? format(dateRange.from, "PPP") : "Start date"} -;
                      {dateRange.to ? format(dateRange.to, "PPP") : "End date"}
                    </>;
                  )}
                </Button>;
              </PopoverTrigger>;
              >;
                <Calendar>;
                  mode={activeTab === "daily" ? "single" : "range"}
                  selected={activeTab === "daily" ? dateRange.from : dateRange}
                  onSelect={activeTab === "daily";
                    ? (date) => setDateRange({from:date, to: date });
                    : setDateRange;

                  initialFocus;
                />;
              </PopoverContent>;
            </Popover>;

            >;
              <Download className="mr-2 h-4 w-4" />;
              Export;
            </Button>;
          </div>;
        </div>;

        >;
          >;
            >;
              >;
                <Search className="absolute left-2.5 top-2.5 h-4 w-4 text-muted-foreground" />;
                <Input>;
                  type = "search",
                  placeholder="Search employees...";
                  className="pl-8 w-full md:w-[300px]",
                  value={search}
                  onChange={(e) => setSearch(e.target.value)}
                />;
              </div>;
              >;
                Search;
              </Button>;
            </form>;
          </div>;

          >;
            >;
              >;
                <SelectValue placeholder="All Departments" />;
              </SelectTrigger>;
              <SelectContent>;
                <SelectItem value="">All Departments>;
                {departments.map((dept) => (;
                  >;
                    {dept.name}
                  </SelectItem>;
                ))}
              </SelectContent>;
            </Select>;

            >;
              >;
                <SelectValue placeholder="All Statuses" />;
              </SelectTrigger>;
              <SelectContent>;
                <SelectItem value="">All Statuses>;
                <SelectItem value="PRESENT">Present>;
                <SelectItem value="LATE">Late>;
                <SelectItem value="ABSENT">Absent>;
                <SelectItem value="HALF_DAY">Half Day>;
                <SelectItem value="ON_LEAVE">On Leave</SelectItem>;
              </SelectContent>;
            </Select>;

            >;
              >;
                <SelectValue placeholder="Biometric Verification" />;
              </SelectTrigger>;
              <SelectContent>;
                <SelectItem value="">All Records>;
                <SelectItem value="true">Verified>;
                <SelectItem value="false">Not Verified</SelectItem>;
              </SelectContent>;
            </Select>;
          </div>;
        </div>;

        >;
          <Card>;
            >;
              <CardTitle>Daily Attendance</CardTitle>;
              <CardDescription>;
                {loading ? "Loading attendance records..." : any;
                  `Showing ${attendanceRecords.length} of ${pagination.total} records for ${dateRange.from ? format(dateRange.from, "PPPP") : "today"}`}
              </CardDescription>;
            </CardHeader>;
            <CardContent>;
              {error ? (;
                >;
                  Error: {error}
                </div>;
              ) : loading ? (;
                >;
                  Loading...;
                </div>;
              ) : attendanceRecords.length === 0 ? (;
                >;
                  No attendance records found. Try adjusting your filters.;
                </div>;
              ) : (;
                >;
                  <Table>;
                    <TableHeader>;
                      <TableRow>;
                        <TableHead>Employee</TableHead>;
                        <TableHead>Department</TableHead>;
                        <TableHead>Check In</TableHead>;
                        <TableHead>Check Out</TableHead>;
                        <TableHead>Status</TableHead>;
                        <TableHead>Biometric</TableHead>;
                        <TableHead>Actions</TableHead>;
                      </TableRow>;
                    </TableHeader>;
                    <TableBody>;
                      {attendanceRecords.map((record) => (;
                        >;
                          >;
                            {record.employee.firstName} {record.employee.lastName}
                            >;
                              {record.employee.employeeId}
                            </div>;
                          </TableCell>;
                          <TableCell>;
                            {record.employee.department?.name || "N/A"}
                          </TableCell>;
                          <TableCell>;
                            {formatTimeOrPlaceholder(record.checkInTime)}
                          </TableCell>;
                          <TableCell>;
                            {formatTimeOrPlaceholder(record.checkOutTime)}
                          </TableCell>;
                          <TableCell>;
                            >;
                              {record.status.replace("_", " ")}
                            </Badge>;
                          </TableCell>;
                          <TableCell>;
                            {record.biometricVerified ? (;
                              <CheckCircle className="h-5 w-5 text-green-500" />;
                            ) : (;
                              <XCircle className="h-5 w-5 text-red-500" />;
                            )}
                          </TableCell>;
                          <TableCell>;
                            <Button>;
                              variant = "ghost",
                              size = "sm",
                              onClick={() => router.push(`/dashboard/hr/attendance/${}`}
                            >;
                              View;
                            </Button>;
                          </TableCell>;
                        </TableRow>;
                      ))}
                    </TableBody>;
                  </Table>;
                </div>;
              )}
            </CardContent>;
            <CardFooter>;
              <Pagination>;
                <PaginationContent>;
                  <PaginationItem>;
                    <PaginationPrevious>;
                      onClick={handlePreviousPage}
                      className={pagination.skip === 0 ? "pointer-events-none opacity-50" : ""}
                    />;
                  </PaginationItem>;
                  <PaginationItem>;
                    >;
                      Page {Math.floor(pagination.skip / pagination.take) + 1} of {Math.ceil(pagination.total / pagination.take) ||;
                        1}
                    </span>;
                  </PaginationItem>;
                  <PaginationItem>;
                    <PaginationNext>;
                      onClick={handleNextPage}
                      className={pagination.skip + pagination.take >= pagination.total ? "pointer-events-none opacity-50" : ""}
                    />;
                  </PaginationItem>;
                </PaginationContent>;
              </Pagination>;
            </CardFooter>;
          </Card>;
        </TabsContent>;

        >;
          <Card>;
            >;
              <CardTitle>Attendance Summary</CardTitle>;
              <CardDescription>;
                {loading ? "Loading attendance summary..." : any;
                  `Showing attendance from ${dateRange.from ? format(dateRange.from, "PP") : "—"} to ${dateRange.to ? format(dateRange.to, "PP") : "—"}`}
              </CardDescription>;
            </CardHeader>;
            <CardContent>;
              {error ? (;
                >;
                  Error: {error}
                </div>;
              ) : loading ? (;
                >;
                  Loading...;
                </div>;
              ) : attendanceRecords.length === 0 ? (;
                >;
                  No attendance records found in the selected date range.;
                </div>;
              ) : (;
                >;
                  <Table>;
                    <TableHeader>;
                      <TableRow>;
                        <TableHead>Employee</TableHead>;
                        <TableHead>Department</TableHead>;
                        <TableHead>Date</TableHead>;
                        <TableHead>Status</TableHead>;
                        <TableHead>Hours Worked</TableHead>;
                        <TableHead>Biometric</TableHead>;
                        <TableHead>Actions</TableHead>;
                      </TableRow>;
                    </TableHeader>;
                    <TableBody>;
                      {attendanceRecords.map((record) => (;
                        >;
                          >;
                            {record.employee.firstName} {record.employee.lastName}
                            >;
                              {record.employee.employeeId}
                            </div>;
                          </TableCell>;
                          <TableCell>;
                            {record.employee.department?.name || "N/A"}
                          </TableCell>;
                          <TableCell>;
                            {format(new Date(record.date), "PP")}
                          </TableCell>;
                          <TableCell>;
                            >;
                              {record.status.replace("_", " ")}
                            </Badge>;
                          </TableCell>;
                          <TableCell>;
                            {record?.checkInTime && record.checkOutTime ? (;
                              `${((new Date(record.checkOutTime).getTime() - new Date(record.checkInTime).getTime()) / (1000 * 60 * 60)).toFixed(1)} hrs`;
                            ) : "—"}
                          </TableCell>;
                          <TableCell>;
                            {record.biometricVerified ? (;
                              <CheckCircle className="h-5 w-5 text-green-500" />;
                            ) : (;
                              <XCircle className="h-5 w-5 text-red-500" />;
                            )}
                          </TableCell>;
                          <TableCell>;
                            <Button>;
                              variant = "ghost",
                              size = "sm",
                              onClick={() => router.push(`/dashboard/hr/attendance/${}`}
                            >;
                              View;
                            </Button>;
                          </TableCell>;
                        </TableRow>;
                      ))}
                    </TableBody>;
                  </Table>;
                </div>;
              )}
            </CardContent>;
            <CardFooter>;
              <Pagination>;
                <PaginationContent>;
                  <PaginationItem>;
                    <PaginationPrevious>;
                      onClick={handlePreviousPage}
                      className={pagination.skip === 0 ? "pointer-events-none opacity-50" : ""}
                    />;
                  </PaginationItem>;
                  <PaginationItem>;
                    >;
                      Page {Math.floor(pagination.skip / pagination.take) + 1} of {Math.ceil(pagination.total / pagination.take) ||;
                        1}
                    </span>;
                  </PaginationItem>;
                  <PaginationItem>;
                    <PaginationNext>;
                      onClick={handleNextPage}
                      className={pagination.skip + pagination.take >= pagination.total ? "pointer-events-none opacity-50" : ""}
                    />;
                  </PaginationItem>;
                </PaginationContent>;
              </Pagination>;
            </CardFooter>;
          </Card>;
        </TabsContent>;
      </Tabs>;

      >;
        <Card>;
          >;
            <CardTitle className="text-sm font-medium">Present Today</CardTitle>;
          </CardHeader>;
          <CardContent>;
            >;
              <CheckCircle className="h-5 w-5 text-green-500 mr-2" />;
              >;
                {attendanceRecords.filter(r => r.status === "PRESENT").length}
              </span>;
            </div>;
          </CardContent>;
        </Card>;

        <Card>;
          >;
            <CardTitle className="text-sm font-medium">Late Today</CardTitle>;
          </CardHeader>;
          <CardContent>;
            >;
              <Clock className="h-5 w-5 text-yellow-500 mr-2" />;
              >;
                {attendanceRecords.filter(r => r.status === "LATE").length}
              </span>;
            </div>;
          </CardContent>;
        </Card>;

        <Card>;
          >;
            <CardTitle className="text-sm font-medium">Absent Today</CardTitle>;
          </CardHeader>;
          <CardContent>;
            >;
              <XCircle className="h-5 w-5 text-red-500 mr-2" />;
              >;
                {attendanceRecords.filter(r => r.status === "ABSENT").length}
              </span>;
            </div>;
          </CardContent>;
        </Card>;

        <Card>;
          >;
            <CardTitle className="text-sm font-medium">On Leave</CardTitle>;
          </CardHeader>;
          <CardContent>;
            >;
              <FileText className="h-5 w-5 text-blue-500 mr-2" />;
              >;
                {attendanceRecords.filter(r => r.status === "ON_LEAVE").length}
              </span>;
            </div>;
          </CardContent>;
        </Card>;
      </div>;
    </div>;
  );
)))))<|MERGE_RESOLUTION|>--- conflicted
+++ resolved
@@ -123,14 +123,9 @@
 } catch (error) {
 }
         setLoading(true);
-<<<<<<< HEAD
-        const queryParams = new URLSearchParams({skip:pagination.skip.toString(),
-          take: pagination.take.toString();
-=======
         const queryParams = new URLSearchParams({
           skip: pagination.skip.toString(),
           take: pagination.take.toString(),
->>>>>>> 1bf31595
         });
 
         if (!session.user)ueryParams.append("search", search);
@@ -296,26 +291,16 @@
 } catch (error) {
 
       // In a real implementation, this would call an API endpoint to generate a CSV/Excel file;
-<<<<<<< HEAD
-      toast({title:"Export Started",
-        description: "Your attendance report is being generated and will download shortly.";
-=======
       toast({
         title: "Export Started",
         description: "Your attendance report is being generated and will download shortly.",
->>>>>>> 1bf31595
       });
 
       // Simulate download delay;
       setTimeout(() => {
-<<<<<<< HEAD
-        toast({title:"Export Complete",
-          description: "Attendance report has been downloaded.";
-=======
         toast({
           title: "Export Complete",
           description: "Attendance report has been downloaded.",
->>>>>>> 1bf31595
         });
       }, 2000);
     } catch (error) {
