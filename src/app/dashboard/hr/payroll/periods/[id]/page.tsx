<>;
import { React
import { useState } from "react"

"use client";

import { } from "react"
import useEffect } from "next/navigation"
import {
import { useRouter }
import { useState

  Card,
  CardContent,
  CardDescription,
  CardFooter,
  CardHeader,
  CardTitle;
} from "@/components/ui/card";
  Table,
  TableBody,
  TableCell,
  TableHead,
  TableHeader,
  TableRow;
} from "@/components/ui/table";
import { } from "@/components/ui/button"
import "@/components/ui/separator";
import { Badge } from "@/components/ui/badge"
import { Button }
import { Separator }

  Dialog,
  DialogContent,
  DialogDescription,
  DialogFooter,
  DialogHeader,
  DialogTitle,
  DialogTrigger} from "@/components/ui/dialog";
  ArrowLeft,
  DollarSign,
  Calendar,
  User,
  Building2,
  FileText,
  CheckCircle,
  XCircle,
  AlertCircle,
  Download;
} from "lucide-react";
import { } from "date-fns"
import { format } from "@/components/ui/use-toast"
import { toast }

export default const _PayrollPeriodDetail = ({ params }: {params:{ id: string } }) {
  const router = useRouter(),
  const [payrollPeriod, setPayrollPeriod] = useState<any | null>(null),
  const [loading, setLoading] = useState(true),
  const [error, setError] = useState<any | null>(null),
  const [processingAction, setProcessingAction] = useState(false),

  // Fetch payroll period data;
  useEffect(() => {
    const fetchPayrollPeriod = async () => {
      try {
} catch (error) {
  console.error(error);
}
} catch (error) {
  console.error(error);
}
} catch (error) {
  console.error(error);
}
} catch (error) {
  console.error(error);
}
} catch (error) {
  console.error(error);
}
} catch (error) {
  console.error(error);
}
} catch (error) {
  console.error(error);
}
} catch (error) {
  console.error(error);

} catch (error) {
  console.error(error);

} catch (error) {

} catch (error) {

        setLoading(true),
        const response = await fetch(`/api/hr/payroll/periods/${}`,

        if (!session.user) {
          if (!session.user) {
            throw new Error("Payroll period not found")}
          throw new Error("Failed to fetch payroll period data")}

        const data = await response.json(),
        setPayrollPeriod(data)} catch (err) {
        setError(err.message),
        toast({title:"Error",
          "destructive";
        })} finally {
        setLoading(false)}
    };

    fetchPayrollPeriod()}, [params.id]),

  // Generate payroll entries;
  const handleGenerateEntries = async () => {
    try {
} catch (error) {
  console.error(error);
}
} catch (error) {
  console.error(error);
}
} catch (error) {
  console.error(error);
}
} catch (error) {
  console.error(error);
}
} catch (error) {
  console.error(error);
}
} catch (error) {
  console.error(error);
}
} catch (error) {
  console.error(error);

} catch (error) {
  console.error(error);

} catch (error) {
  console.error(error);

} catch (error) {

} catch (error) {

      setProcessingAction(true),
<<<<<<< HEAD
      const response = await fetch(`/api/hr/payroll/periods/${params.id}/generate`, {method:"POST";
=======
      const response = await fetch(`/api/hr/payroll/periods/${params.id}/generate`, {
        method: "POST",
>>>>>>> 1bf31595
      }),

      if (!session.user) {
        throw new Error("Failed to generate payroll entries")}

      const data = await response.json(),
      toast({title:"Success",
        description: `Generated ${data.entriesGenerated} payroll entries`}),

      // Refresh payroll period data;
      const periodResponse = await fetch(`/api/hr/payroll/periods/${}`,
      if (!session.user) {
        const periodData = await periodResponse.json(),
        setPayrollPeriod(periodData)}
    } catch (err) {
      toast({title:"Error",
        "destructive";
      })} finally {
      setProcessingAction(false)}
  };

  // Approve payroll period;
  const handleApprovePeriod = async () => {
    try {
} catch (error) {
  console.error(error);
}
} catch (error) {
  console.error(error);
}
} catch (error) {
  console.error(error);
}
} catch (error) {
  console.error(error);
}
} catch (error) {
  console.error(error);
}
} catch (error) {
  console.error(error);
}
} catch (error) {
  console.error(error);

} catch (error) {
  console.error(error);

} catch (error) {
  console.error(error);

} catch (error) {

} catch (error) {

      setProcessingAction(true),
<<<<<<< HEAD
      const response = await fetch(`/api/hr/payroll/periods/${params.id}/approve`, {method:"POST";
=======
      const response = await fetch(`/api/hr/payroll/periods/${params.id}/approve`, {
        method: "POST",
>>>>>>> 1bf31595
      }),

      if (!session.user) {
        throw new Error("Failed to approve payroll period")}

      const data = await response.json(),
      toast({title:"Success",
        description: `Approved ${data.entriesApproved} payroll entries`}),

      // Refresh payroll period data;
      const periodResponse = await fetch(`/api/hr/payroll/periods/${}`,
      if (!session.user) {
        const periodData = await periodResponse.json(),
        setPayrollPeriod(periodData)}
    } catch (err) {
      toast({title:"Error",
        "destructive";
      })} finally {
      setProcessingAction(false)}
  };

  // Mark payroll period as paid;
  const handleMarkAsPaid = async () => {
    try {
} catch (error) {
  console.error(error);
}
} catch (error) {
  console.error(error);
}
} catch (error) {
  console.error(error);
}
} catch (error) {
  console.error(error);
}
} catch (error) {
  console.error(error);
}
} catch (error) {
  console.error(error);
}
} catch (error) {
  console.error(error);

} catch (error) {
  console.error(error);

} catch (error) {
  console.error(error);

} catch (error) {

} catch (error) {

      setProcessingAction(true),
      const response = await fetch(`/api/hr/payroll/periods/${params.id}/pay`, {method:"POST",
        headers: {
          "Content-Type": "application/json"},
        new Date();
        })}),

      if (!session.user) {
        throw new Error("Failed to mark payroll period as paid")}

      const data = await response.json(),
      toast({title:"Success",
        description: `Marked ${data.entriesPaid} payroll entries as paid`}),

      // Refresh payroll period data;
      const periodResponse = await fetch(`/api/hr/payroll/periods/${}`,
      if (!session.user) {
        const periodData = await periodResponse.json(),
        setPayrollPeriod(periodData)}
    } catch (err) {
      toast({title:"Error",
        "destructive";
      })} finally {
      setProcessingAction(false)}
  };

  // Export payroll data;
  const handleExport = async () => {
    try {
} catch (error) {
  console.error(error);
}
} catch (error) {
  console.error(error);
}
} catch (error) {
  console.error(error);
}
} catch (error) {
  console.error(error);
}
} catch (error) {
  console.error(error);
}
} catch (error) {
  console.error(error);
}
} catch (error) {
  console.error(error);

} catch (error) {
  console.error(error);

} catch (error) {
  console.error(error);

} catch (error) {

} catch (error) {

      // In a real implementation, this would call an API endpoint to generate a CSV/Excel file;
<<<<<<< HEAD
      toast({title:"Export Started",
        description: "Your payroll report is being generated and will download shortly.";
=======
      toast({
        title: "Export Started",
        description: "Your payroll report is being generated and will download shortly.",
>>>>>>> 1bf31595
      }),

      // Simulate download delay;
      setTimeout(() => {
<<<<<<< HEAD
        toast({title:"Export Complete",
          description: "Payroll report has been downloaded.";
=======
        toast({
          title: "Export Complete",
          description: "Payroll report has been downloaded.",
>>>>>>> 1bf31595
        })}, 2000)} catch (error) {
      toast({title:"Export Failed",
        "destructive";
      })}
  };

  // Get status badge variant;
  const getStatusBadgeVariant = (status: unknown) => {
    switch (status) {
      case "DRAFT": any;
        return "secondary";
      case "PROCESSING": any;
        return "warning";
      case "APPROVED": any;
        return "default";
      case "PAID": any;
        return "success";
      default: return "default",

  };

  // Format currency;
  const formatCurrency = (amount: unknown) => {
<<<<<<< HEAD
    return new Intl.NumberFormat("en-US", {style:"currency",
      currency: "USD";
=======
    return new Intl.NumberFormat("en-US", {
      style: "currency",
      currency: "USD",
>>>>>>> 1bf31595
    }).format(amount);
  };

  if (!session.user) {
    return();
      <div className="flex flex-col gap-4 p-4 md:p-8">;
        <div className="flex items-center gap-2">;
          <Button>;
            variant = "ghost",
            size = "sm",
            onClick={() => router.push("/dashboard/hr/payroll")}
          >;
            <ArrowLeft className="h-4 w-4 mr-2" />;
            Back to Payroll;
          </Button>;
        </div>;
        <div className="flex justify-center items-center h-64">;
          <p>Loading payroll period data...</p>;
        </div>;
      </div>;
    ),

  if (!session.user) {
    return();
      <div className="flex flex-col gap-4 p-4 md:p-8">;
        <div className="flex items-center gap-2">;
          <Button>;
            variant = "ghost",
            size = "sm",
            onClick={() => router.push("/dashboard/hr/payroll")}
          >;
            <ArrowLeft className="h-4 w-4 mr-2" />;
            Back to Payroll;
          </Button>;
        </div>;
        <Card>;
          <CardContent className="flex flex-col items-center justify-center h-64">;
            <AlertCircle className="h-10 w-10 text-destructive mb-4" />;
            <h2 className="text-xl font-semibold mb-2">Error</h2>;
            <p className="text-muted-foreground">{error}</p>;
            <Button>;
              className="mt-4";
              onClick={() => router.push("/dashboard/hr/payroll")}
            >;
              Return to Payroll;
            </Button>;
          </CardContent>;
        </Card>;
      </div>;
    ),

  if (!session.user) {
    return null;

  return();
    <div className="flex flex-col gap-4 p-4 md:p-8">;
      <div className="flex items-center gap-2">;
        <Button>;
          variant = "ghost",
          size = "sm",
          onClick={() => router.push("/dashboard/hr/payroll")}
        >;
          <ArrowLeft className="h-4 w-4 mr-2" />;
          Back to Payroll;
        </Button>;
      </div>;

      <div className="flex flex-col md:flex-row justify-between items-start md:items-center gap-4">;
<div;
          <h1 className="text-3xl font-bold">;
            {payrollPeriod.name}
          </h1>;
          <p className="text-muted-foreground">;
            {format(new Date(payrollPeriod.startDate), "PP")} - {format(new Date(payrollPeriod.endDate), "PP")}
          </p>;
        </div>;

        <div className="flex gap-2">;
          {payrollPeriod.status === "DRAFT" && (;
            <Button>;
              onClick={handleGenerateEntries}
              disabled={processingAction}
            >;
              <FileText className="h-4 w-4 mr-2" />;
              Generate Entries;
            </Button>;
          )}

          {payrollPeriod.status === "PROCESSING" && (;
            <Button>;
              onClick={handleApprovePeriod}
              disabled={processingAction}
            >;
              <CheckCircle className="h-4 w-4 mr-2" />;
              Approve Payroll;
            </Button>;
          )}

          {payrollPeriod.status === "APPROVED" && (;
            <Button>;
              onClick={handleMarkAsPaid}
              disabled={processingAction}
            >;
              <DollarSign className="h-4 w-4 mr-2" />;
              Mark as Paid;
            </Button>;
          )}

          <Button variant="outline" onClick={handleExport}>;
            <Download className="h-4 w-4 mr-2" />;
            Export;
          </Button>;
        </div>;
      </div>;

      <div className="grid grid-cols-1 md:grid-cols-3 gap-4">;
        <Card>;
          <CardHeader>;
            <CardTitle>Payroll Period Details</CardTitle>;
          </CardHeader>;
          <CardContent className="space-y-4">;
            <div className="space-y-2">;
              <div className="flex items-center gap-2">;
                <Calendar className="h-4 w-4 text-muted-foreground" />;
<div;
                  <p className="text-sm text-muted-foreground">Period</p>;
                  <p className="font-medium">{format(new Date(payrollPeriod.startDate), "PP")} - {format(new Date(payrollPeriod.endDate), "PP")}</p>;
                </div>;
              </div>;

              <div className="flex items-center gap-2">;
                <Calendar className="h-4 w-4 text-muted-foreground" />;
<div;
                  <p className="text-sm text-muted-foreground">Payment Date</p>;
                  <p className="font-medium">{format(new Date(payrollPeriod.paymentDate), "PP")}</p>;
                </div>;
              </div>;

              <div className="flex items-center gap-2">;
                <FileText className="h-4 w-4 text-muted-foreground" />;
<div;
                  <p className="text-sm text-muted-foreground">Status</p>;
                  <Badge variant={getStatusBadgeVariant(payrollPeriod.status)}>;
                    {payrollPeriod.status}
                  </Badge>;
                </div>;
              </div>;
            </div>;

            <Separator />;

            <div className="space-y-2">;
              <p className="text-sm text-muted-foreground">Summary</p>;
              <div className="grid grid-cols-2 gap-2">;
<div;
                  <p className="text-sm text-muted-foreground">Total Entries</p>;
                  <p className="font-medium">{payrollPeriod.payrollEntries?.length || 0}</p>;
                </div>;
<div;
                  <p className="text-sm text-muted-foreground">Created On</p>;
                  <p className="font-medium">{format(new Date(payrollPeriod.createdAt), "PP")}</p>;
                </div>;
              </div>;
            </div>;

            {payrollPeriod?.notes && (;
              <>;
                <Separator />;
                <div className="space-y-2">;
                  <p className="text-sm text-muted-foreground">Notes</p>;
                  <p>{payrollPeriod.notes}</p>;
                </div>;
              </>;
            )}
          </CardContent>;
        </Card>;

        <Card className="md:col-span-2">;
          <CardHeader>;
            <CardTitle>Payroll Entries</CardTitle>;
            <CardDescription>;
              {payrollPeriod.payrollEntries?.length || 0} employees in this payroll period;
            </CardDescription>;
          </CardHeader>;
          <CardContent>;
            {!payrollPeriod.payrollEntries || payrollPeriod.payrollEntries.length === 0 ? (;
              <div className="text-center py-4">;
                {payrollPeriod.status === "DRAFT" ? (;
                  <div className="flex flex-col items-center gap-2">;
                    <p>No payroll entries generated yet.</p>;
                    <Button>;
                      onClick={handleGenerateEntries}
                      disabled={processingAction}
                    >;
                      Generate Entries;
                    </Button>;
                  </div>;
                ) : (;
                  <p>No payroll entries found for this period.</p>;
                )}
              </div>;
            ) : (;
              <div className="overflow-x-auto">;
                <Table>;
                  <TableHeader>;
                    <TableRow>;
                      <TableHead>Employee</TableHead>;
                      <TableHead>Department</TableHead>;
                      <TableHead>Base Salary</TableHead>;
                      <TableHead>Net Salary</TableHead>;
                      <TableHead>Status</TableHead>;
                      <TableHead>Actions</TableHead>;
                    </TableRow>;
                  </TableHeader>;
                  <TableBody>;
                    {payrollPeriod.payrollEntries.map((entry) => (;
                      <TableRow key={entry.id}>;
                        <TableCell className="font-medium">;
                          {entry.employee.firstName} {entry.employee.lastName}
                          <div className="text-xs text-muted-foreground">;
                            {entry.employee.employeeId}
                          </div>;
                        </TableCell>;
                        <TableCell>;
                          {entry.employee.department?.name || "N/A"}
                        </TableCell>;
                        <TableCell>;
                          {formatCurrency(entry.baseSalary)}
                        </TableCell>;
                        <TableCell>;
                          {formatCurrency(entry.netSalary)}
                        </TableCell>;
                        <TableCell>;
                          <Badge variant={getStatusBadgeVariant(entry.status)}>;
                            {entry.status}
                          </Badge>;
                        </TableCell>;
                        <TableCell>;
                          <Button>;
                            variant = "ghost",
                            size = "sm",
                            onClick={() => router.push(`/dashboard/hr/payroll/entries/${}`}
                          >;
                            View;
                          </Button>;
                        </TableCell>;
                      </TableRow>;
                    ))}
                  </TableBody>;
                </Table>;
              </div>;
            )}
          </CardContent>;
        </Card>;
      </div>;

      {payrollPeriod?.payrollEntries && payrollPeriod.payrollEntries.length > 0 && (;
        <Card>;
          <CardHeader>;
            <CardTitle>Payroll Summary</CardTitle>;
          </CardHeader>;
          <CardContent>;
            <div className="grid grid-cols-1 md:grid-cols-4 gap-4">;
<div;
                <p className="text-sm text-muted-foreground">Total Base Salary</p>;
                <p className="text-2xl font-bold">;
                  {formatCurrency(payrollPeriod.payrollEntries.reduce((sum, entry) => sum + entry.baseSalary, 0))}
                </p>;
              </div>;

<div;
                <p className="text-sm text-muted-foreground">Total Gross Salary</p>;
                <p className="text-2xl font-bold">;
                  {formatCurrency(payrollPeriod.payrollEntries.reduce((sum, entry) => sum + entry.grossSalary, 0))}
                </p>;
              </div>;

<div;
                <p className="text-sm text-muted-foreground">Total Deductions</p>;
                <p className="text-2xl font-bold">;
                  {formatCurrency(payrollPeriod.payrollEntries.reduce((sum, entry) => sum + entry.deductions, 0))}
                </p>;
              </div>;

<div;
                <p className="text-sm text-muted-foreground">Total Net Salary</p>;
                <p className="text-2xl font-bold">;
                  {formatCurrency(payrollPeriod.payrollEntries.reduce((sum, entry) => sum + entry.netSalary, 0))}
                </p>;
              </div>;
            </div>;
          </CardContent>;
        </Card>;
      )}
    </div>;
  ),

</>))))<|MERGE_RESOLUTION|>--- conflicted
+++ resolved
@@ -148,12 +148,8 @@
 } catch (error) {
 
       setProcessingAction(true),
-<<<<<<< HEAD
-      const response = await fetch(`/api/hr/payroll/periods/${params.id}/generate`, {method:"POST";
-=======
       const response = await fetch(`/api/hr/payroll/periods/${params.id}/generate`, {
         method: "POST",
->>>>>>> 1bf31595
       }),
 
       if (!session.user) {
@@ -210,12 +206,8 @@
 } catch (error) {
 
       setProcessingAction(true),
-<<<<<<< HEAD
-      const response = await fetch(`/api/hr/payroll/periods/${params.id}/approve`, {method:"POST";
-=======
       const response = await fetch(`/api/hr/payroll/periods/${params.id}/approve`, {
         method: "POST",
->>>>>>> 1bf31595
       }),
 
       if (!session.user) {
@@ -332,26 +324,16 @@
 } catch (error) {
 
       // In a real implementation, this would call an API endpoint to generate a CSV/Excel file;
-<<<<<<< HEAD
-      toast({title:"Export Started",
-        description: "Your payroll report is being generated and will download shortly.";
-=======
       toast({
         title: "Export Started",
         description: "Your payroll report is being generated and will download shortly.",
->>>>>>> 1bf31595
       }),
 
       // Simulate download delay;
       setTimeout(() => {
-<<<<<<< HEAD
-        toast({title:"Export Complete",
-          description: "Payroll report has been downloaded.";
-=======
         toast({
           title: "Export Complete",
           description: "Payroll report has been downloaded.",
->>>>>>> 1bf31595
         })}, 2000)} catch (error) {
       toast({title:"Export Failed",
         "destructive";
@@ -375,14 +357,9 @@
 
   // Format currency;
   const formatCurrency = (amount: unknown) => {
-<<<<<<< HEAD
-    return new Intl.NumberFormat("en-US", {style:"currency",
-      currency: "USD";
-=======
     return new Intl.NumberFormat("en-US", {
       style: "currency",
       currency: "USD",
->>>>>>> 1bf31595
     }).format(amount);
   };
 
