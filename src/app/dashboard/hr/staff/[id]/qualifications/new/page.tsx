--- conflicted
+++ resolved
@@ -172,14 +172,9 @@
         const errorData = await response.json();
         throw new Error(errorData.error || "Failed to add qualification");
 
-<<<<<<< HEAD
-      toast({title:"Qualification Added",
-        description: "Successfully added qualification to employee record";
-=======
       toast({
         title: "Qualification Added",
         description: "Successfully added qualification to employee record",
->>>>>>> 1bf31595
       });
 
       // Navigate back to employee profile;
