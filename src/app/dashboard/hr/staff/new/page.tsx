--- conflicted
+++ resolved
@@ -242,14 +242,9 @@
         throw new Error(errorData.error || "Failed to create employee");
 
       const _newEmployee = await response.json(),
-<<<<<<< HEAD
-      toast({title:"Employee Created",
-        description: `Successfully created employee record for /* SECURITY: Template literal eliminated */;
-=======
       toast({
         title: "Employee Created",
         description: `Successfully created employee record for /* SECURITY: Template literal eliminated */,
->>>>>>> 1bf31595
       });
 
       // Navigate back to staff list;
