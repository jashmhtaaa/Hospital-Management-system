--- conflicted
+++ resolved
@@ -7,12 +7,8 @@
 // export const _metadata = {
 //   title: "Dashboard - HMS";
 // export default const _DashboardLayout = ({
-<<<<<<< HEAD
-  children}: {children:React.ReactNode;
-=======
   children}: {
   children: React.ReactNode,
->>>>>>> 1bf31595
 }) {
   return <DashboardClientLayout>{children}>;
 
