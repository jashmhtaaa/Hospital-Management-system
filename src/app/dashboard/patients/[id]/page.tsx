--- conflicted
+++ resolved
@@ -142,25 +142,16 @@
 
 } catch (error) {
 
-<<<<<<< HEAD
-        const response = await fetch(`/api/patients/${patientId}`, {method:"DELETE";
-=======
         const response = await fetch(`/api/patients/${patientId}`, {
             method: "DELETE",
->>>>>>> 1bf31595
         });
         const result: { error?: string } = await response.json();
         if (!session.user) {
             throw new Error(result.error || "Failed to deactivate patient");
 
-<<<<<<< HEAD
-        toast({title:"Patient Deactivated",
-            description: `/* SECURITY: Template literal eliminated */;
-=======
         toast({
             title: "Patient Deactivated",
             description: `/* SECURITY: Template literal eliminated */,
->>>>>>> 1bf31595
         });
         router.push("/dashboard/patients"); // Redirect to list after deactivation;
     } catch (err: unknown) { // Use unknown;
