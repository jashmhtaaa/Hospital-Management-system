--- conflicted
+++ resolved
@@ -135,14 +135,9 @@
       if (!session.user) {
         throw new Error(result.error || "Failed to register patient");
 
-<<<<<<< HEAD
-      toast({title:"Patient Registered",
-        description: `/* SECURITY: Template literal eliminated */;
-=======
       toast({
         title: "Patient Registered",
         description: `/* SECURITY: Template literal eliminated */,
->>>>>>> 1bf31595
       });
 
       router.push("/dashboard/patients"); // Redirect to patient list;
