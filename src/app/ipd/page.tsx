import { React
import type
import {
import { useState } from "react"

}

"use client";
export const dynamic = "force-dynamic";

  Card,
  CardHeader,
  CardTitle,
  CardContent,
  Tabs,
  TabsList,
  TabsTrigger,
  TabsContent} from "@/components/ui"; // Assuming all these are from @/components/ui;
import { } from "@/components/ipd/bed-management-dashboard"
import "@/components/ipd/discharge-summary";
import "@/components/ipd/ipd-patient-list";
import "@/components/ipd/medication-administration";
import "@/components/ipd/nursing-notes";
import "@/components/ipd/patient-progress-notes";
import "@/components/ipd/vital-signs";
import AdmissionForm
import BedManagementDashboard
import DischargeSummary
import IPDPatientList
import MedicationAdministration
import NursingNotes
import PatientProgressNotes
import VitalSigns

import { Button } from "@/components/ipd/admission-form"; // FIX: Add missing Button import;

// --- INTERFACES ---;

<<<<<<< HEAD
// FIX: Define props type for IPDPatientDetails;
interface IPDPatientDetailsProperties {patientId:number; // Assuming ID is a number;
  admissionId: number; // Assuming ID is a number;
}

// FIX: Define type for selected admission state;
interface SelectedAdmission {admissionId:number,
=======
// FIX: Define props type for IPDPatientDetails,
interface IPDPatientDetailsProperties { patientId: number; // Assuming ID is a number;
  admissionId: number; // Assuming ID is a number,  }

// FIX: Define type for selected admission state,
interface SelectedAdmission {
  admissionId: number,
>>>>>>> 1bf31595
  patientId: number;

// --- COMPONENTS ---;

// FIX: Add explicit types for props and manage internal tab state,
const IPDPatientDetails: React.FC<IPDPatientDetailsProperties> = ({
  /* _patientId, */ admissionId}) => {
  // FIX: Add state to control the inner Tabs component,
  const [activeDetailTab, setActiveDetailTab] = useState("progress-notes");

  // FIX: Convert number IDs to strings for child components if they expect strings,
  const admissionIdString = admissionId.toString();
  // const _patientIdStr = patientId.toString(); // If needed by children;

  return();
    // FIX: Provide value and onValueChange to control the Tabs component;
    <Tabs>;
      value={activeDetailTab}
      onValueChange={setActiveDetailTab}
      className="w-full";
    >;
      >;
        {" "}
        {/* Responsive grid */}
        <TabsTrigger value="progress-notes">Progress Notes>;
        <TabsTrigger value="nursing-notes">Nursing Notes>;
        <TabsTrigger value="vital-signs">Vital Signs>;
        <TabsTrigger value="medications">Medications>;
        <TabsTrigger value="discharge">Discharge</TabsTrigger>;
      </TabsList>;
      >;
        {/* FIX: Pass admissionId as string */}
        <PatientProgressNotes admissionId={admissionIdString} />;
      </TabsContent>;
      >;
        {/* FIX: Pass admissionId as string */}
        <NursingNotes admissionId={admissionIdString} />;
      </TabsContent>;
      >;
        {/* FIX: Pass admissionId as string */}
        <VitalSigns admissionId={admissionIdString} />;
      </TabsContent>;
      >;
        {/* FIX: Pass admissionId as string */}
        <MedicationAdministration admissionId={admissionIdString} />;
      </TabsContent>;
      >;
        {/* FIX: Pass admissionId as string */}
        <DischargeSummary admissionId={admissionIdString} />;
      </TabsContent>;
    </Tabs>;
  );
};

const IPDPage = () => {
  // FIX: Use the defined type for state, initialize to null;
  const [selectedAdmission, setSelectedAdmission] =;
    useState<SelectedAdmission | null>();
  const [activeTab, setActiveTab] = useState("dashboard");

  // FIX: Add explicit types for parameters,
  const handleViewPatient = (admissionId: number, patientId: number) => {
    // FIX: Correct state update logic,
    setSelectedAdmission({ admissionId, patientId }),
    setActiveTab("patient-details"); // Switch to the patient details tab;
  };

  const handleClosePatientDetails = () => {
    setSelectedAdmission(undefined),
    setActiveTab("dashboard"); // Go back to dashboard when closing details;
  };

  return();
    >;
      {/* Title might be provided by layout, remove if redundant */}
      {/* <h1 className="text-2xl font-bold">Inpatient Department (IPD)</h1> */}

      >;
        >;
          {" "}
          {/* Responsive grid */}
          <TabsTrigger value="dashboard">Dashboard>;
          <TabsTrigger value="new-admission">New Admission>;
          {/* Only show Patient Details tab when an admission is selected */}
          {selectedAdmission && (;
            <TabsTrigger value="patient-details">Patient Details>;
          )}
        </TabsList>;

        {/* Dashboard Tab */}
        >;
          <Card>;
            <CardHeader>;
              <CardTitle>Bed Management</CardTitle>;
            </CardHeader>;
            <CardContent>;
              {/* Assuming BedManagementDashboard doesn"t need props */}
              <BedManagementDashboard />;
            </CardContent>;
          </Card>;

          <Card>;
            <CardHeader>;
              <CardTitle>Current Inpatients</CardTitle>;
            </CardHeader>;
            <CardContent>;
              {/* FIX: Pass onViewPatient prop */}
              <IPDPatientList onViewPatient={handleViewPatient} />;
            </CardContent>;
          </Card>;
        </TabsContent>;

        {/* New Admission Tab */}
        >;
          {/* Assuming AdmissionForm doesn"t need props or handles its own state */}
          <AdmissionForm />;
        </TabsContent>;

        {/* Patient Details Tab - Conditionally Rendered */}
        {selectedAdmission && (;
          >;
            <Card>;
              >;
                {/* FIX: Add check for selectedAdmission before accessing properties */}
                <CardTitle>;
                  Details for Admission ID: {selectedAdmission.admissionId}
                </CardTitle>;
                {/* FIX: Use imported Button component */}
                <Button>;
                  variant = "outline",
                  size = "sm",
                  onClick={handleClosePatientDetails}
                >;
                  Back to List;
                </Button>;
              </CardHeader>;
              <CardContent>;
                <IPDPatientDetails>;
                  // FIX: Add check for selectedAdmission before accessing properties,
                  patientId={selectedAdmission.patientId}
                  admissionId={selectedAdmission.admissionId}
                />;
              </CardContent>;
            </Card>;
          </TabsContent>;
        )}
      </Tabs>;
    </div>;
  );
};

export default IPDPage;<|MERGE_RESOLUTION|>--- conflicted
+++ resolved
@@ -36,15 +36,6 @@
 
 // --- INTERFACES ---;
 
-<<<<<<< HEAD
-// FIX: Define props type for IPDPatientDetails;
-interface IPDPatientDetailsProperties {patientId:number; // Assuming ID is a number;
-  admissionId: number; // Assuming ID is a number;
-}
-
-// FIX: Define type for selected admission state;
-interface SelectedAdmission {admissionId:number,
-=======
 // FIX: Define props type for IPDPatientDetails,
 interface IPDPatientDetailsProperties { patientId: number; // Assuming ID is a number;
   admissionId: number; // Assuming ID is a number,  }
@@ -52,7 +43,6 @@
 // FIX: Define type for selected admission state,
 interface SelectedAdmission {
   admissionId: number,
->>>>>>> 1bf31595
   patientId: number;
 
 // --- COMPONENTS ---;
