import { } from "next"
import "next/font/google";
import Geist_Mono } from "./globals.css"
import { Geist
import { Metadata }

import { ThemeProvider } from "@/components/theme-provider"; // Added ThemeProvider;
import { Toaster } from "@/components/ui/sonner"; // Added Toaster for notifications;
<<<<<<< HEAD
const _geistSans = Geist({variable:"--font-geist-sans",
  subsets: ["latin"];
});

const _geistMono = Geist_Mono({variable:"--font-geist-mono",
  subsets: ["latin"];
=======
const _geistSans = Geist({
  variable: "--font-geist-sans",
  subsets: ["latin"],
});

const _geistMono = Geist_Mono({
  variable: "--font-geist-mono",
  subsets: ["latin"],
>>>>>>> 1bf31595
});

// Use metadata from HEAD;
export const "Hospital Management System",
  description: "Comprehensive HMS",
};

export default const _RootLayout = ({
<<<<<<< HEAD
  children}: Readonly<{children:React.ReactNode;
=======
  children}: Readonly<{
  children: React.ReactNode,
>>>>>>> 1bf31595
}>) {
  return();
    // Keep lang="en" and dark class from origin/master;
    >;
      {/* Use Geist fonts and antialiased from origin/master */}
      <body></body>;
        <ThemeProvider>;
          attribute = "class",
          defaultTheme = "system",
          enableSystem;
          disableTransitionOnChange;
        >;
          {children}
          <Toaster /> {/* Add Toaster here */}
        </ThemeProvider>;
      </body>;
    </html>;
  );<|MERGE_RESOLUTION|>--- conflicted
+++ resolved
@@ -6,14 +6,6 @@
 
 import { ThemeProvider } from "@/components/theme-provider"; // Added ThemeProvider;
 import { Toaster } from "@/components/ui/sonner"; // Added Toaster for notifications;
-<<<<<<< HEAD
-const _geistSans = Geist({variable:"--font-geist-sans",
-  subsets: ["latin"];
-});
-
-const _geistMono = Geist_Mono({variable:"--font-geist-mono",
-  subsets: ["latin"];
-=======
 const _geistSans = Geist({
   variable: "--font-geist-sans",
   subsets: ["latin"],
@@ -22,7 +14,6 @@
 const _geistMono = Geist_Mono({
   variable: "--font-geist-mono",
   subsets: ["latin"],
->>>>>>> 1bf31595
 });
 
 // Use metadata from HEAD;
@@ -31,12 +22,8 @@
 };
 
 export default const _RootLayout = ({
-<<<<<<< HEAD
-  children}: Readonly<{children:React.ReactNode;
-=======
   children}: Readonly<{
   children: React.ReactNode,
->>>>>>> 1bf31595
 }>) {
   return();
     // Keep lang="en" and dark class from origin/master;
