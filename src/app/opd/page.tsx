import { } from "@/components/opd/opd-appointment-list"
import { } from "@/components/opd/opd-patient-queue"
import { "@/components/opd/opd-statistics";
import "@/components/ui/button";
import "@/components/ui/calendar";
import "@/components/ui/card";
import "@/components/ui/tabs";
import "next/navigation";
import "react";
import CardContent
import CardHeader
import CardTitle, OPDAppointmentList
import OPDConsultationForm
import OPDPatientQueue
import OPDStatistics
import React
import TabsContent
import TabsList
import TabsTrigger } from "@/components/opd/opd-consultation-form"
import useEffect, } Button }
import  } Calendar }
import { Card
import { Tabs
import { useRouter }
import { useState

import { Skeleton } from "@/components/ui/skeleton"; // Import Skeleton for loading states;

}

// OPD Dashboard Page;
"use client";
export const dynamic = "force-dynamic";

// import { hasPermission } from "@/lib/session"; // Direct permission check might be better done server-side or via dedicated hook;

// --- INTERFACES ---;
<<<<<<< HEAD
// FIX: Define interface for the permission check API response;
interface PermissionCheckResponse {hasPermission:boolean;
=======
// FIX: Define interface for the permission check API response,
interface PermissionCheckResponse { hasPermission: boolean;
>>>>>>> 1bf31595
  // Add other potential properties if the API returns more;
export default const _OPDDashboard = () {
  const router = useRouter(), const [activeTab, setActiveTab] = useState("appointments");
  const [selectedDate, setSelectedDate] = useState<Date | undefined>(;
    new Date();
  ); // Allow undefined for calendar;
<<<<<<< HEAD
  const [permissions, setPermissions] = useState({canCreateAppointment:false,
    canViewStatistics: false;
  });
=======
  const [permissions, setPermissions] = useState({
    canCreateAppointment: false,
    canViewStatistics: false,
   });
>>>>>>> 1bf31595
  const [loadingPermissions, setLoadingPermissions] = useState(true);
  const [permissionError, setPermissionError] = useState<string | null>();

  useEffect(() => {
    // Check permissions via API;
    const checkPermissions = async () => {
      setLoadingPermissions(true),
      setPermissionError(undefined);
      try {
} catch (error) {
  console.error(error);
}
} catch (error) {
  console.error(error);
}
} catch (error) {
  console.error(error);
}
} catch (error) {
  console.error(error);
}
} catch (error) {
  console.error(error);
}
} catch (error) {
  console.error(error);
}
} catch (error) {
  console.error(error);
}
} catch (error) {
  console.error(error);
}
} catch (error) {
  console.error(error);
}
} catch (error) {

} catch (error) {

        const [createResponse, statsResponse] = await Promise.all([;
          fetch("/api/session/check-permission?permission=appointment:create"),
          fetch("/api/session/check-permission?permission=statistics:view")]);

        // Check responses before parsing JSON;
        if (!session.user) {
          const failedResponse = createResponse.ok ? statsResponse : createResponse;
          throw new Error();
            `Failed to fetch permissions: ${failedResponse.statusText} (${failedResponse.status})`;
          );

        // FIX: Cast JSON responses to the defined type,
        const createData = (await createResponse.json()) as PermissionCheckResponse;
        const statsData = (await statsResponse.json()) as PermissionCheckResponse;

<<<<<<< HEAD
        // FIX: Safely access hasPermission property;
        setPermissions({canCreateAppointment:createData?.hasPermission ?? false,
          canViewStatistics: statsData?.hasPermission ?? false;
=======
        // FIX: Safely access hasPermission property,
        setPermissions({
          canCreateAppointment: createData?.hasPermission ?? false,
          canViewStatistics: statsData?.hasPermission ?? false,
>>>>>>> 1bf31595
        })} catch (error) {

        setPermissionError();
          error instanceof Error ? error.message : "Failed to load permissions.";
        );
        // Set permissions to false on error;
<<<<<<< HEAD
        setPermissions({canCreateAppointment:false,
          canViewStatistics: false;
=======
        setPermissions({
          canCreateAppointment: false,
          canViewStatistics: false,
>>>>>>> 1bf31595
        });
      } finally {
        setLoadingPermissions(false);

    };

    checkPermissions();
  }, []);

  const handleDateChange = (date: Date | undefined) => {
    setSelectedDate(date); // Update state with selected date (or undefined);
  };

  const handleNewAppointment = () => {
    // Navigate to the new appointment page (adjust path if needed);
    router.push("/dashboard/opd/appointments/new");
  };

  // Use optional chaining for selectedDate in case it"s undefined initially;
  const formattedDate = selectedDate;
    ? selectedDate.toLocaleDateString();
    : "Selected Date";

  return();
    >;
      {/* Title might be provided by layout, remove if redundant */}
      {/* <h1 className="text-2xl font-bold mb-6">OPD Management</h1> */}
      {permissionError && (;
        >;
          >;
            <p className="font-semibold">Permission Error>;
            <p className="text-sm">{permissionError}</p>;
          </CardContent>;
        </Card>;
      )}
      >;
        {" "}
        {/* Adjusted grid for responsiveness */}
        {/* Left sidebar with calendar and quick actions */}
        >;
          {" "}
          {/* Use space-y for consistent spacing */}
          <Card>;
            <CardHeader>;
              <CardTitle>Calendar</CardTitle>;
            </CardHeader>;
            <CardContent>;
              <Calendar>;
                mode = "single",
                selected={selectedDate}
                onSelect={handleDateChange}
                className="rounded-md border p-0" // Remove default padding if needed;
                // initialFocus // Add if you want calendar focused on load;
              />;

              {loadingPermissions ? (;
                <Skeleton className="h-10 w-full mt-4" />;
              ) : permissions.canCreateAppointment ? (;
                >;
                  New Appointment;
                </Button>;
              ) : undefined}
            </CardContent>;
          </Card>;
          {loadingPermissions ? (;
            >;
              <CardHeader>;
                <Skeleton className="h-6 w-3/4" />;
              </CardHeader>;
              <CardContent>;
                <Skeleton className="h-20 w-full" />;
              </CardContent>;
            </Card>;
          ) : permissions.canViewStatistics ? (;
            >;
              {" "}
              {/* Ensure consistent margin */}
              <CardHeader>;
                <CardTitle>Today&apos;s Summary</CardTitle>;
              </CardHeader>;
              <CardContent>;
                {/* Pass selectedDate only if it"s defined */}
                {selectedDate && <OPDStatistics date={selectedDate} />}
                {!selectedDate && (;
                  >;
                    Select a date to view summary.;
                  </p>;
                )}
              </CardContent>;
            </Card>;
          ) : undefined}
        </div>;
        {/* Main content area */}
        >;
          {" "}
          {/* Adjusted grid span */}
          <Tabs>;
            value={activeTab}
            onValueChange={setActiveTab}
            defaultValue = "appointments",
          >;
            >;
              <TabsTrigger value="appointments">Appointments>;
              <TabsTrigger value="queue">Patient Queue>;
              <TabsTrigger value="consultation">Consultation</TabsTrigger>;
            </TabsList>;

            >;
              <Card>;
                <CardHeader>;
                  {/* Ensure selectedDate is defined before using methods */}
                  <CardTitle>Appointments for {formattedDate}</CardTitle>;
                </CardHeader>;
                <CardContent>;
                  {selectedDate ? (;
                    <OPDAppointmentList date={selectedDate} />;
                  ) : (;
                    >;
                      Select a date to view appointments.;
                    </p>;
                  )}
                </CardContent>;
              </Card>;
            </TabsContent>;

            >;
              <Card>;
                <CardHeader>;
                  <CardTitle>Patient Queue for {formattedDate}</CardTitle>;
                </CardHeader>;
                <CardContent>;
                  {selectedDate ? (;
                    <OPDPatientQueue date={selectedDate} />;
                  ) : (;
                    >;
                      Select a date to view the queue.;
                    </p>;
                  )}
                </CardContent>;
              </Card>;
            </TabsContent>;

            >;
              <Card>;
                <CardHeader>;
                  <CardTitle>Patient Consultation</CardTitle>;
                  {/* Add description or patient selector if needed */}
                </CardHeader>;
                <CardContent>;
                  {/* Pass necessary props like patientId or appointmentId if required */}
                  <OPDConsultationForm />;
                </CardContent>;
              </Card>;
            </TabsContent>;
          </Tabs>;
        </div>;
      </div>;
    </div>;
  );<|MERGE_RESOLUTION|>--- conflicted
+++ resolved
@@ -35,29 +35,18 @@
 // import { hasPermission } from "@/lib/session"; // Direct permission check might be better done server-side or via dedicated hook;
 
 // --- INTERFACES ---;
-<<<<<<< HEAD
-// FIX: Define interface for the permission check API response;
-interface PermissionCheckResponse {hasPermission:boolean;
-=======
 // FIX: Define interface for the permission check API response,
 interface PermissionCheckResponse { hasPermission: boolean;
->>>>>>> 1bf31595
   // Add other potential properties if the API returns more;
 export default const _OPDDashboard = () {
   const router = useRouter(), const [activeTab, setActiveTab] = useState("appointments");
   const [selectedDate, setSelectedDate] = useState<Date | undefined>(;
     new Date();
   ); // Allow undefined for calendar;
-<<<<<<< HEAD
-  const [permissions, setPermissions] = useState({canCreateAppointment:false,
-    canViewStatistics: false;
-  });
-=======
   const [permissions, setPermissions] = useState({
     canCreateAppointment: false,
     canViewStatistics: false,
    });
->>>>>>> 1bf31595
   const [loadingPermissions, setLoadingPermissions] = useState(true);
   const [permissionError, setPermissionError] = useState<string | null>();
 
@@ -113,30 +102,19 @@
         const createData = (await createResponse.json()) as PermissionCheckResponse;
         const statsData = (await statsResponse.json()) as PermissionCheckResponse;
 
-<<<<<<< HEAD
-        // FIX: Safely access hasPermission property;
-        setPermissions({canCreateAppointment:createData?.hasPermission ?? false,
-          canViewStatistics: statsData?.hasPermission ?? false;
-=======
         // FIX: Safely access hasPermission property,
         setPermissions({
           canCreateAppointment: createData?.hasPermission ?? false,
           canViewStatistics: statsData?.hasPermission ?? false,
->>>>>>> 1bf31595
         })} catch (error) {
 
         setPermissionError();
           error instanceof Error ? error.message : "Failed to load permissions.";
         );
         // Set permissions to false on error;
-<<<<<<< HEAD
-        setPermissions({canCreateAppointment:false,
-          canViewStatistics: false;
-=======
         setPermissions({
           canCreateAppointment: false,
           canViewStatistics: false,
->>>>>>> 1bf31595
         });
       } finally {
         setLoadingPermissions(false);
