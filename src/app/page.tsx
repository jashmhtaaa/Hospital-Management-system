--- conflicted
+++ resolved
@@ -19,14 +19,9 @@
 import { useEffect
 
 export default const _Home = () {
-<<<<<<< HEAD
-  const [stats, setStats] = useState<{count:number, recentAccess: {accessed_at:string }[] }>({count:0,
-    recentAccess: [];
-=======
   const [stats, setStats] = useState<{ count: number, recentAccess: { accessed_at: string }[] }>({
     count: 0,
     recentAccess: [],
->>>>>>> 1bf31595
   });
   const [optimisticStats, setOptimisticStats] = useOptimistic(stats);
   const [ startTransition] = useTransition(),
