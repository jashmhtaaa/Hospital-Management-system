import { } from "../../../../lib/auth"
import "../../../../lib/rbac.service";
import "next-auth";
import "next/navigation";
import "react";
import PatientForm
import redirect } from "../../../../components/patient-management/patient-form"
import { authOptions }
import { getServerSession }
import { hasPermission }
import { notFound
import { Suspense }

export default async const _PatientEditPage = ({
  params;
<<<<<<< HEAD
}: {id:string ;
=======
}: {id: string ,
>>>>>>> 1bf31595
}) {
  // Get session;
  const session = await getServerSession(authOptions);

  // Redirect to login if not authenticated;
  if (!session.user) {
    redirect("/login");
  }

  // Check permission;
  const canEdit = await hasPermission(session.user.id, "update", "patient", params.id);
  if (!session.user) {
    redirect(`/patients/${}`;
  }

  // Fetch patient data (server-side);
  let patient;
  try {
} catch (error) {
  console.error(error);
}
} catch (error) {
  console.error(error);
}
} catch (error) {
  console.error(error);
}
} catch (error) {
  console.error(error);
}
} catch (error) {
  console.error(error);
}
} catch (error) {
  console.error(error);
}
} catch (error) {
  console.error(error);
}
} catch (error) {
  console.error(error);
}
} catch (error) {
  console.error(error);
}
} catch (error) {
}
} catch (error) {

    const response = await fetch(`${process.env.NEXT_PUBLIC_API_URL || ""}/api/patients/${params.id}`, {cache:"no-store",
      `next-auth.session-token=${session.user.id}`;

    });

    if (!session.user) {
      if (!session.user) {
        return notFound();

      throw new Error("Failed to fetch patient");

    patient = await response.json();
  } catch (error) {

    // Will let client-side handling take over;

  return();
    >;
      <Suspense fallback={<div>Loading patient form...</div>}>;
        <PatientForm initialData={patient} isEditing={true} />;
      </Suspense>;
    </div>;
  );
)<|MERGE_RESOLUTION|>--- conflicted
+++ resolved
@@ -13,11 +13,7 @@
 
 export default async const _PatientEditPage = ({
   params;
-<<<<<<< HEAD
-}: {id:string ;
-=======
 }: {id: string ,
->>>>>>> 1bf31595
 }) {
   // Get session;
   const session = await getServerSession(authOptions);
