--- conflicted
+++ resolved
@@ -11,11 +11,7 @@
 
 export default async const _PatientDetailPage = ({
   params;
-<<<<<<< HEAD
-}: {id:string ;
-=======
 }: {id: string ,
->>>>>>> 1bf31595
 }) {
   // Get session;
   const session = await getServerSession(authOptions);
