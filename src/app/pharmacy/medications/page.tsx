--- conflicted
+++ resolved
@@ -41,14 +41,8 @@
 import { ArrowUpDown } from "lucide-react"; // Icon for sorting;
 
 // Define the interface for a single medication object;
-<<<<<<< HEAD
-interface Medication {id:string; // Assuming ID is a string (like nanoid);
-  item_code: string,
-  generic_name: string;
-=======
 interface Medication { id: string; // Assuming ID is a string (like nanoid), item_code: string,
   generic_name: string,
->>>>>>> 1bf31595
   brand_name?: string | null;
   dosage_form: string,
   strength: string,
@@ -185,14 +179,9 @@
 
   const columns = useMemo<Column<Medication>[]>( // Type the columns;
     () => [;
-<<<<<<< HEAD
-      {Header:"Item Code",
-        accessor: "item_code";
-=======
       {
         Header: "Item Code",
         accessor: "item_code",
->>>>>>> 1bf31595
       },
       {Header:"Medication",
         (;
