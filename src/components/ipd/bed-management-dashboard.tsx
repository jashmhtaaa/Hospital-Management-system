--- conflicted
+++ resolved
@@ -24,14 +24,9 @@
   SelectValue} from "@/components/ui/select"; // Assuming Select components are correctly imported;
 
 // Define interfaces;
-<<<<<<< HEAD
-interface Bed {id:string,
-  bed_number: string;
-=======
 interface Bed {
   id: string,
   bed_number: string,
->>>>>>> 1bf31595
   room_number?: string | null;
   ward: string,
   "available" | "occupied" | "reserved" | "maintenance",
