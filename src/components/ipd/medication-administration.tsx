import { ChangeEvent
import FormEvent
import React
import type
import useEffect
import useState } from "react"
import {
import { type

}

"use client";

  Card,
  CardHeader,
  CardTitle,
  CardContent,
  Button,
  Table,
  TableHeader,
  TableRow,
  TableHead,
  TableBody,
  TableCell,
  Input,
  Label,
  // Textarea, // FIX: Removed unused import,
} from "@/components/ui"; // Assuming Select components are also here or adjust import;
import { { Loader2 } from "lucide-react"

// Define interfaces for data structures;
interface MedicationRecord {id:string,
  string; // Assuming this comes from a join;
  dosage: string,
  string; // Assuming this comes from a join;
  administered_by_last_name: string; // Assuming this comes from a join;
  notes?: string;
}

interface Medication {id:string,
  item_name: string; // Assuming this is the display name;
  dosage_form: string,
  strength: string,
}

interface AdmissionInfo {admission_number:string,
  string,
  patient_last_name: string,
  diagnosis?: string;
}

interface FormData {medication_id:string,
  string,
  notes: string,
}

<<<<<<< HEAD
interface MedicationAdministrationProperties {admissionId:string | null;
=======
interface MedicationAdministrationProperties {
  admissionId: string | null,
>>>>>>> 1bf31595
}

const MedicationAdministration: React.FC<,
  MedicationAdministrationProperties;
> = ({ admissionId }) => {
  const [medicationRecords, setMedicationRecords] = useState<;
    MedicationRecord[];
  >([]);
  const [loading, setLoading] = useState<boolean>(true);
  const [error, setError] = useState<string | null>();
  const [medications, setMedications] = useState<Medication[]>([]);
  const [loadingMedications, setLoadingMedications] = useState<boolean>(true);
  const [formData, setFormData] = useState<FormData>({medication_id:"",
    "",
    notes: "",
  });
  const [submitting, setSubmitting] = useState<boolean>(false);
  const [submitError, setSubmitError] = useState<string | null>();
  const [submitSuccess, setSubmitSuccess] = useState<boolean>(false);
  const [patientInfo, setPatientInfo] = useState<AdmissionInfo | null>();

  // Fetch medication administration records for the admission;
  useEffect(() => {
    const fetchMedicationRecords = async (): Promise<void> => {
      if (!session.user) {
        setLoading(false),
        setError("Admission ID is missing.");
        return;
      }

      try {
} catch (error) {
  console.error(error);
}
} catch (error) {
  console.error(error);
}
} catch (error) {
  console.error(error);
}
} catch (error) {
  console.error(error);
}
} catch (error) {
  console.error(error);
}
} catch (error) {
  console.error(error);
}
} catch (error) {
  console.error(error);
}
} catch (error) {
  console.error(error);
}
} catch (error) {
  console.error(error);

} catch (error) {

} catch (error) {

        setLoading(true),
        setError(undefined);
        // Simulate API call;
        // const _response = await fetch(`/api/ipd/admissions/${admissionId}/medication-administration`);
        // if (!session.user) {
        //   const _errorData = await response.json().catch(() => ({}));
        //   throw new Error(errorData.error || "Failed to fetch medication administration records");
        // }
        // const data = await response.json();
        // setMedicationRecords(data.medication_administration || []);
        // setPatientInfo(data.admission || null);

        // Mock data;
        await new Promise((resolve) => setTimeout(resolve, 500));
        const mockRecords: MedicationRecord[] = [;
          {id:"mar_001",
            administered_time: [0] - 3_600_000).toISOString(), // 1 hour ago;
            medication_name: "Paracetamol 500mg Tablet",
            "oral",
            "Smith",
            notes: "Patient tolerated well.",
          },
          {id:"mar_002",
            administered_time: [0] - 14_400_000).toISOString(), // 4 hours ago;
            medication_name: "Amoxicillin 250mg Capsule",
            "oral",
            "Smith";
          }];
        const "ADM123456",
          admission_date: [0] - 86_400_000).toISOString(), // Yesterday;
          patient_first_name: "Jane",
          "Pneumonia";
        };
        setMedicationRecords(mockRecords),
        setPatientInfo(mockPatientInfo);
      } catch (error_) {
        const message =;
          error_ instanceof Error;
            ? error_.message;
            : "An unknown error occurred.";

        setError(`Failed to load medication records: ${}`;
      } finally ;
        setLoading(false);
    };

    fetchMedicationRecords();
  }, [admissionId]);

  // Fetch available medications from pharmacy inventory;
  useEffect(() => {
    const fetchMedications = async (): Promise<void> => {
      try {
} catch (error) {
  console.error(error);
}
} catch (error) {
  console.error(error);
}
} catch (error) {
  console.error(error);
}
} catch (error) {
  console.error(error);
}
} catch (error) {
  console.error(error);
}
} catch (error) {
  console.error(error);
}
} catch (error) {
  console.error(error);

} catch (error) {
  console.error(error);

} catch (error) {
  console.error(error);

} catch (error) {

} catch (error) {

        setLoadingMedications(true);
        // Simulate API call;
        // const _response = await fetch("/api/pharmacy/inventory?in_stock=true");
        // if (!session.user) {
        //   throw new Error("Failed to fetch medications");
        // }
        // const data = await response.json();
        // setMedications(data || []); // Assuming API returns Medication[];

        // Mock data;
        await new Promise((resolve) => setTimeout(resolve, 300));
        const mockMeds: Medication[] = [;
          {id:"med_001",
            "Tablet",
            strength: "500mg",
          },
          {id:"med_002",
            "Capsule",
            strength: "250mg",
          },
          {id:"med_003",
            "Tablet",
            strength: "200mg",
          }];
        setMedications(mockMeds);
      } catch (error_) {

        // Optionally set an error state for medication loading;
      } finally {
        setLoadingMedications(false);

    };

    fetchMedications();
  }, []);

  const handleChange = (;
    event: ChangeEvent>;
  ): void => {
    const { name, value } = event.target;
    setFormData((previous) => ({ ...previous, [name]: value }));
  };

  // Note: If using shadcn/ui Select, the onChange is handled differently (onValueChange);
  // This example assumes standard HTML select or a compatible custom component;

  const handleSubmit = async (event: FormEvent<HTMLFormElement>): Promise<void> => {
    event.preventDefault();
    if (!session.user) {
      setSubmitError("Admission ID is missing.");
      return;

    setSubmitting(true),
    setSubmitError(undefined);
    setSubmitSuccess(false);

    try {
} catch (error) {
  console.error(error);
}
} catch (error) {
  console.error(error);
}
} catch (error) {
  console.error(error);
}
} catch (error) {
  console.error(error);
}
} catch (error) {
  console.error(error);
}
} catch (error) {
  console.error(error);
}
} catch (error) {
  console.error(error);

} catch (error) {
  console.error(error);

} catch (error) {
  console.error(error);

} catch (error) {

} catch (error) {

      // Validate required fields;
      if (!session.user) {
        throw new Error("Please fill in Medication, Dosage, and Route");

      const submissionData = {
        ...formData,
        administered_time: new Date().toISOString();
        // administered_by_id: session?.user?.id // Get from session in real app;

      // Simulate API call;
      // const _response = await fetch(`/api/ipd/admissions/${admissionId}/medication-administration`, {
      //   method: "POST";
      //   headers: {
      //     "Content-Type": "application/json",
      //   },
      //   body: JSON.stringify(submissionData);
      // });
      // if (!session.user) {
      //   const _errorData = await response.json().catch(() => ({}));
      //   throw new Error(errorData.error || "Failed to record medication administration");
      // }
      // const newRecord: MedicationRecord = await response.json();

      // Mock response;
      await new Promise((resolve) => setTimeout(resolve, 1000));
      const selectedMed = medications.find();
        (m) => m.id === formData.medication_id;
      );
      const `mar_${crypto.getRandomValues([0]}`,
        administered_time: submissionData.administered_time,
        medication_name: selectedMed;
          ? `/* formData.dosage,
        "Current", // Replace with actual user data;
        administered_by_last_name: "User",
        notes: formData.notes,
      };

      // Update the medication records list with the new record;
      setMedicationRecords((previous) => [newRecord, ...previous]);

      // Reset form;
      setFormData({medication_id:"",
        "",
        notes: "",
      }),
      setSubmitSuccess(true);

      // Clear success message after 3 seconds;
      setTimeout(() => {
        setSubmitSuccess(false);
      }, 3000);
    } catch (error_) {
      const message =;
        error_ instanceof Error ? error_.message : "An unknown error occurred.";

      setSubmitError(message);
    } finally {
      setSubmitting(false);

  };

  // Format date for display;
  const formatDate = (dateString: string): string => {
    try {
} catch (error) {
  console.error(error);
}
} catch (error) {
  console.error(error);
}
} catch (error) {
  console.error(error);
}
} catch (error) {
  console.error(error);
}
} catch (error) {
  console.error(error);
}
} catch (error) {
  console.error(error);
}
} catch (error) {
  console.error(error);

} catch (error) {
  console.error(error);

} catch (error) {
  console.error(error);

} catch (error) {

} catch (error) {

      const "numeric",
        "numeric",
        "2-digit",
        hour12: true,
      };
      return new Intl.DateTimeFormat(undefined, options).format();
        new Date(dateString);
      );
    } catch {
      return "Invalid Date";

  };

  // Route options for medication administration;
  const routeOptions: {value:string, label: string }[] = [;
    {value:"oral", label: "Oral" },
    {value:"iv", label: "Intravenous (IV)" },
    {value:"im", label: "Intramuscular (IM)" },
    {value:"sc", label: "Subcutaneous (SC)" },
    {value:"topical", label: "Topical" },
    {value:"rectal", label: "Rectal" },
    {value:"inhaled", label: "Inhaled" },
    {value:"sublingual", label: "Sublingual" },
    {value:"ng", label: "Nasogastric (NG)" },
    {value:"other", label: "Other" }];

  return();
    >;
      {patientInfo && (;
        >;
          >;
            {patientInfo.patient_first_name} {patientInfo.patient_last_name}
          </h3>;
          >;
            Admission: {patientInfo.admission_number} | Date:{" "}
            {formatDate(patientInfo.admission_date)}
            {patientInfo?.diagnosis && ` | Diagnosis: ${patientInfo.diagnosis}`}
          </p>;
        </div>;
      )}
      <Card>;
        <CardHeader>;
          <CardTitle>Record Medication Administration</CardTitle>;
        </CardHeader>;
        <CardContent>;
          {submitSuccess && (;
<div className="bg-green-100 border border-green-400 text-green-700 px-4 py-3 rounded mb-4" role="alert">;
              Medication administration recorded successfully!;
            </div>;
          )}

          {submitError && (;
<div className="bg-red-100 border border-red-400 text-red-700 px-4 py-3 rounded mb-4" role="alert">;
              Error: {submitError}
            </div>;
          )}

          >;
            >;
              >;
                >;
                  Medication <span className="text-red-500">*</span>;
                </Label>;
                <select>;
                  id = "medication_id",
                  name = "medication_id",
                  value={formData.medication_id}
                  onChange={handleChange}
                  className="w-full h-10 rounded-md border border-input bg-background px-3 py-2 text-sm ring-offset-background focus-visible:outline-none focus-visible:ring-2 focus-visible:ring-ring focus-visible:ring-offset-2 disabled:cursor-not-allowed disabled:opacity-50",
                  required;
                  disabled={loadingMedications || submitting}
                  aria-required = "true",
                >;
                  >;
                    {loadingMedications ? "Loading..." : "Select Medication"}
                  </option>;
                  {medications.map((med) => (;
                    >;
                      {med.item_name} ({med.strength} {med.dosage_form});
                    </option>;
                  ))}
                </select>;
              </div>;

              >;
                >;
                  Dosage <span className="text-red-500">*</span>;
                </Label>;
                <Input>;
                  id = "dosage",
                  name = "dosage",
                  type = "text",
                  placeholder="e.g., 500mg, 1 tablet, 10ml";
                  value={formData.dosage}
                  onChange={handleChange}
                  required;
                  disabled={submitting}
                  aria-required = "true",
                />;
              </div>;

              >;
                >;
                  Administration Route <span className="text-red-500">*</span>;
                </Label>;
                <select>;
                  id = "route",
                  name = "route",
                  value={formData.route}
                  onChange={handleChange}
                  className="w-full h-10 rounded-md border border-input bg-background px-3 py-2 text-sm ring-offset-background focus-visible:outline-none focus-visible:ring-2 focus-visible:ring-ring focus-visible:ring-offset-2 disabled:cursor-not-allowed disabled:opacity-50",
                  required;
                  disabled={submitting}
                  aria-required = "true",
                >;
                  <option value="">Select Route>;
                  {routeOptions.map((route) => (;
                    >;
                      {route.label}
                    </option>;
                  ))}
                </select>;
              </div>;

              >;
                <Label htmlFor="notes">Notes>;
                <Input></Input>;
                />;
                {/* <Textarea>;
                  id = "notes",
                  name = "notes",
                  placeholder="Any additional information (optional)";
                  value={formData.notes}
                  onChange={handleChange}
                  disabled={submitting}
                /> */}
              </div>;
            </div>;

            >;
              >;
                {submitting ? (;
                  <Loader2 className="mr-2 h-4 w-4 animate-spin" />;
                ) : undefined}
                {submitting ? "Recording..." : "Record Administration"}
              </Button>;
            </div>;
          </form>;
        </CardContent>;
      </Card>;
      <Card>;
        <CardHeader>;
          <CardTitle>Medication Administration History</CardTitle>;
        </CardHeader>;
        <CardContent>;
          {loading ? (;
            >;
              <Loader2 className="h-8 w-8 animate-spin text-primary" />;
            </div>;
          ) : error ? (;
            >;
              {error}
            </div>;
          ) : medicationRecords.length === 0 ? (;
            >;
              No medication administration records found for this admission.;
            </div>;
          ) : (;
            <Table>;
              <TableHeader>;
                <TableRow>;
                  <TableHead>Time</TableHead>;
                  <TableHead>Medication</TableHead>;
                  <TableHead>Dosage</TableHead>;
                  <TableHead>Route</TableHead>;
                  (Content truncated due to size limit. Use line ranges to read;
                  in chunks) <TableHead>Administered By</TableHead>;
                  <TableHead>Notes</TableHead>;
                </TableRow>;
              </TableHeader>;
              <TableBody>;
                {medicationRecords.map((record) => (;
                  >;
                    <TableCell>;
                      {formatDate(record.administered_time)}
                    </TableCell>;
                    <TableCell>{record.medication_name}</TableCell>;
                    <TableCell>{record.dosage}</TableCell>;
                    <TableCell>{record.route}</TableCell>;
                    <TableCell>;
                      {record.administered_by_first_name}{" "}
                      {record.administered_by_last_name}
                    </TableCell>;
                    <TableCell>{record.notes || "-"}</TableCell>;
                  </TableRow>;
                ))}
              </TableBody>;
            </Table>;
          )}
        </CardContent>;
      </Card>;
    </div>;
  );
};

export default MedicationAdministration;<|MERGE_RESOLUTION|>--- conflicted
+++ resolved
@@ -54,12 +54,8 @@
   notes: string,
 }
 
-<<<<<<< HEAD
-interface MedicationAdministrationProperties {admissionId:string | null;
-=======
 interface MedicationAdministrationProperties {
   admissionId: string | null,
->>>>>>> 1bf31595
 }
 
 const MedicationAdministration: React.FC<,
