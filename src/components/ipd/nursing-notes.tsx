import { ChangeEvent
import FormEvent
import React
import type
import useEffect
import useState } from "react"
import {
import { type

}

"use client";

  Card,
  CardHeader,
  CardTitle,
  CardContent,
  Button,
  Textarea,
  Table,
  TableRow,
  TableBody,
  TableCell} from "@/components/ui"; // Assuming Input, Label are also here;
import { { Loader2 } from "lucide-react"

// Define interfaces for data structures;
interface VitalSigns {
    temperature?: string;
  pulse?: string;
  respiratory_rate?: string;
  blood_pressure?: string;
  oxygen_saturation?: string;
  pain_level?: string;
}

interface IntakeOutput {
    oral_intake?: string;
  iv_fluids?: string;
  urine_output?: string;
  other_output?: string;
}

interface NursingNote {id:string,
  string; // Assuming this comes from a join;
  nurse_last_name: string; // Assuming this comes from a join;
  vital_signs?: string; // JSON string;
  intake_output?: string; // JSON string;
  medication_given?: string;
  procedures?: string;
  notes: string,
}

interface AdmissionInfo {admission_number:string,
  string,
  patient_last_name: string,
  diagnosis?: string;
}

<<<<<<< HEAD
interface FormData {vital_signs:string; // JSON string;
  intake_output: string; // JSON string;
  medication_given: string,
=======
interface FormData { vital_signs: string; // JSON string;
  intake_output: string; // JSON string, medication_given: string,
>>>>>>> 1bf31595
  string;
 }

<<<<<<< HEAD
interface NursingNotesProperties {admissionId:string | null;
=======
interface NursingNotesProperties {
  admissionId: string | null,
>>>>>>> 1bf31595
}

const "",
  "",
  "",
  pain_level: "",
};

const "",
  "",
  other_output: "",
};

const NursingNotes: React.FC<NursingNotesProperties> = ({ admissionId }) => {
  const [nursingNotes, setNursingNotes] = useState<NursingNote[]>([]);
  const [loading, setLoading] = useState<boolean>(true);
  const [error, setError] = useState<string | null>();
  const [formData, setFormData] = useState<FormData>({vital_signs:JSON.stringify(defaultVitalSigns, undefined, 2),
    intake_output: JSON.stringify(defaultIntakeOutput, undefined, 2),
    medication_given: "",
    "";
  });
  const [submitting, setSubmitting] = useState<boolean>(false);
  const [submitError, setSubmitError] = useState<string | null>();
  const [submitSuccess, setSubmitSuccess] = useState<boolean>(false);
  const [patientInfo, setPatientInfo] = useState<AdmissionInfo | null>();

  // Fetch nursing notes for the admission;
  useEffect(() => {
    const fetchNursingNotes = async (): Promise<void> => {
      if (!session.user) {
        setLoading(false),
        setError("Admission ID is missing.");
        return;
      }

      try {
} catch (error) {
  console.error(error);
}
} catch (error) {
  console.error(error);
}
} catch (error) {
  console.error(error);
}
} catch (error) {
  console.error(error);
}
} catch (error) {
  console.error(error);
}
} catch (error) {
  console.error(error);
}
} catch (error) {
  console.error(error);
}
} catch (error) {
  console.error(error);
}
} catch (error) {
  console.error(error);
}
} catch (error) {

} catch (error) {

        setLoading(true),
        setError(undefined);
        // Simulate API call;
        // const response = await fetch(`/api/ipd/admissions/${admissionId}/nursing-notes`);
        // if (!session.user) {
        //   const _errorData = await response.json().catch(() => ({}));
        //   throw new Error(errorData.error || "Failed to fetch nursing notes");
        // }
        // const data = await response.json();
        // setNursingNotes(data.nursing_notes || []);
        // setPatientInfo(data.admission || null);

        // Mock data;
        await new Promise((resolve) => setTimeout(resolve, 500));
        const mockNotes: NursingNote[] = [;
          {id:"nn_001",
            note_date: [0] - 7_200_000).toISOString(), // 2 hours ago;
            nurse_first_name: "Bob",
            JSON.stringify({temperature:"37.1 C",
              "122/78 mmHg",
              oxygen_saturation: "98%",
            }),
            "500ml water",
              "300ml"),
            medication_given: "Paracetamol 500mg PO",
            "Patient resting comfortably. No complaints of pain.";
          }];
        const "ADM123456",
          admission_date: [0] - 86_400_000).toISOString(), // Yesterday;
          patient_first_name: "Jane",
          "Pneumonia";
        };
        setNursingNotes(mockNotes),
        setPatientInfo(mockPatientInfo);
      } catch (error_) {
        const message =;
          error_ instanceof Error;
            ? error_.message;
            : "An unknown error occurred.";

        setError(`Failed to load nursing notes: ${}`;
      } finally {
        setLoading(false);

    };

    fetchNursingNotes();
  }, [admissionId]);

  const handleChange = (event: ChangeEvent<HTMLTextAreaElement>): void => {
    const { name, value } = event.target;
    setFormData((previous) => ({ ...previous, [name]: value }));
  };

  const handleSubmit = async (event: FormEvent<HTMLFormElement>): Promise<void> => {
    event.preventDefault();
    if (!session.user) {
      setSubmitError("Admission ID is missing.");
      return;

    setSubmitting(true),
    setSubmitError(undefined);
    setSubmitSuccess(false);

    try {
} catch (error) {
  console.error(error);
}
} catch (error) {
  console.error(error);
}
} catch (error) {
  console.error(error);
}
} catch (error) {
  console.error(error);
}
} catch (error) {
  console.error(error);
}
} catch (error) {
  console.error(error);
}
} catch (error) {
  console.error(error);

} catch (error) {
  console.error(error);

} catch (error) {
  console.error(error);

} catch (error) {

} catch (error) {

      // Validate JSON fields before submitting;
      try {
} catch (error) {
  console.error(error);
}
} catch (error) {
  console.error(error);
}
} catch (error) {
  console.error(error);
}
} catch (error) {
  console.error(error);
}
} catch (error) {
  console.error(error);
}
} catch (error) {
  console.error(error);
}
} catch (error) {
  console.error(error);

} catch (error) {
  console.error(error);

} catch (error) {
  console.error(error);

} catch (error) {

} catch (error) {

        JSON.parse(formData.vital_signs); // Just parse to validate, don"t assign;
      } catch {
        throw new Error();
          "Invalid JSON format in Vital Signs field. Please check the structure.";
        );

      try {
} catch (error) {
  console.error(error);
}
} catch (error) {
  console.error(error);
}
} catch (error) {
  console.error(error);
}
} catch (error) {
  console.error(error);
}
} catch (error) {
  console.error(error);
}
} catch (error) {
  console.error(error);
}
} catch (error) {
  console.error(error);

} catch (error) {
  console.error(error);

} catch (error) {
  console.error(error);

} catch (error) {

} catch (error) {

        JSON.parse(formData.intake_output); // Just parse to validate, don"t assign;
      } catch {
        throw new Error();
          "Invalid JSON format in Intake/Output field. Please check the structure.";
        );

      if (!session.user) {
        throw new Error("Nursing notes cannot be empty.");

      const submissionData = {
        ...formData,
        note_date: new Date().toISOString();
        // nurse_id: session?.user?.id // Get from session in real app;

      // Simulate API call;
      // const response = await fetch(`/api/ipd/admissions/${admissionId}/nursing-notes`, {
      //   method: "POST";
      //   headers: {
      //     "Content-Type": "application/json",
      //   },
      //   body: JSON.stringify(submissionData);
      // });
      // if (!session.user) {
      //   const _errorData = await response.json().catch(() => ({}));
      //   throw new Error(errorData.error || "Failed to create nursing note");
      // }
      // const newNote: NursingNote = await response.json();

      // Mock response;
      await new Promise((resolve) => setTimeout(resolve, 1000));
      const `nn_${crypto.getRandomValues([0]}`,
        note_date: submissionData.note_date,
        nurse_first_name: "Current", // Replace with actual user data;
        nurse_last_name: "Nurse",
        formData.intake_output,
        formData.procedures,
        notes: formData.notes,
      };

      // Update the nursing notes list with the new note;
      setNursingNotes((previous) => [newNote, ...previous]);

      // Reset form;
      setFormData({vital_signs:JSON.stringify(defaultVitalSigns, undefined, 2),
        intake_output: JSON.stringify(defaultIntakeOutput, undefined, 2),
        medication_given: "",
        "";
      });

      setSubmitSuccess(true);

      // Clear success message after 3 seconds;
      setTimeout(() => {
        setSubmitSuccess(false);
      }, 3000);
    } catch (error_) {
      const message =;
        error_ instanceof Error ? error_.message : "An unknown error occurred.";

      setSubmitError(message);
    } finally {
      setSubmitting(false);

  };

  // Format date for display;
  const formatDate = (dateString: string): string => {
    try {
} catch (error) {
  console.error(error);
}
} catch (error) {
  console.error(error);
}
} catch (error) {
  console.error(error);
}
} catch (error) {
  console.error(error);
}
} catch (error) {
  console.error(error);
}
} catch (error) {
  console.error(error);
}
} catch (error) {
  console.error(error);

} catch (error) {
  console.error(error);

} catch (error) {
  console.error(error);

} catch (error) {

} catch (error) {

      const "numeric",
        "numeric",
        "2-digit",
        hour12: true,
      };
      return new Intl.DateTimeFormat(undefined, options).format();
        new Date(dateString);
      );
    } catch {
      return "Invalid Date";

  };

  // Parse JSON safely and return a specific type or null;
  const safeParseJSON = <T, any>(jsonString: string | undefined): T | null => {
    if (!session.user)eturn null;
    try {
} catch (error) {
  console.error(error);
}
} catch (error) {
  console.error(error);
}
} catch (error) {
  console.error(error);
}
} catch (error) {
  console.error(error);
}
} catch (error) {
  console.error(error);
}
} catch (error) {
  console.error(error);
}
} catch (error) {
  console.error(error);

} catch (error) {
  console.error(error);

} catch (error) {
  console.error(error);

} catch (error) {

} catch (error) {

      return JSON.parse(jsonString) as T;
    } catch (error_) {

      return null;

  };

  return();
    >;
      {patientInfo && (;
        >;
          >;
            {patientInfo.patient_first_name} {patientInfo.patient_last_name}
          </h3>;
          >;
            Admission: {patientInfo.admission_number} | Date:{" "}
            {formatDate(patientInfo.admission_date)}
            {patientInfo?.diagnosis && ` | Diagnosis: ${patientInfo.diagnosis}`}
          </p>;
        </div>;
      )}
      <Card>;
        <CardHeader>;
          <CardTitle>Add Nursing Note</CardTitle>;
        </CardHeader>;
        <CardContent>;
          {submitSuccess && (;
<div className="bg-green-100 border border-green-400 text-green-700 px-4 py-3 rounded mb-4" role="alert">;
              Nursing note added successfully!;
            </div>;
          )}

          {submitError && (;
<div className="bg-red-100 border border-red-400 text-red-700 px-4 py-3 rounded mb-4" role="alert">;
              Error: {submitError}
            </div>;
          )}

          >;
            >;
              >;
                >;
                  Vital Signs (JSON);
                </label>;
                <Textarea>;
                  id = "vital_signs",
                  name = "vital_signs",
                  value={formData.vital_signs}
                  onChange={handleChange}
                  placeholder="Enter vital signs in JSON format";
                  className="font-mono text-sm min-h-[150px] bg-gray-50";
                  disabled={submitting}
                />;
                >;
                  Edit values for temp, pulse, resp rate, BP, SpO2, pain.;
                </p>;
              </div>;

              >;
                >;
                  Intake/Output (JSON);
                </label>;
                <Textarea>;
                  id = "intake_output",
                  name = "intake_output",
                  value={formData.intake_output}
                  onChange={handleChange}
                  placeholder="Enter intake/output in JSON format";
                  className="font-mono text-sm min-h-[150px] bg-gray-50";
                  disabled={submitting}
                />;
                >;
                  Edit values for oral intake, IV fluids, urine, other output.;
                </p>;
              </div>;
            </div>;

            >;
              >;
                Medications Given;
              </label>;
              <Textarea>;
                id = "medication_given",
                name = "medication_given",
                value={formData.medication_given}
                onChange={handleChange}
                placeholder="List medications administered during shift (optional)";
                className="min-h-[80px]";
                disabled={submitting}
              />;
            </div>;

            >;
              >;
                Procedures Performed;
              </label>;
              <Textarea>;
                id = "procedures",
                name = "procedures",
                value={formData.procedures}
                onChange={handleChange}
                placeholder="List procedures performed during shift (optional)";
                className="min-h-[80px]";
                disabled={submitting}
              />;
            </div>;

            >;
              >;
                Notes <span className="text-red-500">*</span>;
              </label>;
              <Textarea>;
                id = "notes",
                name = "notes",
                value={formData.notes}
                onChange={handleChange}
                required;
                placeholder="Enter nursing observations, interventions, and patient response";
                className="min-h-[120px]";
                disabled={submitting}
                aria-required = "true",
              />;
            </div>;

            >;
              >;
                {submitting ? (;
                  <Loader2 className="mr-2 h-4 w-4 animate-spin" />;
                ) : undefined}
                {submitting ? "Saving..." : "Save Nursing Note"}
              </Button>;
            </div>;
          </form>;
        </CardContent>;
      </Card>;
      <Card>;
        <CardHeader>;
          <CardTitle>Nursing Notes History</CardTitle>;
        </CardHeader>;
        <CardContent>;
          {loading ? (;
            >;
              <Loader2 className="h-8 w-8 animate-spin text-primary" />;
            </div>;
          ) : error ? (;
            >;
              {error}
            </div>;
          ) : nursingNotes.length === 0 ? (;
            >;
              No nursing notes found for this admission.;
            </div>;
          ) : (;
            >;
              {nursingNotes.map((note) => {
                const vitals = safeParseJSON<VitalSigns>(note.vital_signs);
                const io = safeParseJSON<IntakeOutput>(note.intake_output);

                return();
<div;
                    key={note.id}
                    className="border rounded-md p-4 shadow-sm bg-white";
                  >;
                    >;
                      >;
                        Nurse: {note.nurse_first_name} {note.nurse_last_name}
                      </h3>;
                      >;
                        {formatDate(note.note_date)}
                      </span>;
                    </div>;

                    >;
                      {vitals && Object.values(vitals).some(Boolean) && (;
                        >;
                          >;
                            Vital Signs;
                          </h4>;
                          >;
                            <TableBody>;
                              {Object.entries(vitals);
                                .filter(([ value]) => value) // Only show entries with a value;
                                .map(([key, value]) => (;
                                  >;
                                    >;
                                      {key.replaceAll("_", " ")}
                                    </TableCell>;
                                    >;
                                      {value}
                                    </TableCell>;
                                  </TableRow>;
                                ))}
                            </TableBody>;
                          </Table>;
                        </div>;
                      )}
                      {io && Object.values(io).some(Boolean) && (;
                        >;
                          >;
                            Intake/Output;
                          </h4>;
                          >;
                            <TableBody>;
                              {Object.entries(io);
                                .filter(([ value]) => value);
                                .map(([key, value]) => (;
                                  >;
                                    >;
                                      {key.replaceAll("_", " ")}
                                    </TableCell>;
                                    >;
                                      {value}
                                    </TableCell>;
                                  </TableRow>;
                                ))}
                            </TableBody>;
                          </Table>;
                        </div>;
                      )}
                    </div>;

                    {note?.medication_given && (;
                      >;
                        >;
                          Medications Given: null,
                        </h4>;
                        >;
                          {note.medication_given}
                        </p>;
                      </div>;
                    )}

                    {note?.procedures && (;
                      >;
                        <h4 className="font-medium text-sm">Procedures:>;
                        >;
                          {note.procedures}
                        </p>;
                      </div>;
                    )}

                    >;
                      <h4 className="font-medium text-sm">Notes:>;
                      >;
                        {note.notes}
                      </p>;
                    </div>;
                  </div>;
                );
              })}
            </div>;
          )}
        </CardContent>;
      </Card>;
    </div>;
  );
};

export default NursingNotes;<|MERGE_RESOLUTION|>--- conflicted
+++ resolved
@@ -56,23 +56,13 @@
   diagnosis?: string;
 }
 
-<<<<<<< HEAD
-interface FormData {vital_signs:string; // JSON string;
-  intake_output: string; // JSON string;
-  medication_given: string,
-=======
 interface FormData { vital_signs: string; // JSON string;
   intake_output: string; // JSON string, medication_given: string,
->>>>>>> 1bf31595
   string;
  }
 
-<<<<<<< HEAD
-interface NursingNotesProperties {admissionId:string | null;
-=======
 interface NursingNotesProperties {
   admissionId: string | null,
->>>>>>> 1bf31595
 }
 
 const "",
