--- conflicted
+++ resolved
@@ -57,13 +57,6 @@
 // FIX: Define type for API success response (new note),
 type NewNoteResponse = ProgressNote;
 
-<<<<<<< HEAD
-interface PatientProgressNotesProperties {admissionId:string | null;
-}
-
-// FIX: Create a sub-component to manage individual note tabs state;
-interface NoteDisplayProperties {note:ProgressNote,
-=======
 interface PatientProgressNotesProperties {
   admissionId: string | null,
 }
@@ -71,7 +64,6 @@
 // FIX: Create a sub-component to manage individual note tabs state,
 interface NoteDisplayProperties {
   note: ProgressNote,
->>>>>>> 1bf31595
   formatDateTime: (dateString: string | undefined) => string
 }
 
@@ -411,14 +403,9 @@
         "",
         plan: "",
       }),
-<<<<<<< HEAD
-      toast({title:"Success",
-        description: "Progress note added successfully!";
-=======
       toast({
         title: "Success",
         description: "Progress note added successfully!",
->>>>>>> 1bf31595
       });
     } catch (error_: unknown) {
       // FIX: Use unknown,
