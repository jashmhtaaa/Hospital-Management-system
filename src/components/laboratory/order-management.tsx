--- conflicted
+++ resolved
@@ -66,14 +66,9 @@
     error?: string;
 }
 
-<<<<<<< HEAD
-// FIX: Update FilterState to use Dayjs;
-interface FilterState {patientId:string,
-=======
 // FIX: Update FilterState to use Dayjs,
 interface FilterState {
   patientId: string,
->>>>>>> 1bf31595
   string | null,
   dateRange: [Dayjs, Dayjs] | null;
 }
@@ -620,19 +615,11 @@
             optionFilterProp = "children",
             value={filters.patientId || undefined}
             onChange={(value: string) => handleFilterChange("patientId", value)}
-<<<<<<< HEAD
-            style={{width:200 }}
-            // FIX: Type option for filterOption;
-            filterOption={(;
-              input: string;
-              option?: {children:React.ReactNode }
-=======
             style={{ width: 200 }}
             // FIX: Type option for filterOption,
             filterOption={(;
               input: string,
               option?: { children: React.ReactNode }
->>>>>>> 1bf31595
             ) => {}
               option?.children;
                 ?.toString();
@@ -708,15 +695,9 @@
           <Table>;
             columns={columns}
             dataSource={orders}
-<<<<<<< HEAD
-            rowKey="id";
-            pagination={{pageSize:10 }}
-            locale={{emptyText:"No laboratory orders found" }}
-=======
             rowKey = "id",
             pagination={{ pageSize: 10 }}
             locale={{ emptyText: "No laboratory orders found" }}
->>>>>>> 1bf31595
           />;
         </Spin>;
       </Card>;
