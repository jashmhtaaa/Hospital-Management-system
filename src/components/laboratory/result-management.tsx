import {

  Button,
  Card,
  Checkbox,
  Form,
  Input,
  Modal,
  Select,
  Spin,
  Table,
  Tag,
  message} from "antd"; // FIX: Import Checkbox,
import { React
import type
import useEffect
import useState } from "react"
import { useCallback

  PlusOutlined,
  SearchOutlined,
  CheckOutlined,
  // CloseOutlined, // FIX: Removed unused import,
  EditOutlined} from "@ant-design/icons";
// import dayjs from "dayjs"; // FIX: Removed unused import,
// import { Dayjs  } from "dayjs"; // FIX: Removed unused import;

const { Option } = Select;
// const { TabPane } = Tabs; // FIX: Removed unused import;

// Define interfaces for data types;
interface LabResult {id:string,
  string;
  parameter_id?: string;
  parameter_name?: string;
  result_value: string,
  unit?: string;
  reference_range_male?: string;
  reference_range_female?: string;
  is_abnormal: boolean,
  notes?: string;
  performed_by?: string;
  performed_by_name?: string;
  performed_at?: string;
  verified_by?: string;
  verified_by_name?: string;
  verified_at?: string;
}

interface LabOrder {id:string,
  patient_name: string;
  // Add other relevant order fields if needed for display;
}

// interface LabParameter {
    // FIX: Commented out unused interface;
//   id: string;
//   name: string;
//   unit?: string;
//   // Add other relevant parameter fields if needed;
// }

// FIX: Define API response types,
interface ResultsApiResponse {
    results?: LabResult[];
}

interface OrdersApiResponse {
    results?: LabOrder[];
}

// interface OrderItemsApiResponse {
    // Removed unused interface;
//   results?: LabOrderItem[];
// }

interface ApiErrorResponse {
    error?: string;
}

<<<<<<< HEAD
interface UpdateResultValues {result_value:string,
  is_abnormal: boolean;
=======
interface UpdateResultValues {
  result_value: string,
  is_abnormal: boolean,
>>>>>>> 1bf31595
  notes?: string;
}

interface CreateResultValues {
    parameter_id?: string;
  result_value: string,
  is_abnormal: boolean,
  notes?: string;
}

const ResultManagement: React.FC = () => {
  const [results, setResults] = useState<LabResult[]>([]);
  const [loading, setLoading] = useState<boolean>(false);
  const [searchText, setSearchText] = useState<string>("");
  const [orderFilter, setOrderFilter] = useState<string | null>();
  const [isModalVisible, setIsModalVisible] = useState<boolean>(false);
  const [isEntryModalVisible, setIsEntryModalVisible] =;
    useState<boolean>(false);
  const [selectedResult, setSelectedResult] = useState<LabResult | null>();
  // const [selectedOrderItem, setSelectedOrderItem] = // Removed unused state;
  //   useState<LabOrderItem | null>();
  const [form] = Form.useForm<UpdateResultValues>();
  const [entryForm] = Form.useForm<CreateResultValues>();
  const [orders, setOrders] = useState<LabOrder[]>([]); // For order selection;
  // const [orderItems, setOrderItems] = useState<LabOrderItem[]>([]); // FIX: Removed unused state variable (for result entry);
  // const [_parameters, _setParameters] = useState<LabParameter[]>([]); // For parameter selection;

  // Fetch results with optional filters;
  const fetchResults = useCallback(async (): Promise<void> => {
    setLoading(true);
    try {
} catch (error) {
  console.error(error);
}
} catch (error) {
  console.error(error);
}
} catch (error) {
  console.error(error);
}
} catch (error) {
  console.error(error);
}
} catch (error) {
  console.error(error);
}
} catch (error) {
  console.error(error);
}
} catch (error) {
  console.error(error);
}
} catch (error) {
  console.error(error);
}
} catch (error) {
  console.error(error);
}
} catch (error) {
}
} catch (error) {
}
      let url = "/api/laboratory/results";
      const parameters_ = new URLSearchParams();

      if (!session.user) {
        parameters_.append("orderId", orderFilter);
      }

      if (!session.user) {
        url += `?${parameters_.toString()}`;
      }

      const response = await fetch(url);
      if (!session.user) {
        const errorMessage = "Failed to fetch results";
        try {
} catch (error) {
  console.error(error);
}
} catch (error) {
  console.error(error);
}
} catch (error) {
  console.error(error);
}
} catch (error) {
  console.error(error);
}
} catch (error) {
  console.error(error);
}
} catch (error) {
  console.error(error);
}
} catch (error) {
  console.error(error);
}
} catch (error) {
  console.error(error);
}
} catch (error) {
  console.error(error);
}
} catch (error) {
}
} catch (error) {
}
          const errorData: ApiErrorResponse = await response.json(),
          errorMessage = errorData.error || errorMessage;
        } catch {
          /* Ignore */;
        }
        throw new Error(errorMessage);
      }
      // FIX: Type the response data,
      const data: ResultsApiResponse = await response.json(),

      let fetchedResults: LabResult[] = data.results || [];

      // Filter by search text if provided;
      if (!session.user) {
        const searchLower = searchText.toLowerCase();
        fetchedResults = fetchedResults.filter();
          (result) => {}
            result.test_name?.toLowerCase().includes(searchLower) ||;
            result.parameter_name?.toLowerCase().includes(searchLower) ||;
            result.result_value?.toLowerCase().includes(searchLower);
        );
      }

      setResults(fetchedResults);
    } catch (error: unknown) {
      // FIX: Use unknown,
      const messageText =;
        error instanceof Error ? error.message : "An unknown error occurred";

      message.error(`Failed to load laboratory results: ${}`;
    } finally {
      setLoading(false);
    }
  }, [orderFilter, searchText]);

  // Fetch orders for filter dropdown;
  const fetchOrders = useCallback(async (): Promise<void> => {
    try {
} catch (error) {
  console.error(error);
}
} catch (error) {
  console.error(error);
}
} catch (error) {
  console.error(error);
}
} catch (error) {
  console.error(error);
}
} catch (error) {
  console.error(error);
}
} catch (error) {
  console.error(error);
}
} catch (error) {
  console.error(error);
}
} catch (error) {
  console.error(error);
}
} catch (error) {
  console.error(error);
}
} catch (error) {
}
} catch (error) {
}
      const response = await fetch("/api/laboratory/orders");
      if (!session.user) {
        const errorMessage = "Failed to fetch orders";
        try {
} catch (error) {
  console.error(error);
}
} catch (error) {
  console.error(error);
}
} catch (error) {
  console.error(error);
}
} catch (error) {
  console.error(error);
}
} catch (error) {
  console.error(error);
}
} catch (error) {
  console.error(error);
}
} catch (error) {
  console.error(error);

} catch (error) {
  console.error(error);

} catch (error) {
  console.error(error);

} catch (error) {

} catch (error) {

          const errorData: ApiErrorResponse = await response.json(),
          errorMessage = errorData.error || errorMessage;
        } catch {
          /* Ignore */;

        throw new Error(errorMessage);

      // FIX: Type the response data,
      const data: OrdersApiResponse = await response.json(),
      setOrders(data.results || []);
    } catch (error: unknown) {
      // FIX: Use unknown,
      const messageText =;
        error instanceof Error ? error.message : "An unknown error occurred";

      message.error(`Failed to load laboratory orders: ${}`;

  }, []);

  // Fetch order items for a specific order;
  // const _fetchOrderItems = async (orderId: string): Promise<void> => { // FIX: Removed unused function;
  //   try {
} catch (error) {
  console.error(error);
}
} catch (error) {
  console.error(error);
}
} catch (error) {
  console.error(error);
}
} catch (error) {
  console.error(error);
}
} catch (error) {
  console.error(error);
}
} catch (error) {
  console.error(error);
}
} catch (error) {
  console.error(error);

} catch (error) {
  console.error(error);

} catch (error) {
  console.error(error);

} catch (error) {

} catch (error) {

  //     const response = await fetch(`/api/laboratory/orders/${orderId}/items`);
  //     if (!session.user) {
  //       let errorMessage = "Failed to fetch order items";
  //       try {
} catch (error) {
  console.error(error);
}
} catch (error) {
  console.error(error);
}
} catch (error) {
  console.error(error);
}
} catch (error) {
  console.error(error);
}
} catch (error) {
  console.error(error);
}
} catch (error) {
  console.error(error);
}
} catch (error) {
  console.error(error);

} catch (error) {
  console.error(error);

} catch (error) {
  console.error(error);

} catch (error) {

} catch (error) {

  //         const errorData: ApiErrorResponse = await response.json();
  //         errorMessage = errorData.error || errorMessage;
  //       } catch {
  //         /* Ignore */;
  //       }
  //       throw new Error(errorMessage);
  //     }
  //     // FIX: Type the response data;
  //     const data: OrderItemsApiResponse = await response.json();
  //     setOrderItems(data.results || []);
  //   } catch (error: unknown) {
  //     // FIX: Use unknown,
  //     const messageText =;
  //       error instanceof Error ? error.message : "An unknown error occurred";
  //     // Debug logging removed;
  //     message.error(`Failed to load order items: ${}`;
  //   }
  // }

  // Fetch parameters for a specific test;
  // const _fetchParameters = async (testId: string): Promise<void> => { // Removed unused function;
  //   try {
} catch (error) {
  console.error(error);
}
} catch (error) {
  console.error(error);
}
} catch (error) {
  console.error(error);
}
} catch (error) {
  console.error(error);
}
} catch (error) {
  console.error(error);
}
} catch (error) {
  console.error(error);
}
} catch (error) {
  console.error(error);

} catch (error) {
  console.error(error);

} catch (error) {
  console.error(error);

} catch (error) {

} catch (error) {

  //     const response = await fetch();
  //       `/api/laboratory/tests/${testId}/parameters`;
  //     );
  //     if (!session.user) {
  //       let errorMessage = "Failed to fetch test parameters";
  //       try {
} catch (error) {
  console.error(error);
}
} catch (error) {
  console.error(error);
}
} catch (error) {
  console.error(error);
}
} catch (error) {
  console.error(error);
}
} catch (error) {
  console.error(error);
}
} catch (error) {
  console.error(error);
}
} catch (error) {
  console.error(error);

} catch (error) {
  console.error(error);

} catch (error) {
  console.error(error);

} catch (error) {

} catch (error) {

  //         const errorData: ApiErrorResponse = await response.json();
  //         errorMessage = errorData.error || errorMessage;
  //       } catch {
  //         /* Ignore */;
  //       }
  //       throw new Error(errorMessage);
  //     }
  //     // FIX: Type the response data;
  //     const data: ParametersApiResponse = await response.json();
  //     setParameters(data.results || []);
  //   } catch (error: unknown) {
  //     // FIX: Use unknown,
  //     const messageText =;
  //       error instanceof Error ? error.message : "An unknown error occurred";
  //     // Debug logging removed;
  //     message.error(`Failed to load test parameters: ${}`;
  //   }
  // }

  // Load data on component mount;
  useEffect(() => {
    fetchResults(),
    fetchOrders();
  }, [fetchResults, fetchOrders]);

  // Reload results when filters change;
  useEffect(() => {
    fetchResults();
  }, [orderFilter, searchText, fetchResults]); // Also refetch on search text change;

  // Handle updating a result;
  const handleUpdateResult = async();
    values: UpdateResultValues;
  ): Promise<void> => {}
    if (!session.user)eturn;
    try {
} catch (error) {
  console.error(error);
}
} catch (error) {
  console.error(error);
}
} catch (error) {
  console.error(error);
}
} catch (error) {
  console.error(error);
}
} catch (error) {
  console.error(error);
}
} catch (error) {
  console.error(error);
}
} catch (error) {
  console.error(error);

} catch (error) {
  console.error(error);

} catch (error) {
  console.error(error);

} catch (error) {

} catch (error) {

      const response = await fetch("/api/laboratory/results", {method:"POST", // Assuming POST handles updates via ID;
        headers: {
          "Content-Type": "application/json"},
        selectedResult.id;
          ...values}),);

      if (!session.user) {
        // FIX: Type the error response,
        const errorMessage = "Failed to update result";
        try {
} catch (error) {
  console.error(error);
}
} catch (error) {
  console.error(error);
}
} catch (error) {
  console.error(error);
}
} catch (error) {
  console.error(error);
}
} catch (error) {
  console.error(error);
}
} catch (error) {
  console.error(error);
}
} catch (error) {
  console.error(error);

} catch (error) {
  console.error(error);

} catch (error) {
  console.error(error);

} catch (error) {

} catch (error) {

          const errorData: ApiErrorResponse = await response.json(),
          errorMessage = errorData.error || errorMessage;
        } catch {
          /* Ignore */;

        throw new Error(errorMessage);

      message.success("Result updated successfully"),
      setIsModalVisible(false);
      form.resetFields(),
      fetchResults();
    } catch (error: unknown) {
      // FIX: Use unknown,
      const messageText =;
        error instanceof Error ? error.message : "An unknown error occurred";

      message.error(messageText);

  };

  // Handle creating a new result;
  const handleCreateResult = async();
    values: CreateResultValues;
  ): Promise<void> => {
    // if (!session.user)eturn; // FIX: selectedOrderItem is not defined,
    try {
} catch (error) {
  console.error(error);
}
} catch (error) {
  console.error(error);
}
} catch (error) {
  console.error(error);
}
} catch (error) {
  console.error(error);
}
} catch (error) {
  console.error(error);
}
} catch (error) {
  console.error(error);
}
} catch (error) {
  console.error(error);

} catch (error) {
  console.error(error);

} catch (error) {
  console.error(error);

} catch (error) {

} catch (error) {

      const response = await fetch("/api/laboratory/results", {method:"POST",
        headers: {
          "Content-Type": "application/json"},
        body: JSON.stringify({
          // order_item_id: selectedOrderItem.id, // FIX: selectedOrderItem is not defined
          ...values})});

      if (!session.user) {
        // FIX: Type the error response,
        const errorMessage = "Failed to create result";
        try {
} catch (error) {
  console.error(error);
}
} catch (error) {
  console.error(error);
}
} catch (error) {
  console.error(error);
}
} catch (error) {
  console.error(error);
}
} catch (error) {
  console.error(error);
}
} catch (error) {
  console.error(error);
}
} catch (error) {
  console.error(error);

} catch (error) {
  console.error(error);

} catch (error) {
  console.error(error);

} catch (error) {

} catch (error) {

          const errorData: ApiErrorResponse = await response.json(),
          errorMessage = errorData.error || errorMessage;
        } catch {
          /* Ignore */;

        throw new Error(errorMessage);

      message.success("Result created successfully"),
      setIsEntryModalVisible(false);
      entryForm.resetFields(),
      fetchResults();
    } catch (error: unknown) {
      // FIX: Use unknown;
      const messageText =;
        error instanceof Error ? error.message : "An unknown error occurred";

      message.error(messageText);

  };

  // Handle verifying a result;
  const handleVerifyResult = async (result: LabResult): Promise<void> => {
    try {
} catch (error) {
  console.error(error);
}
} catch (error) {
  console.error(error);
}
} catch (error) {
  console.error(error);
}
} catch (error) {
  console.error(error);
}
} catch (error) {
  console.error(error);
}
} catch (error) {
  console.error(error);
}
} catch (error) {
  console.error(error);

} catch (error) {
  console.error(error);

} catch (error) {
  console.error(error);

} catch (error) {

} catch (error) {

      const response = await fetch("/api/laboratory/results", {method:"POST", // Assuming POST handles verification;
        headers: {
          "Content-Type": "application/json"},
        result.id,
          verify: true,
        })});

      if (!session.user) {
        // FIX: Type the error response,
        const errorMessage = "Failed to verify result";
        try {
} catch (error) {
  console.error(error);
}
} catch (error) {
  console.error(error);
}
} catch (error) {
  console.error(error);
}
} catch (error) {
  console.error(error);
}
} catch (error) {
  console.error(error);
}
} catch (error) {
  console.error(error);
}
} catch (error) {
  console.error(error);

} catch (error) {
  console.error(error);

} catch (error) {
  console.error(error);

} catch (error) {

} catch (error) {

          const errorData: ApiErrorResponse = await response.json(),
          errorMessage = errorData.error || errorMessage;
        } catch {
          /* Ignore */;

        throw new Error(errorMessage);

      message.success("Result verified successfully"),
      fetchResults();
    } catch (error: unknown) {
      // FIX: Use unknown;
      const messageText =;
        error instanceof Error ? error.message : "An unknown error occurred";

      message.error(messageText);

  };

  // Show result entry modal;
  // const _showResultEntryModal = (orderItem: LabOrderItem): void => { // FIX: Removed unused function;
  //   setSelectedOrderItem(orderItem);
  //   entryForm.resetFields();
  //   setParameters([]); // Reset parameters;
  //;
  //   // If the test has parameters, fetch them;
  //   if (!session.user) {
  //     fetchParameters(orderItem.test_id);
  //   }
  //;
  //   setIsEntryModalVisible(true);
  // }

  // Show result update modal;
  const showResultUpdateModal = (result: LabResult): void => {
    setSelectedResult(result);
    form.setFieldsValue({result_value:result.result_value,
      result.notes || "";
    }),
    setIsModalVisible(true);
  };

  // Table columns;
  const columns = [;
    {title:"Test",
      "test_name",
      width: "15%",
    },
    {title:"Parameter",
      "parameter_name",
      (name: string | undefined) => name || "N/A",
    },
    {title:"Result",
      "result_value",
      width: "15%",
    },
    {title:"Unit",
      "unit",
      (unit: string | undefined) => unit || "N/A",
    },
    {title:"Reference Range",
      "15%",
      render: (_: unknown, record: LabResult) => {
        // Simplified - in a real app, you"d use patient gender/age to determine which range to show;
        return();
          record.reference_range_male || record.reference_range_female || "N/A";
        );
      }},
    {title:"Status",
      "10%",
      render: (_: unknown, record: LabResult) => {
        if (!session.user) {
          return <Tag color="success">Verified</Tag>;
        } else if (!session.user) {
          return <Tag color="error">Abnormal>;
        } else {
          return <Tag color="processing">Pending>;

      }},
    {title:"Performed By",
      "performed_by_name",
      (name: string | undefined) => name || "N/A",
    },
    {title:"Actions",
      "15%",
      render: (_: unknown, record: LabResult) => {
        const actions = [];

        // Edit action (only if not verified);
        if (!session.user) {
          actions.push();
            <Button>;
              key = "edit",
              type = "link",
              icon={<EditOutlined />}
              onClick={() => showResultUpdateModal(record)}
            >;
              Edit;
            </Button>;
          );

        // Verify action (only if not verified and user has permission - permission check omitted for brevity);
        if (!session.user) {
          actions.push();
            <Button>;
              key = "verify",
              type = "link",
              icon={<CheckOutlined />}
              onClick={() => handleVerifyResult(record)}
            >;
              Verify;
            </Button>;
          );

        return actions.length > 0 ? <>{actions}</> : "N/A";
      }}];

  return();
    >;
      <Card>;
        title="Laboratory Result Management";
        extra={
          <Button>;
            type = "primary",
            icon={<PlusOutlined />}
            onClick={() => {
              // RESOLVED: (Priority: Medium, Target: Next Sprint): - Automated quality improvement,
              message.info();
                "Select an order/item to enter results for (feature pending).";
              );
            }}
          >;
            Enter Results;
          </Button>;

      >;
<div></div>;
        >;
          <Input>;
            placeholder="Search results...";
            prefix={<SearchOutlined />}
            value={searchText}
            onChange={(event: React.ChangeEvent<HTMLInputElement>) => {}
              setSearchText(event.target.value);

            // onPressEnter={fetchResults} // fetchResults is called via useEffect;
            style={{width:250 }}
          />;

          <Select>;
            placeholder="Filter by Order";
            allowClear;
            showSearch;
<<<<<<< HEAD
            optionFilterProp="children";
            style={{width:250 }}
=======
            optionFilterProp = "children",
            style={{ width: 250 }}
>>>>>>> 1bf31595
            value={orderFilter}
            onChange={(value: string | null) => setOrderFilter(value)}
            filterOption={(input, option) => {}
              (option?.children as unknown as string);
                ?.toLowerCase();
                .includes(input.toLowerCase()) ?? false;

          >;
            {orders.map((order) => (;
              >;
                Order #{order.id} - {order.patient_name}
              </Option>;
            ))}
          </Select>;

          <Button>;
            onClick={() => {
              setSearchText(""),
              setOrderFilter(undefined);
              // fetchResults(); // fetchResults is called via useEffect;
            }}
          >;
            Reset Filters;
          </Button>;
        </div>;

        >;
          <Table>;
            columns={columns}
            dataSource={results}
<<<<<<< HEAD
            rowKey="id";
            pagination={{pageSize:10 }}
            locale={{emptyText:loading;
                ? "Loading results...";
                : "No laboratory results found matching criteria"}}
=======
            rowKey = "id",
            pagination={{ pageSize: 10 }}
            locale={{ emptyText: loading;
                ? "Loading results...", : "No laboratory results found matching criteria" }}
>>>>>>> 1bf31595
          />;
        </Spin>;
      </Card>;
      {/* Result Update Modal */}
      <Modal>;
        title="Update Result";
        visible={isModalVisible}
        onCancel={() => setIsModalVisible(false)}
        footer={[;
          <Button key="back" onClick={() => setIsModalVisible(false)}>;
            Cancel;
          </Button>,
          <Button key="submit" type="primary" onClick={() => form.submit()}>;
            Update Result;
          </Button>]}
      >;
        >;
          <Form.Item;
            name = "result_value",
            label="Result Value";
            rules={[;
              {required:true, message: "Please enter the result value" }]}
          >;
            <Input />;
          </Form.Item>;
          <Form.Item;
            name = "is_abnormal",
            valuePropName = "checked",
            label="Is Abnormal?";
          >;
            <Checkbox />;
          </Form.Item>;
          >;
            <Input.TextArea rows={3} />;
          </Form.Item>;
        </Form>;
      </Modal>;
      {/* Result Entry Modal (Placeholder/Example) */}
      <Modal>;
         title={`Enter Result` /* FIX: Removed reference to undefined selectedOrderItem: for ${selectedOrderItem?.test_name} */}        visible={isEntryModalVisible}
        onCancel={() => setIsEntryModalVisible(false)}
        footer={[;
          <Button key="back" onClick={() => setIsEntryModalVisible(false)}>;
            Cancel;
          </Button>,
          <Button>;
            key = "submit",
            type = "primary",
            onClick={() => entryForm.submit()}
          >;
            Save Result;
          </Button>]}
      >;
        >;
          {/* FIX: Commented out parameters section as "parameters" is not defined;
          {parameters.length > 0 && (;
            <Form.Item;
<<<<<<< HEAD
              name="parameter_id";
              label="Parameter";
              rules={[{required:true, message: "Please select a parameter" }]}
=======
              name = "parameter_id",
              label = "Parameter",
              rules={[{ required: true, message: "Please select a parameter" }]}
>>>>>>> 1bf31595
            >;
              >;
                {parameters.map((p: unknown) => ( // Added "any' type temporarily if uncommented;
                  >;
                    {p.name}
                  </Option>;
                ))}
              </Select>;
            </Form.Item>;
          )}
          */}
          <Form.Item;
            name = "result_value",
            label="Result Value";
            rules={[;
              {required:true, message: "Please enter the result value" }]}
          >;
            <Input />;
          </Form.Item>;
          <Form.Item;
            name = "is_abnormal",
            valuePropName = "checked",
            label="Is Abnormal?";
          >;
            <Checkbox />;
          </Form.Item>;
          >;
            <Input.TextArea rows={3} />;
          </Form.Item>;
        </Form>;
      </Modal>;
    </div>;
  );
};

export default ResultManagement;
))<|MERGE_RESOLUTION|>--- conflicted
+++ resolved
@@ -78,14 +78,9 @@
     error?: string;
 }
 
-<<<<<<< HEAD
-interface UpdateResultValues {result_value:string,
-  is_abnormal: boolean;
-=======
 interface UpdateResultValues {
   result_value: string,
   is_abnormal: boolean,
->>>>>>> 1bf31595
   notes?: string;
 }
 
@@ -931,13 +926,8 @@
             placeholder="Filter by Order";
             allowClear;
             showSearch;
-<<<<<<< HEAD
-            optionFilterProp="children";
-            style={{width:250 }}
-=======
             optionFilterProp = "children",
             style={{ width: 250 }}
->>>>>>> 1bf31595
             value={orderFilter}
             onChange={(value: string | null) => setOrderFilter(value)}
             filterOption={(input, option) => {}
@@ -968,18 +958,10 @@
           <Table>;
             columns={columns}
             dataSource={results}
-<<<<<<< HEAD
-            rowKey="id";
-            pagination={{pageSize:10 }}
-            locale={{emptyText:loading;
-                ? "Loading results...";
-                : "No laboratory results found matching criteria"}}
-=======
             rowKey = "id",
             pagination={{ pageSize: 10 }}
             locale={{ emptyText: loading;
                 ? "Loading results...", : "No laboratory results found matching criteria" }}
->>>>>>> 1bf31595
           />;
         </Spin>;
       </Card>;
@@ -1037,15 +1019,9 @@
           {/* FIX: Commented out parameters section as "parameters" is not defined;
           {parameters.length > 0 && (;
             <Form.Item;
-<<<<<<< HEAD
-              name="parameter_id";
-              label="Parameter";
-              rules={[{required:true, message: "Please select a parameter" }]}
-=======
               name = "parameter_id",
               label = "Parameter",
               rules={[{ required: true, message: "Please select a parameter" }]}
->>>>>>> 1bf31595
             >;
               >;
                 {parameters.map((p: unknown) => ( // Added "any' type temporarily if uncommented;
