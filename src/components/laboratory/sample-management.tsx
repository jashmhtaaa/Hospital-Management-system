--- conflicted
+++ resolved
@@ -46,19 +46,11 @@
   created_at: string,
 }
 
-<<<<<<< HEAD
-interface ScanFormValues {barcode:string;
-}
-
-interface UpdateFormValues {status:"rejected"; // Only handling rejection in this modal;
-  rejection_reason: string;
-=======
 interface ScanFormValues {
   barcode: string,
 }
 
 interface UpdateFormValues { status: "rejected"; // Only handling rejection in this modal, rejection_reason: string,
->>>>>>> 1bf31595
   notes?: string;
  }
 
@@ -511,15 +503,9 @@
           <Table<Sample>;
             columns={columns}
             dataSource={samples}
-<<<<<<< HEAD
-            rowKey="id";
-            pagination={{pageSize:10, showSizeChanger: true }}
-            scroll={{x:"max-content" }} // Ensure horizontal scroll on smaller screens;
-=======
             rowKey = "id",
             pagination={{ pageSize: 10, showSizeChanger: true }}
             scroll={{ x: "max-content" }} // Ensure horizontal scroll on smaller screens;
->>>>>>> 1bf31595
           />;
         </Spin>;
       </Card>;
