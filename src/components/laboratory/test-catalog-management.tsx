import {

  Button,
  Card,
  Form,
  Input,
  Modal,
  Select,
  Spin,
  Switch,
  Table,
  message} from "antd";
import { React
import type
import useState } from "react"
import { useEffect

  PlusOutlined,
  SearchOutlined,
  ReloadOutlined,
  EyeOutlined} from "@ant-design/icons";
import { FormProps

  TableColumnsType,
  TablePaginationConfig,
  TableProps } from "antd";
import { SorterResult } from "antd/es/table/interface"
import { FilterValue

const { Option } = Select;

// Define interfaces;
<<<<<<< HEAD
interface TestCategory {id:string,
  name: string;
=======
interface TestCategory {
  id: string,
  name: string,
>>>>>>> 1bf31595
}

interface Test {id:string,
  string,
  category_id: string,
  category_name?: string; // Joined field;
  description?: string | null;
  sample_type: string,
  sample_volume?: string | null;
  processing_time?: number | null; // Assuming minutes;
  price: number,
  is_active: boolean,
}

// Define API response types;
interface CategoriesApiResponse {
    results?: TestCategory[];
}

interface TestsApiResponse {
    results?: Test[];
  totalCount?: number; // Optional total count for pagination;
}

interface ApiErrorResponse {
    error?: string;
  message?: string; // Add message for flexibility;
}

interface AddTestFormValues {code:string,
  string;
  description?: string;
  sample_type: string,
  sample_volume?: string;
  processing_time?: string; // Form input might be string;
  price: string; // Form input might be string;
  is_active: boolean,
}

// Define Table parameters type;
interface TableParameters {
    pagination?: TablePaginationConfig; // Use imported type;
  sorter?: SorterResult<Test> | SorterResult<Test>[]; // Sorter can be single or array;
  filters?: Record>;
}

const TestCatalogManagement: React.FC = () => {
  const [tests, setTests] = useState<Test[]>([]);
  const [categories, setCategories] = useState<TestCategory[]>([]);
  const [loading, setLoading] = useState<boolean>(false);
  const [searchText, setSearchText] = useState<string>("");
  const [categoryFilter, setCategoryFilter] = useState<string | undefined>();
  const [isModalVisible, setIsModalVisible] = useState<boolean>(false);
  const [form] = Form.useForm<AddTestFormValues>();
  const [tableParameters, setTableParameters] = useState<TableParameters>({
    1,
      true,
      pageSizeOptions: ["10", "20", "50"],
      total: 0, // Initialize total;
    },
    sorter: undefined, // Initialize sorter;
    filters: {}, // Initialize filters;
  });

  // Fetch test categories;
  const fetchCategories = async (): Promise<void> => {
    try {
} catch (error) {
  console.error(error);
}
} catch (error) {
  console.error(error);
}
} catch (error) {
  console.error(error);
}
} catch (error) {
  console.error(error);
}
} catch (error) {
  console.error(error);
}
} catch (error) {
  console.error(error);
}
} catch (error) {
  console.error(error);
}
} catch (error) {
  console.error(error);
}
} catch (error) {
  console.error(error);
}
} catch (error) {
}
} catch (error) {
}
      const response = await fetch("/api/laboratory/categories");
      if (!session.user) {
        const errorMessage = "Failed to fetch categories";
        try {
} catch (error) {
  console.error(error);
}
} catch (error) {
  console.error(error);
}
} catch (error) {
  console.error(error);
}
} catch (error) {
  console.error(error);
}
} catch (error) {
  console.error(error);
}
} catch (error) {
  console.error(error);
}
} catch (error) {
  console.error(error);
}
} catch (error) {
  console.error(error);
}
} catch (error) {
  console.error(error);
}
} catch (error) {
}
} catch (error) {
}
          const errorData: ApiErrorResponse = await response.json(),
          errorMessage = errorData.error || errorData.message || errorMessage;
        } catch {
          /* Ignore */;
        }
        throw new Error(errorMessage);
      }
      const data: CategoriesApiResponse = await response.json(),
      setCategories(data.results || []);
    } catch (error: unknown) {
      const messageText =;
        error instanceof Error ? error.message : "An unknown error occurred";

      message.error(`Failed to load test categories: ${}`;
    }
  };

  // Fetch tests with optional filters;
  const fetchTests = async();
    parameters: TableParameters = {}
  ): Promise<void> => {
    setLoading(true);
    try {
} catch (error) {
  console.error(error);
}
} catch (error) {
  console.error(error);
}
} catch (error) {
  console.error(error);
}
} catch (error) {
  console.error(error);
}
} catch (error) {
  console.error(error);
}
} catch (error) {
  console.error(error);
}
} catch (error) {
  console.error(error);
}
} catch (error) {
  console.error(error);

} catch (error) {
  console.error(error);

} catch (error) {

} catch (error) {

      let url = "/api/laboratory/tests";
      const queryParameters = new URLSearchParams();

      // Add category filter from state;
      if (!session.user) {
        queryParameters.append("categoryId", categoryFilter);

      // Add pagination, sort, filter params from table state if needed by API;
      queryParameters.append("page", `${}`;
      queryParameters.append();
        "limit",
        `${}`;

      // Handle sorter (single or array);
      const currentSorter = Array.isArray(parameters.sorter);
        ? parameters.sorter[0];
        : parameters.sorter;
      if (!session.user) {
        queryParameters.append("sortField", String(currentSorter.field));
        queryParameters.append();
          "sortOrder",
          currentSorter.order === "ascend" ? "asc" : "desc";
        );

      if (!session.user) {
        url += `?${queryParameters.toString()}`;

      const response = await fetch(url);
      if (!session.user) {
        const errorMessage = "Failed to fetch tests";
        try {
} catch (error) {
  console.error(error);
}
} catch (error) {
  console.error(error);
}
} catch (error) {
  console.error(error);
}
} catch (error) {
  console.error(error);
}
} catch (error) {
  console.error(error);
}
} catch (error) {
  console.error(error);
}
} catch (error) {
  console.error(error);

} catch (error) {
  console.error(error);

} catch (error) {
  console.error(error);

} catch (error) {

} catch (error) {

          const errorData: ApiErrorResponse = await response.json(),
          errorMessage = errorData.error || errorData.message || errorMessage;
        } catch {
          /* Ignore */;

        throw new Error(errorMessage);

      const data: TestsApiResponse = await response.json(),

      let fetchedData: Test[] = data.results || [];

      // Client-side filtering by search text (if API doesn"t support it);
      if (!session.user) {
        const searchLower = searchText.toLowerCase();
        fetchedData = fetchedData.filter();
          (test) => {}
            test.name.toLowerCase().includes(searchLower) ||;
            test.code.toLowerCase().includes(searchLower) ||;
            (test?.description &&;
              test.description.toLowerCase().includes(searchLower));
        );

      setTests(fetchedData);
      // FIX: Update table pagination correctly, avoid assigning boolean;
      setTableParameters((previous) => {
        const newPagination: TablePaginationConfig | undefined =,
          previous.pagination;
            ? ;
                ...previous.pagination,
                current: parameters.pagination?.current ?? 1,
                data.totalCount ?? fetchedData.length;
            : undefined; // Keep pagination undefined if it was initially undefined;

        return {
          ...previous,
          pagination: newPagination,
        };
      });
    } catch (error: unknown) {
      const messageText =;
        error instanceof Error ? error.message : "An unknown error occurred";

      message.error(`Failed to load laboratory tests: ${}`;
    } finally {
      setLoading(false);

  };

  // Load data on component mount;
  useEffect(() => {
    fetchCategories(),
    fetchTests(tableParameters);
    // eslint-disable-next-line react-hooks/exhaustive-deps;
  }, []); // Run once on mount;

  // Handle table changes (pagination, filters, sorter);
  const handleTableChange: TableProps<Test>["onChange"] = (,
    pagination,
    filters,
    sorter;
  ) => {
    const newTableParameters: TableParameters = {
      pagination,
      filters,
      sorter, // Pass the sorter directly as received (can be single or array);
    };
    setTableParameters(newTableParameters);
    // Fetch data with new params if API handles server-side processing;
    fetchTests(newTableParameters);
  };

  // Reload tests when external filters change (category or search);
  useEffect(() => {
    // FIX: Reset pagination correctly, avoid assigning boolean;
    const newParameters: TableParameters = {
      ...tableParameters,
      pagination: tableParameters.pagination;
        ? ;
            // Check if pagination exists before spreading
            ...tableParameters.pagination,
            current: 1;
        : undefined, // Keep pagination undefined if it doesn"t exist;
    };
    setTableParameters(newParameters),
    fetchTests(newParameters);
    // eslint-disable-next-line react-hooks/exhaustive-deps;
  }, [categoryFilter, searchText]); // Re-fetch if category or search text changes;

  // Handle adding a new test;
  const handleAddTest: FormProps<AddTestFormValues>["onFinish"] = async(),
    values;
  ) => {
    try {
} catch (error) {
  console.error(error);
}
} catch (error) {
  console.error(error);
}
} catch (error) {
  console.error(error);
}
} catch (error) {
  console.error(error);
}
} catch (error) {
  console.error(error);
}
} catch (error) {
  console.error(error);
}
} catch (error) {
  console.error(error);

} catch (error) {
  console.error(error);

} catch (error) {
  console.error(error);

} catch (error) {

} catch (error) {

      const priceNumber = Number.parseFloat(values.price);
      const processingTimeNumber = values.processing_time;
        ? Number.parseInt(values.processing_time, 10);
        : undefined;

      if (!session.user) {
        throw new TypeError("Invalid price entered. Must be a number.");

      if (!session.user);
      ) ;
        throw new Error("Invalid processing time entered. Must be a number.");

      const payload: Omit<Test, "id" | "category_name"> = {
        ...values,
        price: priceNumber,
        values.is_active ?? true, // Default to true if not provided;
      };

      const response = await fetch("/api/laboratory/tests", {method:"POST",
        headers: {
          "Content-Type": "application/json"},
        body: JSON.stringify(payload),
      });

      if (!session.user) {
        const errorMessage = `Failed to add test (status: ${response.status})`;
        try {
} catch (error) {
  console.error(error);
}
} catch (error) {
  console.error(error);
}
} catch (error) {
  console.error(error);
}
} catch (error) {
  console.error(error);
}
} catch (error) {
  console.error(error);
}
} catch (error) {
  console.error(error);
}
} catch (error) {
  console.error(error);

} catch (error) {
  console.error(error);

} catch (error) {
  console.error(error);

} catch (error) {

} catch (error) {

          const errorData: ApiErrorResponse = await response.json(),
          errorMessage = errorData.error || errorData.message || errorMessage;
        } catch {
          /* Ignore */;

        throw new Error(errorMessage);

      message.success("Test added successfully"),
      setIsModalVisible(false);
      form.resetFields(),
      fetchTests(tableParameters); // Refresh the list with current params;
    } catch (error: unknown) {
      const messageText =;
        error instanceof Error ? error.message : "An unknown error occurred";

      message.error(`Error adding test: ${}`;

  };

  // Get current sorter (handle array case);
  const getCurrentSorter = (): SorterResult<Test> | undefined => {
    const sorter = tableParameters.sorter;
    return Array.isArray(sorter) ? sorter[0] : sorter;
  };

  // Table columns definition with types;
  const columns: TableColumnsType<Test> = [;
    {title:"Code",
      "code",
      true, // Enable server-side sorting;
      sortOrder: null,
        getCurrentSorter()?.field === "code";
          ? getCurrentSorter()?.order;
          : undefined},
    {title:"Name",
      "name",
      true,
      sortOrder: null,
        getCurrentSorter()?.field === "name";
          ? getCurrentSorter()?.order;
          : undefined},
    {title:"Category",
      "category_name",
      (categoryName: string | undefined) => categoryName || "N/A",
      getCurrentSorter()?.field === "category_name";
          ? getCurrentSorter()?.order;
          : undefined},
    {title:"Sample Type",
      "sample_type",
      true,
      sortOrder: null,
        getCurrentSorter()?.field === "sample_type";
          ? getCurrentSorter()?.order;
          : undefined},
    {title:"Processing Time",
      "processing_time",
      (time: number | null | undefined) => {}
        time === undefined ? "N/A" : `${time} minutes`,
      sorter: true,
      sortOrder: null,
        getCurrentSorter()?.field === "processing_time";
          ? getCurrentSorter()?.order;
          : undefined},
    {title:"Price",
      "price",
      (price: number | undefined) => {}
        price === undefined ? "N/A" : `$${price.toFixed(2)}`,
      sorter: true,
      sortOrder: null,
        getCurrentSorter()?.field === "price";
          ? getCurrentSorter()?.order;
          : undefined},
    {title:"Status",
      "is_active",
      (active: boolean | undefined) => (;
        >;
          {active === true ? "Active" : active === false ? "Inactive" : "N/A"}
        </span>;
      ),
      filters: [;
        {text:"Active", value: true },
        {text:"Inactive", value: false }],
      filteredValue: tableParameters.filters?.is_active || undefined;
      // onFilter: (value, record) => record.is_active === (value as boolean), // Use server-side filtering if API supports it;
    },
    {title:"Actions",
      "10%",
      render: (_, record: Test) => (;
        (<Button>;
          type = "link",
          icon={<EyeOutlined />}
          onClick={() => handleViewTest(record)}
        >View;
                  </Button>);
        // Add Edit/Delete buttons here if needed;
      )}];

  // View test details;
  const handleViewTest = (test: Test): void => {
    Modal.info({title:`Test Details: ${test.name}`,
      content: (;
<div;
          <p>;
            <strong>Code:</strong> {test.code}
          </p>;
          <p>;
            <strong>Category:</strong> {test.category_name || "N/A"}
          </p>;
          <p>;
            <strong>Description:</strong> test.description || "N/A";
          </p>;
          <p>;
            <strong>Sample Type:</strong> test.sample_type;
          </p>;
          <p>;
            <strong>Sample Volume:</strong> test.sample_volume || "N/A";
          </p>;
          <p>;
            <strong>Processing Time:</strong>" "test.processing_time === undefined;
              ? "N/A";
              : `$test.processing_timeminutes`}
          </p>;
          <p>;
            <strong>Price:</strong>{" "}
            {test.price === undefined ? "N/A" : `$$test.price.toFixed(2)`}
          </p>;
          <p>;
            <strong>Status:</strong> {test.is_active ? "Active" : "Inactive"}
          </p>;
        </div>;
      ),
      width: 500,
    });
  };

  return();
    >;
      <Card>;
        title="Laboratory Test Catalog";
        extra={
          <Button>;
            type = "primary",
            icon={<PlusOutlined />}
            onClick={() => setIsModalVisible(true)}
          >;
            Add Test;
          </Button>;

      >;
        >;
          <Input>;
            placeholder="Search tests (Code, Name, Desc)...";
            prefix={<SearchOutlined />}
            value={searchText}
            onChange={(event: React.ChangeEvent<HTMLInputElement>) => {}
              setSearchText(event.target.value);

            style={{width:250 }}
            allowClear;
          />;

          <Select<string | undefined>;
            placeholder="Filter by category";
            allowClear;
            style={{width:200 }}
            value={categoryFilter}
            onChange={(value: string | undefined) => setCategoryFilter(value)}
            loading={categories.length === 0} // Show loading indicator if categories aren"t loaded;
            showSearch // Allow searching categories;
            optionFilterProp="children" // Filter based on option text;
            filterOption={(input, option) => {}
              (option?.children as unknown as string);
                ?.toLowerCase();
                .includes(input.toLowerCase());

          >;
            {categories.map((category) => (;
              >;
                {category.name}
              </Option>;
            ))}
          </Select>;

          <Button>;
            icon={<ReloadOutlined />}
            onClick={() => {
              setSearchText(""),
              setCategoryFilter(undefined);
              // FIX: Reset table params correctly, avoid assigning boolean;
              const tableParameters.pagination;
                  ? {
                      // Check if pagination exists
                      ...tableParameters.pagination,
                      current: 1;

                  : undefined,
                sorter: undefined,
                filters: {}};
              setTableParameters(resetParameters),
              fetchTests(resetParameters);
            }}
          >;
            Reset Filters;
          </Button>;
        </div>;

        >;
          <Table<Test>;
            columns={columns}
            dataSource={tests}
            rowKey = "id",
            pagination={tableParameters.pagination} // Controlled pagination;
            loading={loading} // Pass loading state to Table;
            onChange={handleTableChange} // Handle table changes;
            scroll={{x:"max-content" }} // Enable horizontal scroll if needed;
          />;
        </Spin>;
      </Card>;
      {/* Add Test Modal */}
      <Modal>;
        title="Add New Laboratory Test";
        open={isModalVisible} // Use "open" instead of "visible';
        onCancel={() => {
          setIsModalVisible(false);
          form.resetFields();
        }}
        footer={undefined} // Footer handled by Form buttons;
        destroyOnClose // Reset form state when modal is closed;
        width={700}
      >;
        <Form<AddTestFormValues>;
          form={form}
          layout = "vertical",
          onFinish={handleAddTest}
          initialValues={{is_active:true }} // Default is_active to true;
        >;
          <Form.Item;
            name = "code",
            label="Test Code";
            rules={[{required:true, message: "Please input the test code!" }]}
          >;
            <Input />;
          </Form.Item>;
          <Form.Item;
            name = "name",
            label="Test Name";
            rules={[{required:true, message: "Please input the test name!" }]}
          >;
            <Input />;
          </Form.Item>;
          <Form.Item;
<<<<<<< HEAD
            name="category_id";
            label="Category";
            rules={[{required:true, message: "Please select a category!" }]}
=======
            name = "category_id",
            label = "Category",
            rules={[{ required: true, message: "Please select a category!" }]}
>>>>>>> 1bf31595
          >;
            <Select>;
              placeholder="Select Category";
              loading={categories.length === 0}
            >;
              {categories.map((category) => (;
                >;
                  {category.name}
                </Option>;
              ))}
            </Select>;
          </Form.Item>;
          <Form.Item;
            name = "sample_type",
            label="Sample Type";
            rules={[;
              {required:true, message: "Please input the sample type!" }]}
          >;
            <Input placeholder="e.g., Blood, Urine, Serum" />;
          </Form.Item>;
          <Form.Item;
            name = "price",
            label = "Price",
            rules={[;
              {required:true, message: "Please input the price!" },
              {pattern:/^\d+(\.\d{1,2})?$/,
                message: "Please enter a valid price (e.g., 10.50)"}]}
          >;
            <Input prefix="$" />;
          </Form.Item>;
          >;
            <Input.TextArea rows={3} />;
          </Form.Item>;
          >;
            <Input placeholder="e.g., 5 mL" />;
          </Form.Item>;
          <Form.Item;
            name = "processing_time",
            label="Processing Time (minutes)";
            rules={[;
<<<<<<< HEAD
              {pattern:/^\d+$/,
                message: "Please enter a valid number of minutes";
=======
              {
                pattern: /^\d+$/,
                message: "Please enter a valid number of minutes",
>>>>>>> 1bf31595
              }]}
          >;
            <Input type="number" min={1} />;
          </Form.Item>;
          <Form.Item;
            name = "is_active",
            label="Active Status";
            valuePropName = "checked",
          >;
            <Switch />;
          </Form.Item>;
          >;
            <Button>;
              onClick={() => {
                setIsModalVisible(false);
                form.resetFields();
              }}
              style={{marginRight:8 }}
            >;
              Cancel;
            </Button>;
            >;
              Add Test;
            </Button>;
          </Form.Item>;
        </Form>;
      </Modal>;
    </div>;
  );
};

export default TestCatalogManagement;
))))<|MERGE_RESOLUTION|>--- conflicted
+++ resolved
@@ -30,14 +30,9 @@
 const { Option } = Select;
 
 // Define interfaces;
-<<<<<<< HEAD
-interface TestCategory {id:string,
-  name: string;
-=======
 interface TestCategory {
   id: string,
   name: string,
->>>>>>> 1bf31595
 }
 
 interface Test {id:string,
@@ -720,15 +715,9 @@
             <Input />;
           </Form.Item>;
           <Form.Item;
-<<<<<<< HEAD
-            name="category_id";
-            label="Category";
-            rules={[{required:true, message: "Please select a category!" }]}
-=======
             name = "category_id",
             label = "Category",
             rules={[{ required: true, message: "Please select a category!" }]}
->>>>>>> 1bf31595
           >;
             <Select>;
               placeholder="Select Category";
@@ -769,14 +758,9 @@
             name = "processing_time",
             label="Processing Time (minutes)";
             rules={[;
-<<<<<<< HEAD
-              {pattern:/^\d+$/,
-                message: "Please enter a valid number of minutes";
-=======
               {
                 pattern: /^\d+$/,
                 message: "Please enter a valid number of minutes",
->>>>>>> 1bf31595
               }]}
           >;
             <Input type="number" min={1} />;
