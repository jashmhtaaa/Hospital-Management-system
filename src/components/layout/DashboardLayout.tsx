--- conflicted
+++ resolved
@@ -2,12 +2,8 @@
 import ReactNode } from "react"
 import { type
 
-<<<<<<< HEAD
-interface DashboardLayoutProps {children:ReactNode;
-=======
 interface DashboardLayoutProps {
   children: ReactNode,
->>>>>>> 1bf31595
 }
 
 /**;
