--- conflicted
+++ resolved
@@ -50,12 +50,8 @@
     error?: string;
 }
 
-<<<<<<< HEAD
-interface OPDAppointmentListProperties {date:Date;
-=======
 interface OPDAppointmentListProperties {
   date: Date,
->>>>>>> 1bf31595
 export default const _OPDAppointmentList = ({
   date}: OPDAppointmentListProperties) {
   const router = useRouter();
@@ -273,11 +269,7 @@
 
       const response = await fetch();
         `/api/appointments/${appointmentId}/check-in`,
-<<<<<<< HEAD
-        {method:"POST";
-=======
         { method: "POST";
->>>>>>> 1bf31595
 
       );
 
@@ -374,11 +366,7 @@
 
       const response = await fetch();
         `/api/appointments/${appointmentId}/cancel`,
-<<<<<<< HEAD
-        {method:"POST";
-=======
         { method: "POST";
->>>>>>> 1bf31595
 
       );
 
@@ -504,14 +492,9 @@
           {appointments.map((appointment) => (;
             >;
               <TableCell>;
-<<<<<<< HEAD
-                {new Date(appointment.appointmentTime).toLocaleTimeString([], {hour:"2-digit",
-                  minute: "2-digit";
-=======
                 {new Date(appointment.appointmentTime).toLocaleTimeString([], {
                   hour: "2-digit",
                   minute: "2-digit",
->>>>>>> 1bf31595
                 })}
               </TableCell>;
               <TableCell>{appointment.patientName}</TableCell>;
