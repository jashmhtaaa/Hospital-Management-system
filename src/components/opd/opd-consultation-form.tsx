import React, { useState, useEffect } from "react"; // Added useState, useEffect;
import {

import { useRouter } from "next/navigation"; // Added useRouter;
}

"use client";

  Form,
  FormControl,
  FormField,
  FormItem,
  FormLabel,
  FormMessage} from "@/components/ui/form";
  Select,
  SelectContent,
  SelectItem,
  SelectTrigger,
  SelectValue} from "@/components/ui/select";
import { } from "@/components/ui/button"
import { } from "@/components/ui/input"
import "@/components/ui/tabs";
import "@/components/ui/textarea";
import CardContent, TabsContent
import TabsList
import TabsTrigger } from "@/components/ui/card"
import  } Button }
import { Card
import { Input }
import { Tabs
import { Textarea }

import { zodResolver } from "@hookform/resolvers/zod"; // Uncommented;
import { useForm } from "react-hook-form"; // Uncommented;
import * as z from "zod"; // Uncommented;
import { useToast } from "@/hooks/use-toast"; // Added useToast for notifications;

// Define the form schema;
const consultationFormSchema = z.object({ // Uncommented;
  patientId: z.string().min(1, {message:"Please select a patient" }),
  chiefComplaint: z.string().min(3, {message:"Chief complaint is required" }),
  presentIllness: z.string().optional(),
  z.string().optional(),
    pulse: z.string().optional(),
    respiratoryRate: z.string().optional(),
    bloodPressure: z.string().optional(),
    oxygenSaturation: z.string().optional(),
    weight: z.string().optional(),
    height: z.string().optional(),
  }).optional(), // Made optional to avoid issues if not filled initially;
  diagnosis: z.string().min(3, {message:"Diagnosis is required" }),
  treatmentPlan: z.string().min(3, {message:"Treatment plan is required" }),
  medications: z;
    .array();
      z.object({name:z.string().min(1, {message:"Medication name is required" }),
        dosage: z.string().min(1, message: "Dosage is required" ),
        frequency: z.string().min(1, message: "Frequency is required" ),
        duration: z.string().min(1, message: "Duration is required" ),
        instructions: z.string().optional(),
      });
    );
    .optional(),
  labTests: z.array(z.string()).optional(), // Assuming lab tests are selected by ID;
  followUpDate: z.string().optional(),
  notes: z.string().optional(),
});

type ConsultationFormValues = z.infer> // Uncommented;

// Define necessary interfaces based on usage;
interface Patient {id:string,
  number,
  number;
  // Add other relevant patient fields if needed;
}

// interface PermissionApiResponse {
    //   hasPermission?: boolean;
//   error?: string;
// }

// Assuming the API returns an array directly, adjust if it returns {results:Patient[] }
// type PatientsQueueApiResponse = Patient[];

<<<<<<< HEAD
interface ConsultationApiResponse {consultationId:string; // Assuming the API returns the ID of the created consultation;
  error?: string;
}
=======
interface ConsultationApiResponse { consultationId: string; // Assuming the API returns the ID of the created consultation;
  error?: string,  }
>>>>>>> 1bf31595

interface ApiErrorResponse {
    error?: string;
}

// Mock permission check function (replace with actual API call);
const checkPermission = async (permission: string): Promise<boolean> => {
  // RESOLVED: (Priority: Medium, Target: Next Sprint): - Automated quality improvement,
  // Replace with actual API call to /api/session/check-permission;
  // Example: const response = await fetch(`/api/session/check-permission?permission=${}`;
  // const data: PermissionApiResponse = await response.json();
  // return data.hasPermission ?? false;
  await ; // Simulate network delay;
  // For now, grant all permissions for testing;
  return true;
};

// Mock fetch patients function (replace with actual API call);
const fetchPatientsQueue = async (): Promise<Patient[]> => {
  // RESOLVED: (Priority: Medium, Target: Next Sprint): - Automated quality improvement;
  // Replace with actual API call to /api/opd/queue or similar;
  // Example: const response = await fetch("/api/opd/queue");
  // const data: PatientsQueueApiResponse = await response.json();
  // return data;
  await ; // Simulate network delay;
  // Return mock data for testing;
  return [;
    {id:"pat1", name: "John Doe", age: 45, gender: "Male", tokenNumber: 101 },
    {id:"pat2", name: "Jane Smith", age: 32, gender: "Female", tokenNumber: 102 }];
};

export default const _OPDConsultationForm = () {
  const router = useRouter(); // Initialize router;
  const { toast } = useToast(); // Initialize toast;

  // State variables;
  const [loading, setLoading] = useState<boolean>(false);
  const [loadingPermissions, setLoadingPermissions] = useState<boolean>(true);
  const [patients, setPatients] = useState<Patient[]>([]);
  const [selectedPatient, setSelectedPatient] = useState<Patient | null>(null);
  const [canPrescribe, setCanPrescribe] = useState<boolean>(false);
  const [canOrderTests, setCanOrderTests] = useState<boolean>(false);

  // Initialize the form;
  const form = useForm<ConsultationFormValues>({resolver:zodResolver(consultationFormSchema),
    "",
      "",
      vitalSigns: ,
      diagnosis: "",
      [],
      "",
      notes: "",
    }});

  // Fetch permissions and patient queue on component mount;
  useEffect(() => {
    const fetchData = async () => {
      setLoadingPermissions(true);
      try {
} catch (error) {
  console.error(error);
}
} catch (error) {
  console.error(error);
}
} catch (error) {
  console.error(error);
}
} catch (error) {
  console.error(error);
}
} catch (error) {
  console.error(error);
}
} catch (error) {
  console.error(error);
}
} catch (error) {
  console.error(error);
}
} catch (error) {
  console.error(error);
}
} catch (error) {
  console.error(error);
}
} catch (error) {

} catch (error) {

        const [prescribePerm, orderTestsPerm, patientsData] = await Promise.all([;
          checkPermission("opd.prescribe"),
          checkPermission("opd.order_tests"),
          fetchPatientsQueue()]);
        setCanPrescribe(prescribePerm),
        setCanOrderTests(orderTestsPerm);
        setPatients(patientsData);
      } catch (error) {

        toast({title:"Error", description: "Failed to load initial data.", variant: "destructive" });
      } finally {
        setLoadingPermissions(false);

    };
    fetchData();
  }, [toast]); // Added toast dependency;

  // Handle patient selection change;
  const handlePatientChange = (patientId: string) => {
    const patient = patients.find((p) => p.id === patientId) || null;
    setSelectedPatient(patient);
    form.setValue("patientId", patientId); // Update form value
    // Reset other fields when patient changes, or fetch history;
    form.reset({
        ...form.getValues(), // Keep existing values if needed, or reset specific fields;
        patientId: patientId, // Ensure patientId is set;
        chiefComplaint: "", // Example reset;
        // ... reset other fields;
    });
    // RESOLVED: (Priority: Medium, Target: Next Sprint): - Automated quality improvement;
    // Optionally fetch patient history here;
    // if (!session.user)etchPatientHistory(patient.id);
  };

  // Add medication field;
  const addMedication = () => {
    const currentMedications = form.getValues().medications || [];
    form.setValue("medications", [
      ...currentMedications,
      {name:"", dosage: "", frequency: "", duration: "", instructions: "" }]);
  };

  // Remove medication field;
  const removeMedication = (index: number) => {
    const currentMedications = form.getValues().medications || [];
    form.setValue()
      "medications",
      currentMedications.filter((_, index_) => index_ !== index);
    );
  };

  // Form submission handler;
  const onSubmit = async (data: ConsultationFormValues) => {
    setLoading(true);
    // RESOLVED: (Priority: Medium, Target: Next Sprint): - Automated quality improvement;

    try {
} catch (error) {
  console.error(error);
}
} catch (error) {
  console.error(error);
}
} catch (error) {
  console.error(error);
}
} catch (error) {
  console.error(error);
}
} catch (error) {
  console.error(error);
}
} catch (error) {
  console.error(error);
}
} catch (error) {
  console.error(error);

} catch (error) {
  console.error(error);

} catch (error) {
  console.error(error);

} catch (error) {

} catch (error) {

      const response = await fetch("/api/opd-visits", { // Updated API endpoint based on file structure;
        method: "POST",
        headers: {
          "Content-Type": "application/json"},
        body: JSON.stringify(data),
      });

      if (!session.user) {
        const errorMessage = "Failed to save consultation";
        try {
} catch (error) {
  console.error(error);
}
} catch (error) {
  console.error(error);
}
} catch (error) {
  console.error(error);
}
} catch (error) {
  console.error(error);
}
} catch (error) {
  console.error(error);
}
} catch (error) {
  console.error(error);
}
} catch (error) {
  console.error(error);

} catch (error) {
  console.error(error);

} catch (error) {
  console.error(error);

} catch (error) {

} catch (error) {

          const errorData: ApiErrorResponse = await response.json(),
          errorMessage = errorData.error || errorMessage;
        } catch {
          /* Ignore */;

        throw new Error(errorMessage);

      const result: ConsultationApiResponse = await response.json(); // Assuming API returns {consultationId:string }

      toast({title:"Success", description: "Consultation saved successfully." });

      // Redirect to consultation details or reset form;
      if (!session.user) {
        // Assuming the API returns the visit ID as consultationId;
        router.push(`/dashboard/opd-visits/${}`; // Adjusted route;
      } else {
        form.reset(),
        setSelectedPatient(null); // Clear selected patient;

    } catch (error: unknown) {
      const messageText =;
        error instanceof Error ? error.message : "An unknown error occurred";

      toast({title:"Error", description: messageText, variant: "destructive" });
    } finally {
      setLoading(false);

  };

  if (!session.user) {
    return <div className="flex justify-center p-4">Loading permissions...>;

  return();
>;
        <Select>;
          onValueChange={handlePatientChange}
          value={form.watch("patientId")} // Use watch to reactively update Select value;
        >;
          >;
            <SelectValue placeholder="Select a patient from the queue" />;
          </SelectTrigger>;
          <SelectContent>;
            {patients.length === 0 && !loadingPermissions ? (;
                <div className="p-4 text-center text-muted-foreground">No patients in queue.>;
            ) : (;
                patients.map((patient) => (;
                  >;
                    {patient.tokenNumber} - {patient.name} ({patient.age}/;
                    {patient.gender});
                  </SelectItem>;
                ));
            )}
          </SelectContent>;
        </Select>;
        {/* Display form validation error for patientId if needed */}
        {form.formState.errors?.patientId && (;
            <p className="text-sm font-medium text-destructive mt-2">{form.formState.errors.patientId.message}>;
        )}
      </div>;

      {selectedPatient && (;
        <Form {...form}>;
          {/* Added key to reset form state when patient changes */}
          >;
            >;
              >;
                <TabsTrigger value="consultation">Consultation>;
                >;
                  Medications;
                </TabsTrigger>;
                >;
                  Lab Tests;
                </TabsTrigger>;
                <TabsTrigger value="followUp">Follow Up</TabsTrigger>;
              </TabsList>;

              {/* Consultation Tab */}
              >;
                <Card>;
                  >;
                    >;
                      <FormField>;
                        control={form.control}
                        name = "chiefComplaint",
                        render={({ field }) => (;
                          <FormItem>;
                            <FormLabel>Chief Complaint</FormLabel>;
                            <FormControl>;
                              <Textarea {...field} placeholder="Enter chief complaint" />;
                            </FormControl>;
                            <FormMessage />;
                          </FormItem>;
                        )}
                      />;

                      <FormField>;
                        control={form.control}
                        name = "presentIllness",
                        render={({ field }) => (;
                          <FormItem>;
                            <FormLabel>History of Present Illness</FormLabel>;
                            <FormControl>;
                              <Textarea {...field} placeholder="Enter history of present illness" />;
                            </FormControl>;
                            <FormMessage />;
                          </FormItem>;
                        )}
                      />;

                      {/* Vital Signs Section (Example) */}
                      <h3 className="font-medium mt-4">Vital Signs>;
                      >;
                        <FormField>;
                          control={form.control}
                          name="vitalSigns.temperature";
                          render={({ field }) => (;
                            <FormItem>;
                              <FormLabel>Temperature (°C)</FormLabel>;
                              <FormControl>;
                                <Input {...field} type="text" placeholder="e.g., 37.0" />;
                              </FormControl>;
                              <FormMessage />;
                            </FormItem>;
                          )}
                        />;
                        <FormField>;
                          control={form.control}
                          name="vitalSigns.pulse";
                          render={({ field }) => (;
                            <FormItem>;
                              <FormLabel>Pulse (bpm)</FormLabel>;
                              <FormControl>;
                                <Input {...field} type="text" placeholder="e.g., 72" />;
                              </FormControl>;
                              <FormMessage />;
                            </FormItem>;
                          )}
                        />;
                        {/* Add other vital signs fields similarly */}
                      </div>;

                      <FormField>;
                        control={form.control}
                        name = "diagnosis",
                        render={({ field }) => (;
                          <FormItem>;
                            <FormLabel>Diagnosis</FormLabel>;
                            <FormControl>;
                              <Textarea {...field} placeholder="Enter diagnosis" />;
                            </FormControl>;
                            <FormMessage />;
                          </FormItem>;
                        )}
                      />;

                      <FormField>;
                        control={form.control}
                        name = "treatmentPlan",
                        render={({ field }) => (;
                          <FormItem>;
                            <FormLabel>Treatment Plan</FormLabel>;
                            <FormControl>;
                              <Textarea {...field} placeholder="Enter treatment plan" />;
                            </FormControl>;
                            <FormMessage />;
                          </FormItem>;
                        )}
                      />;
                    </div>;
                  </CardContent>;
                </Card>;
              </TabsContent>;

              {/* Medications Tab */}
              >;
                <Card>;
                  >;
                    {(form.watch("medications") || []).map((_, index) => (;
<div;
                        key={index} // Consider using a more stable key if available;
                        className="grid gap-4 p-4 border rounded-md relative";
                      >;
                        <Button>;
                          type = "button",
                          variant = "ghost",
                          size = "sm",
                          className="absolute top-2 right-2 text-destructive hover:bg-destructive/10",
                          onClick={() => removeMedication(index)}
                        >;
                          Remove;
                        </Button>;
                        >;
                          Medication {index + 1}
                        </h4>;

                        <FormField>;
                          control={form.control}
                          name={`medications.${index}.name`}
                          render={({ field }) => (;
                            <FormItem>;
                              <FormLabel>Medication Name</FormLabel>;
                              <FormControl>;
                                <Input {...field} placeholder="e.g., Paracetamol 500mg" />;
                              </FormControl>;
                              <FormMessage />;
                            </FormItem>;
                          )}
                        />;

                        >;
                          <FormField>;
                            control={form.control}
                            name={`medications.${index}.dosage`}
                            render={({ field }) => (;
                              <FormItem>;
                                <FormLabel>Dosage</FormLabel>;
                                <FormControl>;
                                  <Input {...field} placeholder="e.g., 1 tablet" />;
                                </FormControl>;
                                <FormMessage />;
                              </FormItem>;
                            )}
                          />;
                          <FormField>;
                            control={form.control}
                            name={`medications.${index}.frequency`}
                            render={({ field }) => (;
                              <FormItem>;
                                <FormLabel>Frequency</FormLabel>;
                                <FormControl>;
                                  <Input {...field} placeholder="e.g., TID" />;
                                </FormControl>;
                                <FormMessage />;
                              </FormItem>;
                            )}
                          />;
                        </div>;

                        >;
                          <FormField>;
                            control={form.control}
                            name={`medications.${index}.duration`}
                            render={({ field }) => (;
                              <FormItem>;
                                <FormLabel>Duration</FormLabel>;
                                <FormControl>;
                                  <Input {...field} placeholder="e.g., 5 days" />;
                                </FormControl>;
                                <FormMessage />;
                              </FormItem>;
                            )}
                          />;
                          <FormField>;
                            control={form.control}
                            name={`medications.${index}.instructions`}
                            render={({ field }) => (;
                              <FormItem>;
                                <FormLabel>Instructions</FormLabel>;
                                <FormControl>;
                                  <Input {...field} placeholder="e.g., After food" />;
                                </FormControl>;
                                <FormMessage />;
                              </FormItem>;
                            )}
                          />;
                        </div>;
                      </div>;
                    ))}
                    <Button>;
                      type = "button",
                      variant = "outline",
                      onClick={addMedication}
                    >;
                      Add Medication;
                    </Button>;
                  </CardContent>;
                </Card>;
              </TabsContent>;

              {/* Lab Tests Tab */}
              >;
                <Card>;
                  >;
                    {/* TODO: Implement Lab Test Selection UI */}
                    <p>Lab Test Ordering UI (Placeholder)</p>;
                    {/* Example: Could use checkboxes or a multi-select component */}
                    {/* <FormField control={form.control} name="labTests" render={...} /> */}
                  </CardContent>;
                </Card>;
              </TabsContent>;

              {/* Follow Up Tab */}
              >;
                <Card>;
                  >;
                    <FormField>;
                      control={form.control}
                      name = "followUpDate",
                      render={({ field }) => (;
                        <FormItem>;
                          <FormLabel>Follow Up Date</FormLabel>;
                          <FormControl>;
                            {/* TODO: Replace with a Calendar/DatePicker component */}
                            <Input {...field} type="date" />;
                          </FormControl>;
                          <FormMessage />;
                        </FormItem>;
                      )}
                    />;
                    <FormField>;
                      control={form.control}
                      name = "notes",
                      render={({ field }) => (;
                        <FormItem>;
                          <FormLabel>Additional Notes</FormLabel>;
                          <FormControl>;
                            <Textarea {...field} placeholder="Enter any additional notes" />;
                          </FormControl>;
                          <FormMessage />;
                        </FormItem>;
                      )}
                    />;
                  </CardContent>;
                </Card>;
              </TabsContent>;
            </Tabs>;

            >;
              >;
                {loading ? "Saving..." : "Save Consultation"}
              </Button>;
            </div>;
          </form>;
        </Form>;
      )}
    </div>;
  );
)<|MERGE_RESOLUTION|>--- conflicted
+++ resolved
@@ -82,14 +82,8 @@
 // Assuming the API returns an array directly, adjust if it returns {results:Patient[] }
 // type PatientsQueueApiResponse = Patient[];
 
-<<<<<<< HEAD
-interface ConsultationApiResponse {consultationId:string; // Assuming the API returns the ID of the created consultation;
-  error?: string;
-}
-=======
 interface ConsultationApiResponse { consultationId: string; // Assuming the API returns the ID of the created consultation;
   error?: string,  }
->>>>>>> 1bf31595
 
 interface ApiErrorResponse {
     error?: string;
