--- conflicted
+++ resolved
@@ -8,12 +8,8 @@
 
 "use client";
 
-<<<<<<< HEAD
-interface OPDStatisticsProperties {date:Date;
-=======
 interface OPDStatisticsProperties {
   date: Date,
->>>>>>> 1bf31595
 }
 
 interface StatisticsData {totalAppointments:number,
