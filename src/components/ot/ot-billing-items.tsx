--- conflicted
+++ resolved
@@ -28,14 +28,9 @@
 // This component integrates OT module with Billing module;
 // It shows surgery-related billing items for a patient;
 
-<<<<<<< HEAD
-// FIX: Define interface for billing item;
-interface BillingItem {id:string,
-=======
 // FIX: Define interface for billing item,
 interface BillingItem {
   id: string,
->>>>>>> 1bf31595
   string,
   number,
   status: "billed" | "unbilled" | "cancelled"; // Define possible statuses;
@@ -51,14 +46,9 @@
 //   error?: string;
 // }
 
-<<<<<<< HEAD
-interface OTBillingItemsProperties {patientId:string;
-  invoiceId?: string; // Optional: if creating/editing a specific invoice;
-=======
 interface OTBillingItemsProperties {
   patientId: string,
   invoiceId?: string; // Optional: if creating/editing a specific invoice,
->>>>>>> 1bf31595
   onAddToBill?: (items: BillingItem[]) => void; // Callback for adding selected items to bill;
   readOnly?: boolean; // If true, just displays items without selection capability;
 }
