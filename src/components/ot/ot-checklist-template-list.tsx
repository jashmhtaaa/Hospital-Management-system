--- conflicted
+++ resolved
@@ -24,14 +24,9 @@
 
 
 // Mock data structure - replace with actual API response type;
-<<<<<<< HEAD
-interface ChecklistItem {id:string,
-  text: string;
-=======
 interface ChecklistItem {
   id: string,
   text: string,
->>>>>>> 1bf31595
 }
 
 interface ChecklistTemplate {id:string,
@@ -95,15 +90,6 @@
             items: [;
               {id:"item-1",
                 text: "Patient confirmed identity, site, procedure, consent?"},
-<<<<<<< HEAD
-              {id:"item-2", text: "Site marked?" },
-              {id:"item-3", text: "Anesthesia safety check completed?" },
-              {id:"item-4",
-                text: "Pulse oximeter on patient and functioning?";
-              },
-              {id:"item-5", text: "Does patient have known allergies?" }],
-            updated_at: "2025-04-25T10:00:00Z";
-=======
               { id: "item-2", text: "Site marked?" },
               { id: "item-3", text: "Anesthesia safety check completed?" },
               {
@@ -112,63 +98,37 @@
               },
               { id: "item-5", text: "Does patient have known allergies?" }],
             updated_at: "2025-04-25T10:00:00Z",
->>>>>>> 1bf31595
           },
           {id:"clt-2",
             "intra-op",
             items: [;
-<<<<<<< HEAD
-              {id:"item-1",
-                text: "Confirm all team members introduced by name and role?";
-=======
               {
                 id: "item-1",
                 text: "Confirm all team members introduced by name and role?",
->>>>>>> 1bf31595
               },
               {id:"item-2",
                 text: "Confirm patient name, procedure, incision site?"},
-<<<<<<< HEAD
-              {id:"item-3",
-                text: "Antibiotic prophylaxis given within last 60 minutes?";
-              },
-              {id:"item-4", text: "Anticipated critical events reviewed?" }],
-            updated_at: "2025-04-25T11:00:00Z";
-=======
               {
                 id: "item-3",
                 text: "Antibiotic prophylaxis given within last 60 minutes?",
               },
               { id: "item-4", text: "Anticipated critical events reviewed?" }],
             updated_at: "2025-04-25T11:00:00Z",
->>>>>>> 1bf31595
           },
           {id:"clt-3",
             "post-op",
             items: [;
-<<<<<<< HEAD
-              {id:"item-1",
-                text: "Nurse confirms name of procedure recorded?";
-=======
               {
                 id: "item-1",
                 text: "Nurse confirms name of procedure recorded?",
->>>>>>> 1bf31595
               },
               {id:"item-2",
                 text: "Instrument, sponge, needle counts correct?"},
-<<<<<<< HEAD
-              {id:"item-3", text: "Specimen labelling correct?" },
-              {id:"item-4", text: "Equipment problems identified?" },
-              {id:"item-5",
-                text: "Key concerns for recovery and management reviewed?";
-=======
               { id: "item-3", text: "Specimen labelling correct?" },
               { id: "item-4", text: "Equipment problems identified?" },
               {
                 id: "item-5",
                 text: "Key concerns for recovery and management reviewed?",
->>>>>>> 1bf31595
               }],
             updated_at: "2025-04-26T09:00:00Z",
           }];
