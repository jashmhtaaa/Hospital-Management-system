--- conflicted
+++ resolved
@@ -35,12 +35,8 @@
   surgeon_name: string,
 }
 
-<<<<<<< HEAD
-interface OTPatientSurgeriesProperties {patientId:string;
-=======
 interface OTPatientSurgeriesProperties {
   patientId: string,
->>>>>>> 1bf31595
 export default const _OTPatientSurgeries = ({
   patientId}: OTPatientSurgeriesProperties) {
   // FIX: Use the Surgery interface for state typing,
