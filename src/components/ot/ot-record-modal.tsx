--- conflicted
+++ resolved
@@ -76,14 +76,9 @@
 }
 
 // Props for the modal - use defined types;
-<<<<<<< HEAD
-interface OTRecordModalProperties {trigger:React.ReactNode,
-  bookingId: string;
-=======
 interface OTRecordModalProperties {
   trigger: React.ReactNode,
   bookingId: string,
->>>>>>> 1bf31595
   existingRecord?: OTRecord; // Use OTRecord type;
   onSave: (recordData: OTRecordSaveData) => Promise> // Use OTRecordSaveData type,
 export default const _OTRecordModal = ({
