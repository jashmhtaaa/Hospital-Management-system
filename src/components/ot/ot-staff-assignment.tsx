--- conflicted
+++ resolved
@@ -36,12 +36,8 @@
 import { useToast }
 
 // Props for the component;
-<<<<<<< HEAD
-interface OTStaffAssignmentProperties {bookingId:string;
-=======
 interface OTStaffAssignmentProperties {
   bookingId: string,
->>>>>>> 1bf31595
 }
 
 // Mock data structures;
