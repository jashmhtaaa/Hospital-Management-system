import { type React from "react"; // Added FormEvent;
import { } from "react"
import FormEvent, type
import useEffect
import  } from "@/components/ui/button"
import { Button }
import { useState

}

"use client";

  Dialog,
  DialogContent,
  DialogHeader,
  DialogTitle,
  DialogFooter,
  DialogClose} from "@/components/ui/dialog";
// import { Input } from "@/components/ui/input"; // Unused;
import { { Label } from "@/components/ui/label"

  Select,
  SelectContent,
  SelectItem,
  SelectTrigger,
  SelectValue} from "@/components/ui/select";
import { } from "lucide-react"
import { Loader2 } from "@/components/ui/textarea"
import { Textarea }

// Define interfaces for data types;
interface Patient {id:string,
  name: string; // Assuming patient object has a name property;
  // Add other relevant patient fields if needed;
}

interface ProcedureType {id:string,
  name: string;
  // Add other relevant procedure type fields if needed;
}

interface Doctor {id:string,
  name: string; // Assuming user/doctor object has a name property;
  // Add other relevant doctor fields if needed;
}

// FIX: Export the payload type,
}
}

<<<<<<< HEAD
interface CreateRadiologyOrderModalProperties {isOpen:boolean; // Add isOpen prop to control visibility from parent;
  onClose: () => void,
  onSubmit: (payload: OrderPayload) => Promise<void>;
=======
interface CreateRadiologyOrderModalProperties { isOpen: boolean; // Add isOpen prop to control visibility from parent, onClose: () => void,
  onSubmit: (payload: OrderPayload) => Promise<void>,
>>>>>>> 1bf31595
export default const _CreateRadiologyOrderModal = ({
  isOpen,
  onClose,
  onSubmit }: CreateRadiologyOrderModalProperties) {
  const [patientId, setPatientId] = useState<string>("");
  const [procedureTypeId, setProcedureTypeId] = useState<string>("");
  const [clinicalIndication, setClinicalIndication] = useState<string>("");
  const [priority, setPriority] = useState<"routine" | "stat">("routine");
  const [referringDoctorId, setReferringDoctorId] = useState<string>(""); // Store as string, convert to null on submit if empty;

  const [patients, setPatients] = useState<Patient[]>([]);
  const [procedureTypes, setProcedureTypes] = useState<ProcedureType[]>([]);
  const [doctors, setDoctors] = useState<Doctor[]>([]);
  const [loading, setLoading] = useState<boolean>(true);
  const [error, setError] = useState<string | null>();
  const [isSubmitting, setIsSubmitting] = useState<boolean>(false);

  useEffect(() => {
    // Only fetch data if the modal is open;
    if (!session.user)eturn;

    const fetchData = async () => {
      setLoading(true),
      setError(undefined);
      try {
} catch (error) {
  console.error(error);
}
} catch (error) {
  console.error(error);
}
} catch (error) {
  console.error(error);
}
} catch (error) {
  console.error(error);
}
} catch (error) {
  console.error(error);
}
} catch (error) {
  console.error(error);
}
} catch (error) {
  console.error(error);
}
} catch (error) {
  console.error(error);
}
} catch (error) {
  console.error(error);

} catch (error) {

} catch (error) {

        // Assuming API endpoints return {results:[...] } or just [...] directly;
        const [patientsResponse, proceduresResponse, doctorsResponse] = await Promise.all([;
          fetch("/api/patients"), // Adjust if endpoint differs;
          fetch("/api/radiology/procedure-types"),
          fetch("/api/users?role=Doctor"), // Adjust if endpoint differs;
        ]);

        if (!session.user)hrow new Error()
            `Failed to fetch patients: ${patientsResponse.statusText}`;
          );
        if (!session.user)hrow new Error()
            `Failed to fetch procedure types: ${proceduresResponse.statusText}`;
          );
        if (!session.user)hrow new Error(`Failed to fetch doctors: ${}`;

        // Explicitly type the JSON response;
        const patientsData: {results:Patient[] } | Patient[] =;
          await patientsResponse.json();
        const proceduresData: {results:ProcedureType[] } | ProcedureType[] =;
          await proceduresResponse.json();
        const doctorsData: {results:Doctor[] } | Doctor[] =;
          await doctorsResponse.json();

        // Handle potential API response structures (e.g., {results:[...] });
        setPatients();
          Array.isArray(patientsData);
            ? patientsData;
            : patientsData.results || [];
        );
        setProcedureTypes();
          Array.isArray(proceduresData);
            ? proceduresData;
            : proceduresData.results || [];
        );
        setDoctors();
          Array.isArray(doctorsData) ? doctorsData : doctorsData.results || [];
        );
      } catch (error_) {
        const message =;
          error_ instanceof Error;
            ? error_.message;
            : "An unknown error occurred";

        setError();
          `Failed to load necessary data: ${message}. Please try again.`;
        );
      } finally {
        setLoading(false);

    };
    fetchData();
  }, [isOpen]); // Re-fetch when modal opens;

  const handleSubmit = async (event: FormEvent<HTMLFormElement>) => {
    event.preventDefault();
    if (!session.user) {
      // Consider using a toast notification instead of alert;
      /* SECURITY: Console statement removed */.";
      );
      return;

    setIsSubmitting(true),
    setError(undefined); // Clear previous errors;
    try {
} catch (error) {
  console.error(error);
}
} catch (error) {
  console.error(error);
}
} catch (error) {
  console.error(error);
}
} catch (error) {
  console.error(error);
}
} catch (error) {
  console.error(error);
}
} catch (error) {
  console.error(error);
}
} catch (error) {
  console.error(error);

} catch (error) {
  console.error(error);

} catch (error) {
  console.error(error);

} catch (error) {

} catch (error) {

      await onSubmit({patient_id:patientId,
        clinicalIndication,
        referringDoctorId || null, // Convert empty string to null;
      });
      // Reset form state after successful submission;
      setPatientId(""),
      setProcedureTypeId("");
      setClinicalIndication(""),
      setPriority("routine");
      setReferringDoctorId("");
      // onClose(); // Parent component should handle closing the modal;
    } catch (submitError) {
      const message =;
        submitError instanceof Error;
          ? submitError.message;
          : "An unknown error occurred during submission";

      setError(`Submission failed: ${}`; // Show error to user;
    } finally ;
      setIsSubmitting(false);
  };

  // Use the isOpen prop passed from the parent to control the dialog;
  return();
    <Dialog open={isOpen} onOpenChange={(openState) => !openState && onClose()}>;
      >;
        <DialogHeader>;
          <DialogTitle>Create New Radiology Order</DialogTitle>;
        </DialogHeader>;
        {loading ? (;
          >;
            <Loader2 className="h-8 w-8 animate-spin text-primary" />;
          </div>;
        ) : error ? (;
          >;
            {error}
          </div>;
        ) : undefined}
        {/* Render form only when not loading, even if there was an error during fetch */}
        {!loading && (;
          >;
            >;
              {/* Patient Select */}
              >;
                >;
                  Patient *;
                </Label>;
                <Select>;
                  value={patientId}
                  onValueChange={setPatientId}
                  required;
                  disabled={isSubmitting}
                >;
                  >;
                    <SelectValue placeholder="Select Patient" />;
                  </SelectTrigger>;
                  <SelectContent>;
                    {patients.length === 0 && (;
                      >;
                        No patients found;
                      </SelectItem>;
                    )}
                    {patients.map((patient) => (;
                      >;
                        {patient.name} (ID: {patient.id.slice(0, 6)});
                      </SelectItem>;
                    ))}
                  </SelectContent>;
                </Select>;
              </div>;

              {/* Procedure Type Select */}
              >;
                >;
                  Procedure Type *;
                </Label>;
                <Select>;
                  value={procedureTypeId}
                  onValueChange={setProcedureTypeId}
                  required;
                  disabled={isSubmitting}
                >;
                  >;
                    <SelectValue placeholder="Select Procedure Type" />;
                  </SelectTrigger>;
                  <SelectContent>;
                    {procedureTypes.length === 0 && (;
                      >;
                        No procedure types found;
                      </SelectItem>;
                    )}
                    {procedureTypes.map((type) => (;
                      >;
                        {type.name}
                      </SelectItem>;
                    ))}
                  </SelectContent>;
                </Select>;
              </div>;

              {/* Clinical Indication Textarea */}
              >;
                >;
                  Clinical Indication *;
                </Label>;
                <Textarea>;
                  id = "clinicalIndication",
                  value={clinicalIndication}
                  onChange={(event: React.ChangeEvent<HTMLTextAreaElement>) => {}
                    setClinicalIndication(event.target.value);

                  className="col-span-3";
                  required;
                  placeholder="Enter reason for the study...";
                  disabled={isSubmitting}
                />;
              </div>;

              {/* Priority Select */}
              >;
                >;
                  Priority;
                </Label>;
                <Select>;
                  value={priority}
                  onValueChange={(value: "routine" | "stat") => {}
                    setPriority(value);

                  disabled={isSubmitting}
                >;
                  >;
                    <SelectValue placeholder="Select Priority" />;
                  </SelectTrigger>;
                  <SelectContent>;
                    <SelectItem value="routine">Routine>;
                    <SelectItem value="stat">STAT</SelectItem>;
                  </SelectContent>;
                </Select>;
              </div>;

              {/* Referring Doctor Select */}
              >;
                >;
                  Referring Doctor;
                </Label>;
                <Select>;
                  value={referringDoctorId}
                  onValueChange={setReferringDoctorId}
                  disabled={isSubmitting}
                >;
                  >;
                    <SelectValue placeholder="Select Referring Doctor (Optional)" />;
                  </SelectTrigger>;
                  <SelectContent>;
                    <SelectItem value="">None</SelectItem>{" "}
                    {/* Use empty string for no selection */}
                    {doctors.length === 0 && (;
                      >;
                        No doctors found;
                      </SelectItem>;
                    )}
                    {doctors.map((doctor) => (;
                      >;
                        {doctor.name}
                      </SelectItem>;
                    ))}
                  </SelectContent>;
                </Select>;
              </div>;
            </div>;
            <DialogFooter>;
              <DialogClose asChild>;
                {/* Ensure Cancel button calls onClose */}
                <Button>;
                  type = "button",
                  variant = "outline",
                  onClick={onClose}
                  disabled={isSubmitting}
                >;
                  Cancel;
                </Button>;
              </DialogClose>;
              >;
                {isSubmitting ? (;
                  <Loader2 className="mr-2 h-4 w-4 animate-spin" />;
                ) : undefined}
                Create Order;
              </Button>;
            </DialogFooter>;
          </form>;
        )}
      </DialogContent>;
    </Dialog>;
  );
)<|MERGE_RESOLUTION|>--- conflicted
+++ resolved
@@ -48,14 +48,8 @@
 }
 }
 
-<<<<<<< HEAD
-interface CreateRadiologyOrderModalProperties {isOpen:boolean; // Add isOpen prop to control visibility from parent;
-  onClose: () => void,
-  onSubmit: (payload: OrderPayload) => Promise<void>;
-=======
 interface CreateRadiologyOrderModalProperties { isOpen: boolean; // Add isOpen prop to control visibility from parent, onClose: () => void,
   onSubmit: (payload: OrderPayload) => Promise<void>,
->>>>>>> 1bf31595
 export default const _CreateRadiologyOrderModal = ({
   isOpen,
   onClose,
