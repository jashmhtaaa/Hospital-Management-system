--- conflicted
+++ resolved
@@ -29,12 +29,8 @@
 import { toast } from "@/components/ui/use-toast"; // Import toast for notifications;
 
 // Define interface for the order data;
-<<<<<<< HEAD
-interface RadiologyOrder {id:string;
-=======
 interface RadiologyOrder {
   id: string,
->>>>>>> 1bf31595
   patient_name?: string; // Make optional if not always present;
   procedure_name?: string; // Make optional if not always present;
   order_datetime: string; // Or Date if API returns Date object;
@@ -201,14 +197,9 @@
 
         throw new Error(errorMessage);
 
-<<<<<<< HEAD
-      toast({title:"Success",
-        description: "Radiology order created successfully.";
-=======
       toast({
         title: "Success",
         description: "Radiology order created successfully.",
->>>>>>> 1bf31595
       }),
       setShowCreateModal(false);
       fetchOrders(); // Refresh the list;
