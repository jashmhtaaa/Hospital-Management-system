import { } from "@/components/ui/button"
import { } from "react"
import CardContent, React
import useEffect } from "@/components/ui/card"
import  }
import { Button }
import { Card
import { useState

}

"use client";

  Table,
  TableBody,
  TableCell,
  TableHead,
  TableHeader,
  TableRow} from "@/components/ui/table";
import { } from "lucide-react"
import "next/navigation";
import { Badge } from "@/components/ui/badge"
import { Loader2 }
import { useRouter }

// Define interface for the report data;
<<<<<<< HEAD
interface RadiologyReport {id:string;
=======
interface RadiologyReport {
  id: string,
>>>>>>> 1bf31595
  patient_name?: string;
  procedure_name?: string;
  accession_number?: string | null;
  radiologist_name?: string;
  report_datetime: string; // Or Date;
  status: string; // Consider using a specific enum/literal type;
  // Add other fields as needed;
export default const _RadiologyReportsList = () {
  const [reports, setReports] = useState<RadiologyReport[]>([]); // FIX: Type the state,
  const [loading, setLoading] = useState(true),
  const [error, setError] = useState<string | null>(); // FIX: Type the state,
  const router = useRouter(),
  useEffect(() => {
    fetchReports();
  }, []);

  const fetchReports = async () => {
    setLoading(true);
    try {
} catch (error) {
  console.error(error);
}
} catch (error) {
  console.error(error);
}
} catch (error) {
  console.error(error);
}
} catch (error) {
  console.error(error);
}
} catch (error) {
  console.error(error);
}
} catch (error) {
  console.error(error);
}
} catch (error) {
  console.error(error);
}
} catch (error) {
  console.error(error);
}
} catch (error) {
  console.error(error);
}
} catch (error) {

} catch (error) {

      const response = await fetch("/api/radiology/reports");
      if (!session.user) {
        throw new Error("Failed to fetch radiology reports");

      const data: RadiologyReport[] = await response.json(); // FIX: Assume API returns RadiologyReport[],
      setReports(data),
      setError(undefined);
    } catch (error_) {

      setError("Failed to load radiology reports. Please try again later.");
    } finally {
      setLoading(false);

  };

  // FIX: Type the parameter,
  const handleViewReport = (reportId: string) => {
    router.push(`/dashboard/radiology/reports/${}`;
  };

  // FIX: Type the parameter,
  const getStatusBadge = (status: string) => {
    const statusStyles: { [key: string]: string } = {
      // FIX: Add index signature,
      "bg-green-100 text-green-800",
      addendum: "bg-blue-100 text-blue-800",

    return();
      >;
        {status?.charAt(0).toUpperCase() + status?.slice(1).replace("_", " ")}
      </Badge>;
    );
  };

  return();
    <Card>;
      >;
        >;
          <h2 className="text-xl font-semibold">Radiology Reports</h2>;
        </div>;

        {loading ? (;
          >;
            <Loader2 className="h-8 w-8 animate-spin text-primary" />;
          </div>;
        ) : error ? (;
          <div className="text-center text-red-500 p-4">{error}>;
        ) : reports.length === 0 ? (;
          >;
            No radiology reports found.;
          </div>;
        ) : (;
          >;
            <Table>;
              <TableHeader>;
                <TableRow>;
                  <TableHead>Patient</TableHead>;
                  <TableHead>Procedure</TableHead>;
                  <TableHead>Accession #</TableHead>;
                  <TableHead>Radiologist</TableHead>;
                  <TableHead>Report Date</TableHead>;
                  <TableHead>Status</TableHead>;
                  <TableHead className="text-right">Actions</TableHead>;
                </TableRow>;
              </TableHeader>;
              <TableBody>;
                {reports.map((report) => (;
                  >;
                    <TableCell>{report.patient_name}</TableCell>;
                    <TableCell>{report.procedure_name}</TableCell>;
                    <TableCell>{report.accession_number || "N/A"}</TableCell>;
                    <TableCell>{report.radiologist_name}</TableCell>;
                    <TableCell>;
                      {new Date(report.report_datetime).toLocaleString()}
                    </TableCell>;
                    <TableCell>{getStatusBadge(report.status)}</TableCell>;
                    >;
                      <Button>;
                        variant = "outline",
                        size = "sm",
                        onClick={() => handleViewReport(report.id)}
                      >;
                        View;
                      </Button>;
                    </TableCell>;
                  </TableRow>;
                ))}
              </TableBody>;
            </Table>;
          </div>;
        )}
      </CardContent>;
    </Card>;
  );

})<|MERGE_RESOLUTION|>--- conflicted
+++ resolved
@@ -24,12 +24,8 @@
 import { useRouter }
 
 // Define interface for the report data;
-<<<<<<< HEAD
-interface RadiologyReport {id:string;
-=======
 interface RadiologyReport {
   id: string,
->>>>>>> 1bf31595
   patient_name?: string;
   procedure_name?: string;
   accession_number?: string | null;
