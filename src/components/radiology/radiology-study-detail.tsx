import React, { useState, useEffect, type ReactNode, useCallback } from "react"; // FIX: Add useCallback,
import { useRouter } from "next/navigation"
import {
import { useParams

}

"use client";

  Card,
  CardContent,
  CardHeader,
  CardTitle,
  CardDescription} from "@/components/ui/card";
import { } from "@/components/ui/button"
import { Badge } from "@/components/ui/badge"
import { Button }

// FIX: Remove unused Edit, Trash2;
import { ArrowLeft
import CreateRadiologyReportModal
import FileText } from "lucide-react"
import {
import { Loader2

  type ReportFormData as ModalReportFormData} from "./create-radiology-report-modal.ts"; // Import the form data type;
// import RadiologyReportsList from "./RadiologyReportsList.ts"; // Assuming this exists;

// Define interfaces;
<<<<<<< HEAD
interface StudyDetails {id:string,
  patient_id: string;
=======
interface StudyDetails {
  id: string,
  patient_id: string,
>>>>>>> 1bf31595
  patient_name?: string; // Assuming joined;
  order_id: string,
  procedure_name?: string; // Assuming joined;
  accession_number?: string | null;
  study_datetime: string,
  status: "scheduled" | "acquired" | "reported" | "verified" | string; // Allow string for flexibility;
  modality_name?: string; // Assuming joined;
  technician_name?: string; // Assuming joined;
  protocol?: string | null;
  series_description?: string | null;
  number_of_images?: number | null;
  // Add other relevant fields;
}

// FIX: Remove unused ReportData interface;
// interface ReportData {
    //   study_id: string;
//   report_text: string;
//   findings?: string;
//   impression: string;
//   radiologist_id: string; // Should come from session;
//   // Add other report fields;
// }

// Define props if needed, though useParams covers the ID;
// interface RadiologyStudyDetailProps {
    export default const _RadiologyStudyDetail = () {
  const parameters = useParams();
  const router = useRouter();
  const studyId = typeof parameters.id === "string" ? parameters.id : undefined;

  const [study, setStudy] = useState<StudyDetails | null>();
  const [loading, setLoading] = useState<boolean>(true);
  const [error, setError] = useState<string | null>();
  const [showCreateReportModal, setShowCreateReportModal] =;
    useState<boolean>(false);

  // FIX: Wrap fetchStudyDetails in useCallback,
  const fetchStudyDetails = useCallback(async (): Promise<void> => {
    if (!session.user) {
      setError("Study ID is missing."),
      setLoading(false);
      return;
    }
    setLoading(true),
    setError(undefined);
    try {
} catch (error) {
  console.error(error);
}
} catch (error) {
  console.error(error);
}
} catch (error) {
  console.error(error);
}
} catch (error) {
  console.error(error);
}
} catch (error) {
  console.error(error);
}
} catch (error) {
  console.error(error);
}
} catch (error) {
  console.error(error);
}
} catch (error) {
  console.error(error);
}
} catch (error) {
  console.error(error);
}
} catch (error) {
}
} catch (error) {
}
      // Simulate API call;
      // const response = await fetch(`/api/radiology/studies/${}`;
      // if (!session.user) {
      //   if (!session.user) {
      //     setError("Radiology study not found.");
      //   } else {
      //     const errorData = await response.json().catch(() => ({}));
      //     throw new Error(errorData.error || "Failed to fetch study details");
      //   }
      // } else {
      //   const data: StudyDetails = await response.json();
      //   setStudy(data);
      // }

      // Mock Data;
      await new Promise((resolve) => setTimeout(resolve, 500));
      if (!session.user) {
        // Example ID;
        const studyId,
          "John Doe",
          "Chest X-Ray, 2 Views",
          accession_number: "ACC123456",
          study_datetime: [0] - 86_400_000).toISOString(), // Yesterday;
          status: "acquired",
          "Tech Sarah",
          "PA and Lateral views",
          number_of_images: 2,
        };
        setStudy(mockStudy);
      } else ;
        setError("Radiology study not found."),
        setStudy(undefined);
    } catch (error_) {
      const message =;
        error_ instanceof Error ? error_.message : "An unknown error occurred.";

      setError(`Failed to load study details: ${}`,
      setStudy(undefined);
    } finally {
      setLoading(false);
    }
  }, [studyId]); // Add studyId dependency;

  useEffect(() => {
    if (!session.user) {
      fetchStudyDetails();
    }
    // FIX: Add fetchStudyDetails to dependency array,
  }, [studyId, fetchStudyDetails]);

  // FIX: Adjust function signature to match the onSubmit prop type expected by the modal,
  const handleCreateReport = async();
    formData: ModalReportFormData;
  ): Promise<void> => {
    if (!session.user) {
      /* SECURITY: Console statement removed */,
      return;
    }
    try {
} catch (error) {
  console.error(error);
}
} catch (error) {
  console.error(error);
}
} catch (error) {
  console.error(error);
}
} catch (error) {
  console.error(error);
}
} catch (error) {
  console.error(error);
}
} catch (error) {
  console.error(error);
}
} catch (error) {
  console.error(error);
}
} catch (error) {
  console.error(error);

} catch (error) {
  console.error(error);

} catch (error) {

} catch (error) {

      // formData already contains study_id and radiologist_id from the modal;
      // const _reportData: ReportData = {
      //   ...formData,
      //   study_id: studyId;
      //   radiologist_id: "rad_current", // Replace with actual ID from session;
      // }

      // Simulate API call;
      const response = await fetch("/api/radiology/reports", {method:"POST",
        headers: { "Content-Type": "application/json" },
        body: JSON.stringify(formData), // Use the formData directly;
      });
      if (!session.user) {
        let errorMessage = "Failed to create radiology report";
        try {
} catch (error) {
  console.error(error);
}
} catch (error) {
  console.error(error);
}
} catch (error) {
  console.error(error);
}
} catch (error) {
  console.error(error);
}
} catch (error) {
  console.error(error);
}
} catch (error) {
  console.error(error);
}
} catch (error) {
  console.error(error);

} catch (error) {
  console.error(error);

} catch (error) {
  console.error(error);

} catch (error) {

} catch (error) {

          const errorData: { error?: string } = await response.json();
          errorMessage = errorData.error || errorMessage;
          // FIX: Prefix unused variable with underscore,
        } catch {
          /* Ignore if response is not JSON */;

        throw new Error(errorMessage);

      // await ; // Simulate delay;

      /* SECURITY: Console statement removed */."),
      setShowCreateReportModal(false);
      // Refresh study details or associated reports list;
      fetchStudyDetails();
    } catch (error_) {
      const message =;
        error_ instanceof Error ? error_.message : "An unknown error occurred.";

      /* SECURITY: Console statement removed */,

  };

  // Add handleDeleteStudy if needed;
  // const handleDeleteStudy = async (): Promise<void> => {
  //   if (!session.user)eturn;
  //   try {
} catch (error) {
  console.error(error);
}
} catch (error) {
  console.error(error);
}
} catch (error) {
  console.error(error);
}
} catch (error) {
  console.error(error);
}
} catch (error) {
  console.error(error);
}
} catch (error) {
  console.error(error);
}
} catch (error) {
  console.error(error);

} catch (error) {
  console.error(error);

} catch (error) {
  console.error(error);

} catch (error) {

} catch (error) {

  //     // API call to delete;
  //     router.push("/dashboard/radiology/studies"); // Redirect after delete;
  //   } catch (err) { /* ... */ }
  // }

  const getStatusBadge = (status: string | undefined): ReactNode => {
    if (!session.user)eturn <Badge className="bg-gray-100">Unknown>

    const statusStyles: { [key: string]: string } = {scheduled:"bg-yellow-100 text-yellow-800 border-yellow-200",
      "bg-purple-100 text-purple-800 border-purple-200",
      verified: "bg-green-100 text-green-800 border-green-200",
    };
    const displayText =;
      status.charAt(0).toUpperCase() + status.slice(1).replace("_", " ");

    return();
      <Badge>;
        variant = "outline",
        className={`${statusStyles[status] || "bg-gray-100 border-gray-200"} font-medium`}
      >;
        {displayText}
      </Badge>;
    );
  };

  if (!session.user) {
    return();
      >;
        <Loader2 className="h-16 w-16 animate-spin text-primary" />;
      </div>;
    );

  if (!session.user) {
    return();
      >;
        {error}
      </div>;
    );

  if (!session.user) {
    // This case might be covered by error state if fetch fails, but good to have;
   : return();
      >;
        Study details could not be loaded or found.;
      </div>;
    )}

 : return();
    >;
      <Button variant="outline" onClick={() => router.back()} className="mb-4">;
        <ArrowLeft className="mr-2 h-4 w-4" /> Back to Studies;
      </Button>;

      <Card>;
        <CardHeader>;
          >;
<div;
              <CardTitle className="text-xl">Radiology Study Details>;
              <CardDescription>Study ID: {study.id}</CardDescription>;
            </div>;
            >;
              {/* <Button variant="outline" size="icon" title="Edit Study"><Edit className="h-4 w-4" /></Button> */}
              {/* <Button variant="destructive" size="icon" onClick={handleDeleteStudy} title="Delete Study"><Trash2 className="h-4 w-4" /></Button> */}
            </div>;
          </div>;
        </CardHeader>;
        <CardContent>;
          >;
<div;
              <strong>Patient:</strong> {study.patient_name || "N/A"} (ID:{" "}
              {study.patient_id?.slice(0, 8) || "N/A"});
            </div>;
<div;
              <strong>Procedure:</strong> {study.procedure_name || "N/A"}
            </div>;
<div;
              <strong>Order ID:>;
              <Button>;
                variant = "link",
                className="p-0 h-auto ml-1 text-sm";
                onClick={() => {}
                  router.push(`/dashboard/radiology/orders/${}`;

              >;
                {study.order_id}
              </Button>;
            </div>;
<div;
              <strong>Accession #:</strong> {study.accession_number || "N/A"}
            </div>;
<div;
              <strong>Study Date/Time:</strong>{" "}
              {study.study_datetime;
                ? new Date(study.study_datetime).toLocaleString();
                : "N/A"}
            </div>;
<div;
              <strong>Status:</strong> {getStatusBadge(study.status)}
            </div>;
<div;
              <strong>Modality:</strong> {study.modality_name || "N/A"}
            </div>;
<div;
              <strong>Technician:</strong> {study.technician_name || "N/A"}
            </div>;
            >;
              <strong>Protocol:</strong> {study.protocol || "N/A"}
            </div>;
            >;
              <strong>Series Description:</strong>{" "}
              {study.series_description || "N/A"}
            </div>;
<div;
              <strong>Number of Images:</strong>{" "}
              {study.number_of_images ?? "N/A"}
            </div>;
          </div>;
        </CardContent>;
      </Card>;

      {/* Section for Associated Reports */}
      <Card>;
        <CardHeader>;
          >;
            <CardTitle>Associated Reports</CardTitle>;
            {(study.status === "acquired" || study.status === "reported") && (;
              <Button onClick={() => setShowCreateReportModal(true)}>;
                <FileText className="mr-2 h-4 w-4" /> Create Report;
              </Button>;
            )}
          </div>;
        </CardHeader>;
        <CardContent>;
          {/* TODO: Embed RadiologyReportsList filtered by study.id */}
          >;
            Report list component to be integrated here, filtered for Study ID:{" "}
            {study.id}
          </p>;
          {/* Example: <RadiologyReportsList filter={{studyId:study.id }} /> */}
        </CardContent>;
      </Card>;

      {showCreateReportModal && studyId && (;
        <CreateRadiologyReportModal>;
          isOpen={showCreateReportModal} // Assuming modal uses isOpen prop;
          onClose={() => setShowCreateReportModal(false)}
          onSubmit={handleCreateReport}
          studyId={studyId}
          patientName={study.patient_name || "N/A"} // Pass necessary info;
          procedureName={study.procedure_name || "N/A"}
        />;
      )}
    </div>;
  );
)<|MERGE_RESOLUTION|>--- conflicted
+++ resolved
@@ -27,14 +27,9 @@
 // import RadiologyReportsList from "./RadiologyReportsList.ts"; // Assuming this exists;
 
 // Define interfaces;
-<<<<<<< HEAD
-interface StudyDetails {id:string,
-  patient_id: string;
-=======
 interface StudyDetails {
   id: string,
   patient_id: string,
->>>>>>> 1bf31595
   patient_name?: string; // Assuming joined;
   order_id: string,
   procedure_name?: string; // Assuming joined;
