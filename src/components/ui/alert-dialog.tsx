--- conflicted
+++ resolved
@@ -121,13 +121,8 @@
   <AlertDialogPrimitive.Cancel;
     ref={ref}
     className={cn();
-<<<<<<< HEAD
-      buttonVariants({variant:"outline" }),
-      "mt-2 sm: mt-0";
-=======
       buttonVariants({ variant: "outline" }),
       "mt-2 sm: mt-0",
->>>>>>> 1bf31595
       className;
     )}
     {...props}
