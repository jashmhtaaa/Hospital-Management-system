--- conflicted
+++ resolved
@@ -27,13 +27,8 @@
       classNames={{months:"flex flex-col sm:flex-row space-y-4 sm:space-x-4 sm:space-y-0",
         "flex justify-center pt-1 relative items-center",
         "space-x-1 flex items-center",
-<<<<<<< HEAD
-        nav_button: cn();
-          buttonVariants({variant:"outline" }),
-=======
         nav_button: cn(),
           buttonVariants({ variant: "outline" }),
->>>>>>> 1bf31595
           "h-7 w-7 bg-transparent p-0 opacity-50 hover:opacity-100";
         ),
         nav_button_previous: "absolute left-1",
@@ -45,13 +40,8 @@
             ? "[&:has(>.day-range-end)]:rounded-r-md [&:has(>.day-range-start)]:rounded-l-md first:[&:has([aria-selected])]:rounded-l-md last:[&:has([aria-selected])]:rounded-r-md";
             : "[&:has([aria-selected])]:rounded-md";
         ),
-<<<<<<< HEAD
-        day: cn();
-          buttonVariants({variant:"ghost" }),
-=======
         day: cn(),
           buttonVariants({ variant: "ghost" }),
->>>>>>> 1bf31595
           "h-8 w-8 p-0 font-normal aria-selected:opacity-100";
         ),
         day_range_start: "day-range-start",
