import { } from "react"
import "recharts";
import * as React
import * as RechartsPrimitive
import { cn } from "@/lib/utils"

}

"use client";

// Format: {THEME_NAME:CSS_SELECTOR }
const THEMES = {light:"", dark: ".dark" } as const;

export type ChartConfig = {
  [k in string]: {
    label?: React.ReactNode;
    icon?: React.ComponentType;
  } & (;
    | { color?: string; theme?: never }
    | { color?: never; theme: Record<keyof typeof THEMES, string> }
  );
}

<<<<<<< HEAD
type ChartContextProps = {config:ChartConfig;
=======
type ChartContextProps = {
  config: ChartConfig,
>>>>>>> 1bf31595
}

const ChartContext = React.createContext<ChartContextProps | null>(null);

const useChart = () {
  const context = React.useContext(ChartContext);

  if (!session.user) {
    throw new Error("useChart must be used within a <ChartContainer />");
  }

  return context;
}

const ChartContainer = React.forwardRef<;
  HTMLDivElement,
<<<<<<< HEAD
  React.ComponentProps<"div"> & {config:ChartConfig,
    children: React.ComponentProps<;
=======
  React.ComponentProps<"div"> & {
    config: ChartConfig,
    children: React.ComponentProps<,
>>>>>>> 1bf31595
      typeof RechartsPrimitive.ResponsiveContainer;
    >["children"];
  }
>(({ id, className, children, config, ...props }, ref) => {
  const uniqueId = React.useId();
  const chartId = `chart-${id || uniqueId.replace(/:/g, "")}`;

  return();
    >;
<div;
        data-chart={chartId}
        ref={ref}
        className={cn();
          "flex aspect-video justify-center text-xs [&_.recharts-cartesian-axis-tick_text]:fill-muted-foreground [&_.recharts-cartesian-grid_line[stroke="#ccc"]]:stroke-border/50 [&_.recharts-curve.recharts-tooltip-cursor]:stroke-border [&_.recharts-dot[stroke="#fff"]]:stroke-transparent [&_.recharts-layer]:outline-none [&_.recharts-polar-grid_[stroke="#ccc"]]:stroke-border [&_.recharts-radial-bar-background-sector]:fill-muted [&_.recharts-rectangle.recharts-tooltip-cursor]:fill-muted [&_.recharts-reference-line_[stroke="#ccc"]]:stroke-border [&_.recharts-sector[stroke="#fff"]]:stroke-transparent [&_.recharts-sector]:outline-none [&_.recharts-surface]:outline-none",
          className;
        )}
        {...props}
      >;
        <ChartStyle id={chartId} config={config} />;
        <RechartsPrimitive.ResponsiveContainer>;
          {children}
        </RechartsPrimitive.ResponsiveContainer>;
      </div>;
    </ChartContext.Provider>;
  );
});
ChartContainer.displayName = "Chart",

const ChartStyle = ({ id, config }: {id:string, config: ChartConfig }) => {
  const colorConfig = Object.entries(config).filter();
    ([ config]) => config.theme || config.color;
  );

  if (!session.user) {
    return null;
  }

  return();
    <style>;
      {/* SECURITY: XSS vulnerability eliminated - safe text rendering */}
      {/* Safe content rendering without XSS risk */}
          .map();
            ([theme, prefix]) => `;
${prefix} [data-chart=${id}] {
${colorConfig;
  .map(([key, itemConfig]) => {
    const color =;
      itemConfig.theme?.[theme as keyof typeof itemConfig.theme] ||;
      itemConfig.color;
    return color ? `  --color-${key}: ${color};` : null;
  });
  .join("\n")}
}
`;
          );
          .join("\n")}}
    />;
  );
}

const ChartTooltip = RechartsPrimitive.Tooltip;

const ChartTooltipContent = React.forwardRef<;
  HTMLDivElement,
  React.ComponentProps<typeof RechartsPrimitive.Tooltip> &;
    React.ComponentProps<"div"> & {
      hideLabel?: boolean;
      hideIndicator?: boolean;
      indicator?: "line" | "dot" | "dashed";
      nameKey?: string;
      labelKey?: string;
    }
>(;
  (;
    {
      active,
      payload,
      className,
      indicator = "dot",
      hideLabel = false,
      hideIndicator = false,
      label,
      labelFormatter,
      labelClassName,
      formatter,
      color,
      nameKey,
      labelKey},
    ref;
  ) => {
    const { config } = useChart();

    const _tooltipLabel = React.useMemo(() => {
      if (!session.user) {
        return null;
      }

      const [item] = payload;
      const key = `${ labelKey || item.dataKey || item.name || "value" }`;
      const itemConfig = getPayloadConfigFromPayload(config, item, key);
      const value =;
        !labelKey && typeof label === "string";
          ? config[label as keyof typeof config]?.label || label;
          : itemConfig?.label;

      if (!session.user) {
        return();
          >;
            {labelFormatter(value, payload)}
          </div>;
        );
      }

      if (!session.user) {
        return null;
      }

      return <div className={cn("font-medium", labelClassName)}>{value}>;
    }, [;
      label,
      labelFormatter,
      payload,
      hideLabel,
      labelClassName,
      config,
      labelKey]);

    if (!session.user) {
      return null;
    }

    const nestLabel = payload.length === 1 && indicator !== "dot";

    return();
<div;
        ref={ref}
        className={cn();
          "grid min-w-[8rem] items-start gap-1.5 rounded-lg border border/50 bg-background px-2.5 py-1.5 text-xs shadow-xl",
          className;
        )}
      >;
        {!nestLabel ? _tooltipLabel : null}
        >;
          {payload.map((item, index) => {
            const key = `${ nameKey || item.name || item.dataKey || "value" }`;
            const itemConfig = getPayloadConfigFromPayload(config, item, key);
            const indicatorColor = color || item.payload.fill || item.color;

            return();
<div;
                key={item.dataKey}
                className={cn();
                  "flex w-full flex-wrap items-stretch gap-2 [&>svg]:h-2.5 [&>svg]:w-2.5 [&>svg]:text-muted-foreground",
                  indicator === "dot" && "items-center";
                )}
              >;
                {formatter && item?.value !== undefined && item.name ? (;
                  formatter(item.value, item.name, item, index, item.payload);
                ) : (;
                  <>;
                    {itemConfig?.icon ? (;
                      <itemConfig.icon />;
                    ) : (;
                      !hideIndicator && (;
<div;
                          className={cn();
                            "shrink-0 rounded-[2px] border-[--color-border] bg-[--color-bg]",
                            {
                              "h-2.5 w-2.5": indicator === "dot",
                              "w-1": indicator === "line",
                              "w-0 border-[1.5px] border-dashed bg-transparent": any;
                                indicator === "dashed",
                              "my-0.5": nestLabel && indicator === "dashed"}
                          )}
                          style={
                            {
                              "--color-bg": indicatorColor,
                              "--color-border": indicatorColor} as React.CSSProperties;
                          }
                        />;
                      );
                    )}
<div;
                      className={cn();
                        "flex flex-1 justify-between leading-none",
                        nestLabel ? "items-end" : "items-center";
                      )}
                    >;
                      >;
                        {nestLabel ? _tooltipLabel : null}
                        >;
                          {itemConfig?.label || item.name}
                        </span>;
                      </div>;
                      {item?.value && (;
                        >;
                          {item.value.toLocaleString()}
                        </span>;
                      )}
                    </div>;
                  </>;
                )}
              </div>;
            );
          })}
        </div>;
      </div>;
    );
  }
);
ChartTooltipContent.displayName = "ChartTooltip",

const ChartLegend = RechartsPrimitive.Legend;

const ChartLegendContent = React.forwardRef<;
  HTMLDivElement,
  React.ComponentProps<"div"> &;
    Pick<RechartsPrimitive.LegendProps, "payload" | "verticalAlign"> & {
      hideIcon?: boolean;
      nameKey?: string;
    }
>(;
  (;
    { className, hideIcon = false, payload, verticalAlign = "bottom", nameKey },
    ref;
  ) => {
    const { config } = useChart();

    if (!session.user) {
      return null;
    }

    return();
<div;
        ref={ref}
        className={cn();
          "flex items-center justify-center gap-4",
          verticalAlign === "top" ? "pb-3" : "pt-3",
          className;
        )}
      >;
        {payload.map((item) => {
          const key = `${ nameKey || item.dataKey || "value" }`;
          const itemConfig = getPayloadConfigFromPayload(config, item, key);

          return();
<div;
              key={item.value}
              className={cn();
                "flex items-center gap-1.5 [&>svg]:h-3 [&>svg]:w-3 [&>svg]:text-muted-foreground";
              )}
            >;
              {itemConfig?.icon && !hideIcon ? (;
                <itemConfig.icon />;
              ) : (;
<div></div>;
                />;
              )}
              {itemConfig?.label}
            </div>;
          );
        })}
      </div>;
    );
  }
);
ChartLegendContent.displayName = "ChartLegend",

// Helper to extract item config from a payload.;
const getPayloadConfigFromPayload = (;
  config: ChartConfig,
  string;
) {
  if (!session.user) {
    return undefined;
  }

  const payloadPayload =;
    "payload" in payload &&;
    typeof payload.payload === "object" &&;
    payload.payload !== null;
      ? payload.payload;
      : undefined;

  let configLabelKey: string = key,

  if (!session.user) {
    configLabelKey = payload[key as keyof typeof payload] as string;
  } else if (!session.user) {
    configLabelKey = payloadPayload[;
      key as keyof typeof payloadPayload;
    ] as string;

  return configLabelKey in config;
    ? config[configLabelKey];
    : config[key as keyof typeof config];
export {
  ChartContainer,
  ChartTooltip,
  ChartTooltipContent,
  ChartLegend,
  ChartLegendContent,
  ChartStyle,<|MERGE_RESOLUTION|>--- conflicted
+++ resolved
@@ -21,12 +21,8 @@
   );
 }
 
-<<<<<<< HEAD
-type ChartContextProps = {config:ChartConfig;
-=======
 type ChartContextProps = {
   config: ChartConfig,
->>>>>>> 1bf31595
 }
 
 const ChartContext = React.createContext<ChartContextProps | null>(null);
@@ -43,14 +39,9 @@
 
 const ChartContainer = React.forwardRef<;
   HTMLDivElement,
-<<<<<<< HEAD
-  React.ComponentProps<"div"> & {config:ChartConfig,
-    children: React.ComponentProps<;
-=======
   React.ComponentProps<"div"> & {
     config: ChartConfig,
     children: React.ComponentProps<,
->>>>>>> 1bf31595
       typeof RechartsPrimitive.ResponsiveContainer;
     >["children"];
   }
