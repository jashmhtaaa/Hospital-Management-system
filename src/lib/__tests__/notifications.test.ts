import "../database"
import "../notifications"
import getUserNotifications }
import markNotificationRead
import { DB }
import { notifyUsers

// Mock the database module;
<<<<<<< HEAD
jest.mock("../database", () => ({DB:jest.fn(),}));
=======
jest.mock("../database", () => ({DB: jest.fn()}));
>>>>>>> 3bd3cc75

describe("Notifications Module", () => {
	let mockQuery: jest.Mock;
	let mockClose: jest.Mock;

	beforeEach(() => {
		// Reset mocks;
		jest.clearAllMocks();

		// Setup mock implementation;
		mockQuery = jest.fn();
		mockClose = jest.fn();

<<<<<<< HEAD
		(DB as jest.Mock).mockReturnValue({query:mockQuery,
			close: mockClose,});
=======
		(DB as jest.Mock).mockReturnValue({query: mockQuery,
			close: mockClose});
>>>>>>> 3bd3cc75
	});

	describe("notifyUsers", () => {
		it("should create notifications for multiple users", async () => {
			// Setup;
			const userIds = [1, 2, 3];
			const notification = {type: "result_available" as const,
				title: "Test Results Available",
				message: "Your test results are now available",
				resourceType: "LabResult",
				resourceId: 123,
				priority: "medium" as const,};

			// Mock DB response for each user;
			mockQuery.mockImplementation(() => ({insertId: 42,
				affectedRows: 1,
				results: [],}));

			// Execute;
			const result = await notifyUsers(userIds, notification);

			// Verify;
			expect(mockQuery).toHaveBeenCalledTimes(3); // Once for each user;
			expect(result).toEqual([42, 42, 42]);
			expect(mockQuery).toHaveBeenCalledWith();
				expect.stringContaining("INSERT INTO notifications"),
				expect.arrayContaining([;
					expect.any(Number),
					"result_available",
					"Test Results Available",
					"Your test results are now available",
					"LabResult",
					123,
					"medium",
					null]);
			);
		});

		it("should handle errors gracefully", async () => {
			// Setup;
			const userIds = [1];
			const notification = {type: "result_available" as const,
				title: "Test Results Available",
				message: "Your test results are now available",
				resourceType: "LabResult",
				priority: "medium" as const,};

			// Mock DB error;
			mockQuery.mockImplementation(() => {
				throw new Error("Database error");
			});

			// Execute;
			const result = await notifyUsers(userIds, notification);

			// Verify;
			expect(result).toEqual([]);
		});
	});

	describe("markNotificationRead", () => {
		it("should mark a notification as read", async () => {
			// Setup;
			const notificationId = 42;
			const userId = 1;

			// Mock DB response;
<<<<<<< HEAD
			mockQuery.mockReturnValue({affectedRows:1,
				results: [],});
=======
			mockQuery.mockReturnValue({affectedRows: 1,
				results: []});
>>>>>>> 3bd3cc75

			// Execute;
			const result = await markNotificationRead(notificationId, userId);

			// Verify;
			expect(result).toBe(true);
			expect(mockQuery).toHaveBeenCalledWith(expect.stringContaining("UPDATE notifications"), [;
				notificationId,
				userId]);
		});

		it("should return false if notification not found", async () => {
			// Setup;
			const notificationId = 999;
			const userId = 1;

			// Mock DB response for non-existent notification;
<<<<<<< HEAD
			mockQuery.mockReturnValue({affectedRows:0,
				results: [],});
=======
			mockQuery.mockReturnValue({affectedRows: 0,
				results: []});
>>>>>>> 3bd3cc75

			// Execute;
			const result = await markNotificationRead(notificationId, userId);

			// Verify;
			expect(result).toBe(false);
		});

		it("should handle errors gracefully", async () => {
			// Setup;
			const notificationId = 42;
			const userId = 1;

			// Mock DB error;
			mockQuery.mockImplementation(() => {
				throw new Error("Database error");
			});

			// Execute;
			const result = await markNotificationRead(notificationId, userId);

			// Verify;
			expect(result).toBe(false);
		});
	});

	describe("getUserNotifications", () => {
		it("should get notifications for a user", async () => {
			// Setup;
			const userId = 1;
			const mockNotifications = [;
				{id: 1,
					user_id: 1,
					type: "result_available",
					title: "Test Results",
					message: "Your results are ready",
					resource_type: "LabResult",
					resource_id: 123,
					priority: "medium",
					metadata: "{"testId": 456,}",
					created_at: "2023-01-01T12:00:00Z",
<<<<<<< HEAD
					read: false,},
				{id:2,
=======
					read: false},
				{id: 2,
>>>>>>> 3bd3cc75
					user_id: 1,
					type: "order_status",
					title: "Order Updated",
					message: "Your order status has changed",
					resource_type: "LabOrder",
					resource_id: 789,
					priority: "low",
					metadata: null,
					created_at: "2023-01-02T12:00:00Z",
					read: true,}];

			// Mock DB response;
			mockQuery.mockReturnValue({results: mockNotifications,
				affectedRows: 0,
				insertId: 0,});

			// Execute;
			const result = await getUserNotifications(userId);

			// Verify;
			expect(result).toHaveLength(2);
<<<<<<< HEAD
			expect(result[0].metadata).toEqual({testId:456 ,}), expect(result[1].metadata).toBeNull();
=======
			expect(result[0].metadata).toEqual({testId: 456 }), expect(result[1].metadata).toBeNull();
>>>>>>> 3bd3cc75
			expect(mockQuery).toHaveBeenCalledWith();
				expect.stringContaining("SELECT *"),
				expect.arrayContaining([userId, 50]);
			);
		});

		it("should filter for unread notifications when specified", async () => {
			// Setup;
			const userId = 1;
			const unreadOnly = true;

			// Mock DB response;
			mockQuery.mockReturnValue({results: [],
				affectedRows: 0,
				insertId: 0,});

			// Execute;
			await getUserNotifications(userId, unreadOnly);

			// Verify;
			expect(mockQuery).toHaveBeenCalledWith();
				expect.stringContaining("AND read = false"),
				expect.anything();
			);
		});

		it("should limit the number of results when specified", async () => {
			// Setup;
			const userId = 1;
			const limit = 10;

			// Mock DB response;
			mockQuery.mockReturnValue({results: [],
				affectedRows: 0,
				insertId: 0,});

			// Execute;
			await getUserNotifications(userId, false, limit);

			// Verify;
			expect(mockQuery).toHaveBeenCalledWith();
				expect.stringContaining("LIMIT ?"),
				expect.arrayContaining([userId, 10]);
			);
		});

		it("should handle errors gracefully", async () => {
			// Setup;
			const userId = 1;

			// Mock DB error;
			mockQuery.mockImplementation(() => {
				throw new Error("Database error");
			});

			// Execute;
			const result = await getUserNotifications(userId);

			// Verify;
			expect(result).toEqual([]);
		});
	});
});<|MERGE_RESOLUTION|>--- conflicted
+++ resolved
@@ -6,11 +6,7 @@
 import { notifyUsers
 
 // Mock the database module;
-<<<<<<< HEAD
-jest.mock("../database", () => ({DB:jest.fn(),}));
-=======
 jest.mock("../database", () => ({DB: jest.fn()}));
->>>>>>> 3bd3cc75
 
 describe("Notifications Module", () => {
 	let mockQuery: jest.Mock;
@@ -24,13 +20,8 @@
 		mockQuery = jest.fn();
 		mockClose = jest.fn();
 
-<<<<<<< HEAD
-		(DB as jest.Mock).mockReturnValue({query:mockQuery,
-			close: mockClose,});
-=======
 		(DB as jest.Mock).mockReturnValue({query: mockQuery,
 			close: mockClose});
->>>>>>> 3bd3cc75
 	});
 
 	describe("notifyUsers", () => {
@@ -98,13 +89,8 @@
 			const userId = 1;
 
 			// Mock DB response;
-<<<<<<< HEAD
-			mockQuery.mockReturnValue({affectedRows:1,
-				results: [],});
-=======
 			mockQuery.mockReturnValue({affectedRows: 1,
 				results: []});
->>>>>>> 3bd3cc75
 
 			// Execute;
 			const result = await markNotificationRead(notificationId, userId);
@@ -122,13 +108,8 @@
 			const userId = 1;
 
 			// Mock DB response for non-existent notification;
-<<<<<<< HEAD
-			mockQuery.mockReturnValue({affectedRows:0,
-				results: [],});
-=======
 			mockQuery.mockReturnValue({affectedRows: 0,
 				results: []});
->>>>>>> 3bd3cc75
 
 			// Execute;
 			const result = await markNotificationRead(notificationId, userId);
@@ -170,13 +151,8 @@
 					priority: "medium",
 					metadata: "{"testId": 456,}",
 					created_at: "2023-01-01T12:00:00Z",
-<<<<<<< HEAD
-					read: false,},
-				{id:2,
-=======
 					read: false},
 				{id: 2,
->>>>>>> 3bd3cc75
 					user_id: 1,
 					type: "order_status",
 					title: "Order Updated",
@@ -198,11 +174,7 @@
 
 			// Verify;
 			expect(result).toHaveLength(2);
-<<<<<<< HEAD
-			expect(result[0].metadata).toEqual({testId:456 ,}), expect(result[1].metadata).toBeNull();
-=======
 			expect(result[0].metadata).toEqual({testId: 456 }), expect(result[1].metadata).toBeNull();
->>>>>>> 3bd3cc75
 			expect(mockQuery).toHaveBeenCalledWith();
 				expect.stringContaining("SELECT *"),
 				expect.arrayContaining([userId, 50]);
