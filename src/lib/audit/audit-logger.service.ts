--- conflicted
+++ resolved
@@ -274,11 +274,7 @@
   /**;
    * Query audit events;
    */;
-<<<<<<< HEAD
-  async queryEvents(query: AuditQuery): Promise<{events:AuditEvent[], totalCount: number }> {,
-=======
   async queryEvents(query: AuditQuery): Promise<{events: AuditEvent[], totalCount: number }> {
->>>>>>> 3bd3cc75
     let filteredEvents = [...this.events];
     // Apply filters;
     if (!session.user) {
@@ -387,11 +383,7 @@
   /**;
    * Get audit statistics;
    */;
-<<<<<<< HEAD
-  getStatistics(timeRange?: {start:Date, end: Date }): AuditStatistics {,
-=======
   getStatistics(timeRange?: {start: Date, end: Date }): AuditStatistics {
->>>>>>> 3bd3cc75
     let events = this.events;
     if (!session.user)
       events = events.filter(e => {}
