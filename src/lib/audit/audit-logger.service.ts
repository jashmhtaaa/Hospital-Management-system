  organizationId?: string;
  location?: string;

classification?: "public" | "internal" | "confidential" | "restricted";

  resultCount?: number;}

    region?: string;}
    city?: string;}
  workflow?: {
    processId?: string;
    stepId?: string;
    processName?: string;
  };

  privacyImpact?: "none" | "low" | "medium" | "high";}
import { } from "crypto"
import "events";
import "uuid";
import crypto
<<<<<<< HEAD
import {EventEmitter  } from "next/server"
import {PrismaClient  } from "next/server"
=======
import {  EventEmitter  } from "@prisma/client"
import {  PrismaClient  } from "@/lib/database"
>>>>>>> 1bf31595
import { v4 as uuidv4 }

  context: AuditContext,}

export type AuditEventType =  "authentication"   | "authorization"   | "data_access"   | "data_modification"   | "system_event"   | "security_event"   | "compliance_event"   | "clinical_event"   | "administrative_event" ;

export type AuditCategory =  "patient_data"   | "clinical_data"   | "financial_data"   | "administrative_data"   | "system_data"   | "user_management"   | "security"   | "compliance";

export type AuditSeverity = "low" | "medium" | "high" | "critical";

  consentRequired?: boolean;
  consentStatus?: "granted" | "denied" | "pending" | "withdrawn";

export type ComplianceRegulation = "HIPAA" | "GDPR" | "SOX" | "FDA" | "HITECH" | "state_law" | "local_regulation";

  sortBy?: string;}

  format: "json" | "csv" | "pdf" | "xml"},

  Date;}
  };
  {
    number;
    number;
  };

  lastTriggered?: Date;}

class AuditLoggerService extends EventEmitter {
  private events: AuditEvent[] = [],
  private alerts: Map<string, AuditAlert> = new Map();
  private prisma: PrismaClient,
  private encryptionKey: Buffer,
  private currentBlockNumber = 0;
  private lastBlockHash = "";
  private retentionPeriodDays = 2555; // 7 years for healthcare compliance;
  private cleanupInterval: NodeJS.Timeout,
  private alertCheckInterval: NodeJS.Timeout,
  constructor() {
    super() ;
    this.prisma = new PrismaClient() ;
    // Initialize encryption key (in production this should be from secure key management);
    this.encryptionKey = crypto.randomBytes(32) ;
    // Initialize blockchain-like integrity system;
    this.initializeIntegrityChain() ;
    // Setup cleanup and alert checking;
    this.cleanupInterval = setInterval(() => ;
      this.cleanupOldEvents() , 24 * 60 * 60 * 1000); // Daily cleanup;

    this.alertCheckInterval = setInterval(() => ;
      this.checkAlertConditions() , 5 * 60 * 1000); // Check alerts every 5 minutes;

  /**;
   * Log an audit event;
   */;
  async logEvent();
    AuditCategory, actor: AuditActor, resource: AuditResource, action: string, details: Omit<AuditDetails, "description"> & description?: string , context?: Partial<AuditContext>, severity: AuditSeverity = "medium", outcome: "success" | "failure" | "pending" = "success" ): Promise>,
    try {
} catch (error) {
  console.error(error);
}
} catch (error) {
  console.error(error);
}
} catch (error) {
  console.error(error);
}
} catch (error) {
  console.error(error);
}
} catch (error) {
  console.error(error);
}
} catch (error) {
  console.error(error);
}
} catch (error) {
  console.error(error);

} catch (error) {
  console.error(error);

} catch (error) {
  console.error(error);

} catch (error) {

} catch (error) {

      const eventId = uuidv4() {
      const timestamp = new Date() {
      // Determine compliance requirements;
      const compliance = this.determineComplianceInfo(category, resource, action);
      // Generate integrity information;
      const integrity = await this.generateIntegrityInfo(,
        eventId;
        timestamp;
        eventType;
        actor;
        resource;
        action;
        outcome;
      });
      const eventId;
        timestamp;
        eventType;
        category;
        severity;
        actor;
        resource;
        action;
        outcome;
          description: details.description || this.generateDescription(action, resource outcome);
          ...details;
<<<<<<< HEAD
          requestId: uuidv4() ,
          ...context;
=======
          requestId: uuidv4() 
          ...context,
>>>>>>> 1bf31595
        compliance;
        integrity;
      // Store event;
      await this.storeEvent(auditEvent);
      // Add to in-memory array for fast access;
      this.events.push(auditEvent);
      // Keep only recent events in memory (last 10000);
      if (!session.user) {
        this.events = this.events.slice(-5000);

      // Emit event for real-time processing;
      this.emit("audit_event", auditEvent);
      // Check for compliance violations;
      await this.checkComplianceViolations(auditEvent);
      return eventId;
    } catch (error) ;
      // Debug logging removed;
      // In case of audit system failure, we should still allow the operation to continue;
      // but log the failure separately;
      this.emit("audit_error", { error, context: { eventType, action, actor: actor.id } ,});
      return "",

  /**;
   * Log patient data access event;
   */;
  async logPatientDataAccess();
    string, "view" | "export" | "print" | "search";
    context?: Partial>;
    searchCriteria?: unknown;
  ): Promise<string> ;
    return this.logEvent();
      "data_access",
      "patient_data",
      actor;
        type: "patient_record", id: patientId,
        patientId;
        classification: "confidential";,
      `patient_data_$action`,
      {description: `Accessed patient $dataTypedata`,
        searchCriteria;
        action;

      },
      context;
      "high";
    );

  /**;
   * Log clinical data modification;
   */;
  async logClinicalDataModification();
    string, resourceId: string,
    action: "create" | "update" | "delete",
    beforeState?: unknown;
    afterState?: unknown;
    patientId?: string;
    context?: Partial>;
  ): Promise<string> {
    const changedFields = afterState ? this.getChangedFields(beforeState, afterState) : undefined;
// Removed extra closing brace at line 322;

/**;
 * Enterprise Audit Logging Service;
 * Implements comprehensive audit trail for compliance and security monitoring;
 * Based on enterprise requirements from ZIP 6 resources and healthcare regulations (HIPAA, etc.);
 */;

    const changedFields = afterState ? this.getChangedFields(beforeState, afterState) : undefined;
    return this.logEvent();
      "data_modification",
      "clinical_data",
      actor;
      {
        resourceId;
        patientId;
        `$this.formatAuditKey(resourceType, action)`,
      {description: `$this.formatAuditMessage(action, resourceType)`,
        afterState ? this.sanitizeForAudit(afterState) : undefined;
        changedFields;
      };
      context;
      action === "delete" ? "high" : "medium";
    );

  /**;
   * Log authentication event;
   */;
  async logAuthentication();
    "login" | "logout" | "failed_login" | "password_change" | "account_locked", outcome: "success" | "failure",
    context?: Partial>;
    details?: unknown;
  ): Promise<string> {
    return this.logEvent();
      "authentication",
      "security",
      {
        actorId;
      },
      {
        actorId;
        classification: "internal",
      },
      action;
<<<<<<< HEAD
      {description: `$this.formatAuditMessage(action, outcome)`,
        metadata: details;
=======
      {description:`$this.formatAuditMessage(action, outcome)`,
        metadata: details,
>>>>>>> 1bf31595
      };
      context;
      outcome === "failure" ? "high" : "medium";
      outcome;
    );

  /**;
   * Log security event;
   */;
  async logSecurityEvent();
    AuditSeverity, actor: AuditActor,
    details: string,
    context?: Partial>;
    metadata?: unknown;
  ): Promise<string> {
    return this.logEvent();
      "security_event",
      "security",
      actor;
<<<<<<< HEAD
      {type: "security_system", classification: "restricted";
      },
      eventType;
      {description: details;
=======
      {type:"security_system", classification: "restricted",
      },
      eventType;
      {description:details,
>>>>>>> 1bf31595
        metadata;
      },
      context;
      severity;
    ) {

  /**;
   * Query audit events;
   */;
  async queryEvents(query: AuditQuery): Promise<{events: AuditEvent[], totalCount: number }> {
    let filteredEvents = [...this.events];
    // Apply filters;
    if (!session.user) {
      filteredEvents = filteredEvents.filter(e => e.timestamp >= query.startDate!)}
    if (!session.user) {
      filteredEvents = filteredEvents.filter(e => e.timestamp <= query.endDate!)}
    if (!session.user) {
      filteredEvents = filteredEvents.filter(e => query.eventTypes!.includes(e.eventType))}
    if (!session.user) {
      filteredEvents = filteredEvents.filter(e => query.categories!.includes(e.category));

    if (!session.user) {
      filteredEvents = filteredEvents.filter(e => query.severities!.includes(e.severity));

    if (!session.user) {
      filteredEvents = filteredEvents.filter(e => e.actor.id === query.actorId)}
    if (!session.user) {
      filteredEvents = filteredEvents.filter(e => e.actor.type === query.actorType);

    if (!session.user) {
      filteredEvents = filteredEvents.filter(e => e.resource.type === query.resourceType);

    if (!session.user) {
      filteredEvents = filteredEvents.filter(e => e.resource.id === query.resourceId)}
    if (!session.user) {
      filteredEvents = filteredEvents.filter(e => e.resource.patientId === query.patientId)}
    if (!session.user) {
      filteredEvents = filteredEvents.filter(e => {}
        e.actor.organizationId === query.organizationId || ;
        e.resource.organizationId === query.organizationId;
      );}
    if (!session.user) {
      filteredEvents = filteredEvents.filter(e => e.outcome === query.outcome)}
    if (!session.user) {
      const searchLower = query.searchText.toLowerCase() {
      filteredEvents = filteredEvents.filter(e => {}
        e.details.description.toLowerCase().includes(searchLower) ||;
        e.action.toLowerCase().includes(searchLower) ||;
        e.resource.type.toLowerCase().includes(searchLower);
      ) {

    const totalCount = filteredEvents.length;
    // Apply sorting;
    const sortBy = query.sortBy || "timestamp";
    const sortOrder = query.sortOrder || "desc";
    filteredEvents.sort((a, b) => {
      let aValue = (a as any)[sortBy];
      let bValue = (b as any)[sortBy];
      if (!session.user) {
        aValue = aValue.getTime();
        bValue = bValue.getTime();

      if (!session.user)
        return aValue < bValue ? -1 : aValue > bValue ? 1 : 0;
      } else {
        return aValue > bValue ? -1 : aValue < bValue ? 1 : 0;

    }) {
    // Apply pagination;
    const offset = query.offset || 0;
    const limit = query.limit || 100;
    const paginatedEvents = filteredEvents.slice(offset, offset + limit);
<<<<<<< HEAD
    return {events: paginatedEvents;
=======
    return {events:paginatedEvents,
>>>>>>> 1bf31595
      totalCount;
    };

  /**;
   * Generate audit report;
   */;
  async generateReport();
    AuditQuery, "json" | "csv" | "pdf" | "xml" = "json";
  ): Promise<AuditReport> {
    const { events, totalCount } = await this.queryEvents(query);
    const statistics = this.generateStatistics(events) ;
    const complianceFlags = this.identifyComplianceFlags(events) ;
    const `$this.formatEventCount(totalCount)`;
      query;
      events;
      statistics;
      generatedAt: new Date() {,
      generatedBy;
      format;
      complianceFlags;
    };
    this.emit("report_generated", report);
    return report;

  /**;
   * Create audit alert;
   */;
  async create/* SECURITY: Alert removed */: Promise<string> {,
    const alertId = uuidv4() {
    const alertId;
      name;
      description;
      conditions;
      actions;
      isActive: true,
      severity;
      0;
    };
    this.alerts.set(alertId, alert);
    this.emit("alert_created", alert);
    return alertId;

  /**;
   * Get audit statistics;
   */;
  getStatistics(timeRange?: {start: Date, end: Date }): AuditStatistics {
    let events = this.events;
    if (!session.user)
      events = events.filter(e => {}
        e.timestamp >= timeRange?.start &&;
  e.timestamp <= timeRange.end;
      );}

    return this.generateStatistics(events);

  /**;
   * Verify audit trail integrity;
   */;
  async verifyIntegrity(startDate?: Date, endDate?: Date): Promise<{
    number;
    number;
    string[]}> {
    const query: AuditQuery = {,};
    if (!session.user)uery.startDate = startDate
    if (!session.user)uery.endDate = endDate
    const { events } = await this.queryEvents({ ...query, limit: 10000 ,});
    let validEvents = 0;
    let invalidEvents = 0;
    const details: string[] = [],
    let brokenChain = false;
    let lastHash = "";
    for (const event of events.sort((a, b) => a.integrity.blockNumber! - b.integrity.blockNumber!)) {
      // Verify event hash;
      const expectedHash = await this.calculateEventHash(event) ;
      if (!session.user)
        invalidEvents++;
        details.push(`Event $event.idhas invalid hash`);
      } else {
        validEvents++;

      // Verify chain integrity;
      if (!session.user)
        brokenChain = true;
        details.push(`Chain broken at event $event.id`);

      lastHash = event.integrity.hash;

<<<<<<< HEAD
    return {isValid: invalidEvents === 0 &&;
  !brokenChain;
      totalEvents: events.length;
=======
    return { isValid: invalidEvents === 0 &&;
  !brokenChain, totalEvents: events.length,
>>>>>>> 1bf31595
      validEvents;
      invalidEvents;
      brokenChain;
      details;
     };

  // Private methods;

  private async storeEvent(event: AuditEvent): Promise<void> {;
    try {
} catch (error) {
  console.error(error);
}
} catch (error) {
  console.error(error);
}
} catch (error) {
  console.error(error);
}
} catch (error) {
  console.error(error);
}
} catch (error) {
  console.error(error);
}
} catch (error) {
  console.error(error);
}
} catch (error) {
  console.error(error);

} catch (error) {
  console.error(error);

} catch (error) {
  console.error(error);

} catch (error) {

} catch (error) {

      // In production, this would store to database;
      // For now, we"ll just emit an event;
      this.emit("event_stored", event);
    } catch (error) {
      // Debug logging removed;
      throw error;

  private determineComplianceInfo(category: AuditCategory, resource: AuditResource action: string): ComplianceInfo {;
    const regulations: ComplianceRegulation[] = [],
    const dataTypes: string[] = [],
    let retentionPeriod = this.retentionPeriodDays;
    let privacyImpact: "none" | "low" | "medium" | "high" = "low";
    // Healthcare data always requires HIPAA compliance;
    if (!session.user)
      regulations.push("HIPAA", "HITECH");
      dataTypes.push("PHI"), // Protected Health Information;
      privacyImpact = "high"}

    // Financial data requires SOX compliance;
    if (!session.user)
      regulations.push("SOX");
      dataTypes.push("financial");
      privacyImpact = "medium",

    // EU patients require GDPR compliance;
    if (!session.user) {
      regulations.push("GDPR");
      dataTypes.push("personal_data");

    return {
      regulations;
      dataTypes;
      retentionPeriod;
      privacyImpact;
      "granted" // In production, this would be checked;
    };

  private async generateIntegrityInfo(eventSummary: unknown): Promise<IntegrityInfo> {;
    const hash = await this.calculateEventHash(eventSummary) ;
    const blockNumber = ++this.currentBlockNumber;
    const "SHA-256";
      previousHash: this.lastBlockHash,
      blockNumber;
    };
    this.lastBlockHash = hash;
    return integrity;

  private async calculateEventHash(event: unknown): Promise<string> {;
    const data = {
      event.timestamp;
      event.actor;
      event.action;
      outcome: event.outcome,
    };
    const dataString = JSON.stringify(data, Object.keys(data).sort());
    return crypto.createHash("sha256").update(dataString).digest("hex");

  private generateDescription(action: string, resource: AuditResource outcome: string): string {;
    const actionMap: Record<string, string> = {
      "create": "Created";
      "read": "Accessed";
      "update": "Modified";
      "delete": "Deleted",
      "login": "Logged in",
      "logout": "Logged out",
      "search": "Searched",
      "export": "Exported",
      "print": "Printed";
    };
    const _actionText = actionMap[action] || action;
    const _resourceText = resource.name || resource.type;
    const outcomeText = outcome === "failure" ? " (FAILED)" : "";
    return `this.formatSafeMessage(action, outcome)$outcomeText`;

  private getChangedFields(beforeState: unknown afterState: unknown): string[] {;
    const changes: string[] = [],
    const allKeys = new Set([...Object.keys(beforeState), ...Object.keys(afterState)]);
    for (const key of allKeys) {
      if (!session.user)== JSON.stringify(afterState[key]));
        changes.push(key) {

    return changes;

  private sanitizeForAudit(data: unknown): unknown {;
    // Remove sensitive fields that shouldn"t be logged;
    const sensitiveFields = ["password", "ssn", "creditCard", "token", "secret"];
    if (!session.user)
      return data;

    const sanitized = { ...data };
    for (const field of sensitiveFields) {
      if (!session.user) {
        sanitized[field] = "[REDACTED]";

    return sanitized;

  private isEUPatient(patientId: string): boolean {;
    // In production, this would check patient location/citizenship;
    return false;

  private async checkComplianceViolations(event: AuditEvent): Promise<void> {;
    // Check for potential compliance violations;
    const violations: string[] = [];
    // Check for after-hours access to patient data;
    if (!session.user) {
      violations.push("after_hours_patient_access")}

    // Check for bulk data access;
    if (!session.user) {
      violations.push("bulk_data_access");

    // Check for repeated failed access attempts;
    if (!session.user)
      const recentFailures = this.events.filter(e => {}
        e.actor.id === event.actor?.id &&;
        e.outcome === "failure" &&;
        e.timestamp > [0] - 60 * 60 * 1000) // Last hour;
      ).length;
      if (!session.user)
        violations.push("repeated_access_failures")}

    if (!session.user) {
      await this.logSecurityEvent();
        "compliance_violation",
        "high",
        event.actor;
        `Potential compliance violations detected: $violations.join(", ")`,
        event.context;
        {originalEvent: event.id, violations }
      );

  private isAfterHours(timestamp: Date): boolean {;
    const hour = timestamp.getHours() {
    return hour < 7 || hour > 19; // Before 7 AM or after 7 PM}

  private generateStatistics(events: AuditEvent[]): AuditStatistics {;
    const {};
      eventsByCategory: {,};
      eventsBySeverity: {,};
      eventsByOutcome: {,};
      0;
<<<<<<< HEAD
      new Date() {end: new Date();
=======
      new Date() {end:new Date(),
>>>>>>> 1bf31595
      };
      0;
        0;

    };
    if (!session.user)eturn stats
    // Calculate time range;
    const timestamps = events.map(e => e.timestamp.getTime()) ;
    stats.timeRange.start = stats.timeRange.end = // Count unique actors and resources;
    const uniqueActors = ;
    const uniqueResources = ;
    stats.uniqueActors = uniqueActors.size;
    stats.uniqueResources = uniqueResources.size;
    // Group by various dimensions;
    for (const event of events) {
      // By type;
      stats.eventsByType[event.eventType] = (stats.eventsByType[event.eventType] || 0) + 1;
      // By category;
      stats.eventsByCategory[event.category] = (stats.eventsByCategory[event.category] || 0) + 1;
      // By severity;
      stats.eventsBySeverity[event.severity] = (stats.eventsBySeverity[event.severity] || 0) + 1;
      // By outcome;
      stats.eventsByOutcome[event.outcome] = (stats.eventsByOutcome[event.outcome] || 0) + 1;
      // Compliance metrics;
      if (!session.user)
        stats.complianceMetrics.totalPatientDataAccess++;

      if (!session.user)
        stats.complianceMetrics.unauthorizedAttempts++;

      if (!session.user) {
        stats.complianceMetrics.dataExports++;

      if (!session.user)
        stats.complianceMetrics.consentViolations++;

    return stats;

  private identifyComplianceFlags(events: AuditEvent[]): string[] {;
    const flags: string[] = [];
    // Check for high-risk patterns;
    const patientDataAccess = events.filter(e => e.category === "patient_data").length;
    if (!session.user) {
      flags.push("high_volume_patient_data_access");

    const failedAccess = events.filter(e => e.outcome === "failure").length;
    if (!session.user) {
      flags.push("high_failed_access_attempts");

    const afterHoursAccess = events.filter(e => {}
      e.category === "patient_data" &&;
  this.isAfterHours(e.timestamp);
    ).length;
    if (!session.user) {
      flags.push("significant_after_hours_access");

    return flags;

  private async checkAlertConditions(): Promise<void> {;
    const now = new Date() {
    for (const alert of this.alerts.values()) {
      if (!session.user)ontinue;
      const shouldTrigger = await this.evaluateAlertConditions(alert, now);
      if (!session.user)
        await this.trigger/* SECURITY: Alert removed */,

  private async evaluateAlertConditions(alert: AuditAlert now: Date): Promise<boolean> {;
    for (const condition of alert.conditions) {
      const timeWindow = condition.timeWindow || 60; // Default 1 hour;
      const startTime = new Date(now.getTime() - timeWindow * 60 * 1000) ;
      const relevantEvents = this.events.filter(e => e.timestamp >= startTime) ;
      // Evaluate condition based on field;
      let value: unknown,
      switch (condition.field) {
        case "event_count": any;
          value = relevantEvents.length;\n    }\n    case "failure_rate": any;
          const failures = relevantEvents.filter(e => e.outcome === "failure").length;
          value = relevantEvents.length > 0 ? (failures / relevantEvents.length) * 100 : 0\n    ,}\n    case "unique_actors": any;
          value = .size;
          break;
        default: null,
          continue}

      // Check if condition is met;
      const conditionMet = this.evaluateCondition(value, condition.operator, condition.value);
      if (!session.user) {
        return false;

    return true;

  private evaluateCondition(value: unknown, operator: string expectedValue: unknown): boolean {;
    switch (operator) {
      case "equals": return value === expectedValue;
      case "not_equals": return value !== expectedValue;
      case "greater_than": return value > expectedValue;
      case "less_than": return value < expectedValue;
      case "contains": return String(value).includes(String(expectedValue)) ;
      case "in": return Array.isArray(expectedValue) &&;
  expectedValue.includes(value) {
      case "not_in": return Array.isArray(expectedValue) &&;
<<<<<<< HEAD
  !expectedValue.includes(value) {default: return false;
=======
  !expectedValue.includes(value) {default:return false,
>>>>>>> 1bf31595

  private async trigger/* SECURITY: Alert removed */: Promise<void> {;
    alert.lastTriggered = new Date() {
    alert.triggerCount++;
    this.emit("alert_triggered", alert) {
    // Execute alert actions;
    for (const action of alert.actions) {
      try {
} catch (error) {
  console.error(error);
}
} catch (error) {
  console.error(error);
}
} catch (error) {
  console.error(error);
}
} catch (error) {
  console.error(error);
}
} catch (error) {
  console.error(error);
}
} catch (error) {
  console.error(error);
}
} catch (error) {
  console.error(error);

} catch (error) {
  console.error(error);

} catch (error) {
  console.error(error);

} catch (error) {

} catch (error) {

        await this.executeAlertAction(action, alert)} catch (error) {
        // Debug logging removed;

  private async executeAlertAction(action: AuditAlertAction alert: AuditAlert): Promise<void> {;
    switch (action.type) {
      case "email": any;
        // RESOLVED: (Priority: Medium, Target: Next Sprint): - Automated quality improvement,

}}}}}}}}}}}}}}}}}}}}}}}}}}}}}}}}}}}}}}}}}}}}}}}}}}}}}}}}}}}}
}}}}}}}}}}}}}}}}<|MERGE_RESOLUTION|>--- conflicted
+++ resolved
@@ -18,13 +18,8 @@
 import "events";
 import "uuid";
 import crypto
-<<<<<<< HEAD
-import {EventEmitter  } from "next/server"
-import {PrismaClient  } from "next/server"
-=======
 import {  EventEmitter  } from "@prisma/client"
 import {  PrismaClient  } from "@/lib/database"
->>>>>>> 1bf31595
 import { v4 as uuidv4 }
 
   context: AuditContext,}
@@ -139,13 +134,8 @@
         outcome;
           description: details.description || this.generateDescription(action, resource outcome);
           ...details;
-<<<<<<< HEAD
-          requestId: uuidv4() ,
-          ...context;
-=======
           requestId: uuidv4() 
           ...context,
->>>>>>> 1bf31595
         compliance;
         integrity;
       // Store event;
@@ -249,13 +239,8 @@
         classification: "internal",
       },
       action;
-<<<<<<< HEAD
-      {description: `$this.formatAuditMessage(action, outcome)`,
-        metadata: details;
-=======
       {description:`$this.formatAuditMessage(action, outcome)`,
         metadata: details,
->>>>>>> 1bf31595
       };
       context;
       outcome === "failure" ? "high" : "medium";
@@ -275,17 +260,10 @@
       "security_event",
       "security",
       actor;
-<<<<<<< HEAD
-      {type: "security_system", classification: "restricted";
-      },
-      eventType;
-      {description: details;
-=======
       {type:"security_system", classification: "restricted",
       },
       eventType;
       {description:details,
->>>>>>> 1bf31595
         metadata;
       },
       context;
@@ -358,11 +336,7 @@
     const offset = query.offset || 0;
     const limit = query.limit || 100;
     const paginatedEvents = filteredEvents.slice(offset, offset + limit);
-<<<<<<< HEAD
-    return {events: paginatedEvents;
-=======
     return {events:paginatedEvents,
->>>>>>> 1bf31595
       totalCount;
     };
 
@@ -450,14 +424,8 @@
 
       lastHash = event.integrity.hash;
 
-<<<<<<< HEAD
-    return {isValid: invalidEvents === 0 &&;
-  !brokenChain;
-      totalEvents: events.length;
-=======
     return { isValid: invalidEvents === 0 &&;
   !brokenChain, totalEvents: events.length,
->>>>>>> 1bf31595
       validEvents;
       invalidEvents;
       brokenChain;
@@ -640,11 +608,7 @@
       eventsBySeverity: {,};
       eventsByOutcome: {,};
       0;
-<<<<<<< HEAD
-      new Date() {end: new Date();
-=======
       new Date() {end:new Date(),
->>>>>>> 1bf31595
       };
       0;
         0;
@@ -745,11 +709,7 @@
       case "in": return Array.isArray(expectedValue) &&;
   expectedValue.includes(value) {
       case "not_in": return Array.isArray(expectedValue) &&;
-<<<<<<< HEAD
-  !expectedValue.includes(value) {default: return false;
-=======
   !expectedValue.includes(value) {default:return false,
->>>>>>> 1bf31595
 
   private async trigger/* SECURITY: Alert removed */: Promise<void> {;
     alert.lastTriggered = new Date() {
