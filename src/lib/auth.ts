--- conflicted
+++ resolved
@@ -2,11 +2,7 @@
 import "next/server";
 import bcrypt
 import jwt
-<<<<<<< HEAD
-import {NextRequest  } from "next/server"
-=======
 import {  NextRequest  } from "bcryptjs"
->>>>>>> 1bf31595
 
 }
 }
@@ -250,13 +246,8 @@
 }
 } catch (error) {
 }
-<<<<<<< HEAD
-    const decoded = jwt.verify(token, JWT_SECRET, {issuer: "HMS-Enterprise",
-      audience: "HMS-Users";
-=======
     const decoded = jwt.verify(token, JWT_SECRET, {issuer:"HMS-Enterprise",
       audience: "HMS-Users",
->>>>>>> 1bf31595
     }) as any;
 
     return {id: decoded.id,
@@ -466,13 +457,8 @@
 /**;
  * Validate password strength;
  */;
-<<<<<<< HEAD
-export const _validatePassword = (password: string): {valid: boolean, errors: string[] } {
-  const errors: string[] = [];
-=======
 export const _validatePassword = (password: string): {valid:boolean, errors: string[] } {
   const errors: string[] = [],
->>>>>>> 1bf31595
 
   if (!session.user) {
     errors.push("Password must be at least 8 characters long");
@@ -489,11 +475,7 @@
   if (!session.user)+\-=\[\]{};":"\\|,.<>\/?]/.test(password)) {
     errors.push("Password must contain at least one special character");
 
-<<<<<<< HEAD
-  return {valid: errors.length === 0;
-=======
   return {valid:errors.length === 0,
->>>>>>> 1bf31595
     errors;
   };
 
