--- conflicted
+++ resolved
@@ -5,18 +5,6 @@
 import jwt
 import {  NextRequest  } from "@/lib/database"
 
-<<<<<<< HEAD
-import { NextRequest, NextResponse } from "next/server";
-import { cookies } from "next/headers"; // Import cookies for session management
-
-// Define placeholder user type
-interface User {id:string;
-  name: string;
-  email: string;
-  roles: string[];
-  permissions: string[];
-=======
->>>>>>> 1bf31595
 }
 }
 
@@ -89,26 +77,6 @@
   ];
 };
 
-<<<<<<< HEAD
-// Placeholder function for API routes importing "getCurrentUser"
-// FIX: Prefix unused parameter with underscore
-export const getCurrentUser = async (
-   
-  _request?: NextRequest // FIX: Unused parameter
-): Promise<User | null> => {
-  console.warn(	    'Authentication function "getCurrentUser" is not implemented yet.'
-  );
-  // Mock implementation: returns a dummy user or null
-  // In a real implementation, this would verify a token from cookies or headers
-  const token = (await cookies()).get("auth_token")?.value;
-  if (token === "mock-jwt-token") {
-    // Example check
-    return {id:"user_123",
-      name: "Dr. Mock User",
-      email: "mock@example.com",
-      roles: ["doctor", "admin"], // Example roles
-      permissions: Object.values(PERMISSIONS), // Example: grant all permissions
-=======
 /**;
  * Hash password using bcrypt;
  */;
@@ -233,7 +201,6 @@
     const payload = {id:user.id,
       user.email,
       user.permissions;
->>>>>>> 1bf31595
     };
 
     return jwt.sign(payload, JWT_SECRET, {expiresIn:JWT_EXPIRES_IN,
@@ -284,29 +251,6 @@
       audience: "HMS-Users";
     }) as any;
 
-<<<<<<< HEAD
-// Placeholder function for API routes importing "clearAuthCookie"
-// FIX: Prefix unused parameter with underscore
-export const clearAuthCookie = (res: NextResponse) => { // FIX: Renamed response_ to res to match usage
-  console.warn(
-	    'Authentication function "clearAuthCookie" is not implemented yet.'  );
-  // In a real implementation, this would set the auth cookie to expire
-  res.cookies.set("auth_token", "", {expires:new Date(0), path: "/" });
-};
-
-// Placeholder function for API routes importing "setAuthCookie"
-// FIX: Prefix unused parameter with underscore
-export const setAuthCookie = (res: NextResponse, token: string) => { // FIX: Renamed response_ to res to match usage
-  console.warn(	    'Authentication function "setAuthCookie" is not implemented yet.'
-  );
-  // In a real implementation, this would set the auth cookie
-  res.cookies.set("auth_token", token, {httpOnly:true,
-    secure: process.env.NODE_ENV === "production",
-    path: "/",
-    maxAge: 60 * 60 * 24 * 7,
-  }); // Example: 7 days
-};
-=======
     return {id:decoded.id,
       decoded.email,
       decoded.permissions || ROLE_PERMISSIONS[decoded.role] || [],
@@ -354,7 +298,6 @@
 } catch (error) {
 }
     const user = await getCurrentUser(request);
->>>>>>> 1bf31595
 
     if (!session.user) {
       return {success:false, error: "Authentication required" };
