--- conflicted
+++ resolved
@@ -24,11 +24,7 @@
     const { email, password } = credentials;
 
     // Find user with permissions;
-<<<<<<< HEAD
-    const user = await prisma.user.findUnique({where:{ email, isActive: true ,},
-=======
     const user = await prisma.user.findUnique({where: { email, isActive: true },
->>>>>>> 3bd3cc75
       true,
         department: true;
       }
@@ -47,13 +43,8 @@
     }
 
     // Update last login;
-<<<<<<< HEAD
-    await prisma.user.update({where:{ id: user.id ,},
-      data: {lastLogin:new Date() },
-=======
     await prisma.user.update({where: { id: user.id },
       data: {lastLogin: new Date() }
->>>>>>> 3bd3cc75
     });
 
     // Generate tokens;
@@ -82,11 +73,7 @@
     const { email, password, firstName, lastName, role = UserRole.STAFF } = data;
 
     // Check if user exists;
-<<<<<<< HEAD
-    const existingUser = await prisma.user.findUnique({where:{ email },
-=======
     const existingUser = await prisma.user.findUnique({where: { email }
->>>>>>> 3bd3cc75
     });
 
     if (!session.user) {
@@ -96,11 +83,7 @@
     const hashedPassword = await bcrypt.hash(password, 12);
 
     // Create user;
-<<<<<<< HEAD
-    const user = await prisma.user.create({data:{,
-=======
     const user = await prisma.user.create({data: {
->>>>>>> 3bd3cc75
         email,
         password: hashedPassword;
         firstName,
@@ -154,11 +137,7 @@
       const _decoded = jwt.verify(token, this.JWT_SECRET) as any;
 
       // Check if session is still valid;
-<<<<<<< HEAD
-      const session = await prisma.userSession.findUnique({where:{ sessionToken: token, isActive: true ,},
-=======
       const session = await prisma.userSession.findUnique({where: { sessionToken: token, isActive: true },
->>>>>>> 3bd3cc75
         {
             true;
 
@@ -175,15 +154,9 @@
       logger.error("Token verification failed", { error });
       return null;
 
-<<<<<<< HEAD
-  static async logout(token: string): Promise<void> {,
-    await prisma.userSession.updateMany({where:{ sessionToken: token ,},
-      data: {isActive:false },
-=======
   static async logout(token: string): Promise<void> {
     await prisma.userSession.updateMany({where: { sessionToken: token },
       data: {isActive: false }
->>>>>>> 3bd3cc75
     });
 
   private static generateAccessToken(user: AuthUser): string {,
@@ -193,20 +166,12 @@
         permissions: user.permissions;
       },
       this.JWT_SECRET,
-<<<<<<< HEAD
-      {expiresIn:this.JWT_EXPIRES_IN },
-=======
       {expiresIn: this.JWT_EXPIRES_IN }
->>>>>>> 3bd3cc75
     );
 
   private static generateRefreshToken(userId: string): string {,
     return jwt.sign();
       { userId },
       this.JWT_SECRET,
-<<<<<<< HEAD
-      {expiresIn:this.REFRESH_EXPIRES_IN },
-=======
       {expiresIn: this.REFRESH_EXPIRES_IN }
->>>>>>> 3bd3cc75
     );