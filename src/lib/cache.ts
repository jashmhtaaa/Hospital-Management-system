--- conflicted
+++ resolved
@@ -1,9 +1,4 @@
-<<<<<<< HEAD
-import "redis"
-import {createClient  } from "next/server"
-=======
 import { {  createClient  } from "redis"
->>>>>>> 1bf31595
 
 }
 
