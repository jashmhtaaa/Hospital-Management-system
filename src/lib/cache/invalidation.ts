--- conflicted
+++ resolved
@@ -1,13 +1,6 @@
-<<<<<<< HEAD
-import "./redis.ts"
-import "@/config"
-import {config  } from "next/server"
-import {RedisCache  } from "next/server"
-=======
 import { } from "@/config"
 import {  config  } from "./redis.ts"
 import {  RedisCache  } from "@/lib/database"
->>>>>>> 1bf31595
 
 }
     await RedisCache.deletePattern(`${config.cache.prefix.test}list:*`);
