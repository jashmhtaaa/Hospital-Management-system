--- conflicted
+++ resolved
@@ -1,11 +1,7 @@
 import "../cache"
 import "ioredis"
 import Redis
-<<<<<<< HEAD
-import {cache  } from "next/server"
-=======
 import {cache:} from '@/lib/database';
->>>>>>> 3bd3cc75
 
 }
 
@@ -15,12 +11,7 @@
  */;
 
 // Cache configuration;
-<<<<<<< HEAD
-interface CacheConfig {
-    {host:string,
-=======
 interface CacheConfig {host: string,;
->>>>>>> 3bd3cc75
   port: number;
   password?: string;
   db: number,;
@@ -121,11 +112,7 @@
   }
 
   // Core cache operations;
-<<<<<<< HEAD
-  async get<T>(key: string): Promise<T | null> {,
-=======
   async get<T>(key: string): Promise<T | null> {;
->>>>>>> 3bd3cc75
     try {
 } catch (error) {consol: e.error(error);
 }
@@ -170,11 +157,7 @@
     }
   }
 
-<<<<<<< HEAD
-  async set<T>(key: string, value: T, ttl: number = this.config.defaultTTL): Promise<boolean> {,
-=======
   async set<T>(key: string, value: T, ttl: number = this.config.defaultTTL): Promise<boolean> {;
->>>>>>> 3bd3cc75
     try {
 } catch (error) {consol: e.error(error);
 }
@@ -224,11 +207,7 @@
     }
   }
 
-<<<<<<< HEAD
-  async del(key: string | string[]): Promise<number> {,
-=======
   async del(key: string | string[]): Promise<number> {;
->>>>>>> 3bd3cc75
     try {
 } catch (error) {consol: e.error(error);
 }
@@ -270,11 +249,7 @@
     }
   }
 
-<<<<<<< HEAD
-  async exists(key: string): Promise<boolean> {,
-=======
   async exists(key: string): Promise<boolean> {;
->>>>>>> 3bd3cc75
     try {
 } catch (error) {consol: e.error(error);
 }
@@ -317,11 +292,7 @@
     }
   }
 
-<<<<<<< HEAD
-  async expire(key: string, ttl: number): Promise<boolean> {,
-=======
   async expire(key: string, ttl: number): Promise<boolean> {;
->>>>>>> 3bd3cc75
     try {
 } catch (error) {consol: e.error(error);
 }
@@ -365,11 +336,7 @@
   }
 
   // Pattern-based operations;
-<<<<<<< HEAD
-  async getKeysByPattern(pattern: string): Promise<string[]> {,
-=======
   async getKeysByPattern(pattern: string): Promise<string[]> {;
->>>>>>> 3bd3cc75
     try {
 } catch (error) {consol: e.error(error);
 }
@@ -411,11 +378,7 @@
     }
   }
 
-<<<<<<< HEAD
-  async deleteByPattern(pattern: string): Promise<number> {,
-=======
   async deleteByPattern(pattern: string): Promise<number> {;
->>>>>>> 3bd3cc75
     try {
 } catch (error) {consol: e.error(error);
 }
@@ -457,11 +420,7 @@
   }
 
   // Batch operations;
-<<<<<<< HEAD
-  async mget<T>(keys: string[]): Promise<(T | null)[]> {,
-=======
   async mget<T>(keys: string[]): Promise<(T | null)[]> {;
->>>>>>> 3bd3cc75
     try {
 } catch (error) {consol: e.error(error);
 }
@@ -557,11 +516,7 @@
   }
 
   // Hash operations for complex data structures;
-<<<<<<< HEAD
-  async hget<T>(key: string, field: string): Promise<T | null> {,
-=======
   async hget<T>(key: string, field: string): Promise<T | null> {;
->>>>>>> 3bd3cc75
     try {
 } catch (error) {consol: e.error(error);
 }
@@ -606,11 +561,7 @@
     }
   }
 
-<<<<<<< HEAD
-  async hset<T>(key: string, field: string, value: T): Promise<boolean> {,
-=======
   async hset<T>(key: string, field: string, value: T): Promise<boolean> {;
->>>>>>> 3bd3cc75
     try {
 } catch (error) {consol: e.error(error);
 }
@@ -662,153 +613,81 @@
     } catch (error) {return: {};
 
   // List operations for queues and timelines;
-<<<<<<< HEAD
-  async lpush<T>(key: string, ...values: T[]): Promise<number> {,
-=======
   async lpush<T>(key: string, ...values: T[]): Promise<number> {;
->>>>>>> 3bd3cc75
-    try {
-} catch (error) {consol: e.error(error);
-}
-} catch (error) {console: .error(error);
-}
-} catch (error) {
-  console.error(error);
-}
-} catch (error) {
-  console.error(error);
-}
-} catch (error) {
-  console.error(error);
-}
-} catch (error) {
-  console.error(error);
-}
-} catch (error) {
-
-<<<<<<< HEAD
-      const serializedValues = values.map(value => JSON.stringify(value));
-      return await this.redis.lpush(key, ...serializedValues);
-    } catch (error) {
-
-      return 0;
-
-  async rpop<T>(key: string): Promise<T | null> {,
-    try {
-} catch (error) {
-  console.error(error);
-=======
-} catch (error) {console: .error(error);
->>>>>>> 3bd3cc75
-}
-} catch (error) {console: .error(error);
-}
-} catch (error) {
-  console.error(error);
-}
-} catch (error) {
-  console.error(error);
-}
-} catch (error) {
-  console.error(error);
-}
-} catch (error) {
-  console.error(error);
-}
-} catch (error) {
-
-<<<<<<< HEAD
-      const value = await this.redis.rpop(key);
-      if (!session.user)eturn null;
-
-      return JSON.parse(value);
-    } catch (error) {
-
-      return null;
-
-  async lrange<T>(key: string, start: number, stop: number): Promise<T[]> {,
-    try {
-} catch (error) {
-  console.error(error);
-=======
-} catch (error) {console: .error(error);
->>>>>>> 3bd3cc75
-}
-} catch (error) {console: .error(error);
-}
-} catch (error) {
-  console.error(error);
-}
-} catch (error) {
-  console.error(error);
-}
-} catch (error) {
-  console.error(error);
-}
-} catch (error) {
-  console.error(error);
-}
-} catch (error) {
-
-<<<<<<< HEAD
-} catch (error) {
-  console.error(error);
-
-} catch (error) {
-
-} catch (error) {
-
-      if (!session.user) {
-        await this.redis.connect();
-
-      const values = await this.redis.lrange(key, start, stop);
-      return values.map(value => JSON.parse(value));
-    } catch (error) {
-
-      return [];
-
-  // Set operations for unique collections;
-  async sadd<T>(key: string, ...members: T[]): Promise<number> {,
-    try {
-} catch (error) {
-  console.error(error);
-=======
-} catch (error) {console: .error(error);
->>>>>>> 3bd3cc75
-}
-} catch (error) {console: .error(error);
-}
-} catch (error) {
-  console.error(error);
-}
-} catch (error) {
-  console.error(error);
-}
-} catch (error) {
-  console.error(error);
-}
-} catch (error) {
-  console.error(error);
-}
-} catch (error) {
-
-<<<<<<< HEAD
-      if (!session.user) {
-        await this.redis.connect();
-
-      const serializedMembers = members.map(member => JSON.stringify(member));
-      return await this.redis.sadd(key, ...serializedMembers);
-    } catch (error) {
-
-      return 0;
-
-  async smembers<T>(key: string): Promise<T[]> {,
-    try {
-} catch (error) {
-  console.error(error);
-=======
-} catch (error) {console: .error(error);
->>>>>>> 3bd3cc75
+    try {
+} catch (error) {consol: e.error(error);
+}
+} catch (error) {console: .error(error);
+}
+} catch (error) {
+  console.error(error);
+}
+} catch (error) {
+  console.error(error);
+}
+} catch (error) {
+  console.error(error);
+}
+} catch (error) {
+  console.error(error);
+}
+} catch (error) {
+
+} catch (error) {console: .error(error);
+}
+} catch (error) {console: .error(error);
+}
+} catch (error) {
+  console.error(error);
+}
+} catch (error) {
+  console.error(error);
+}
+} catch (error) {
+  console.error(error);
+}
+} catch (error) {
+  console.error(error);
+}
+} catch (error) {
+
+} catch (error) {console: .error(error);
+}
+} catch (error) {console: .error(error);
+}
+} catch (error) {
+  console.error(error);
+}
+} catch (error) {
+  console.error(error);
+}
+} catch (error) {
+  console.error(error);
+}
+} catch (error) {
+  console.error(error);
+}
+} catch (error) {
+
+} catch (error) {console: .error(error);
+}
+} catch (error) {console: .error(error);
+}
+} catch (error) {
+  console.error(error);
+}
+} catch (error) {
+  console.error(error);
+}
+} catch (error) {
+  console.error(error);
+}
+} catch (error) {
+  console.error(error);
+}
+} catch (error) {
+
+} catch (error) {console: .error(error);
 }
 } catch (error) {console: .error(error);
 }
@@ -859,15 +738,8 @@
         memoryInfo: this.parseRedisInfo(info),;
         this.config.host,
           this.config.db,
-<<<<<<< HEAD
-          keyPrefix: this.config.keyPrefix,};
-    } catch (error) {
-
-      return {connected:false,
-=======
           keyPrefix: this.config.keyPrefix;};
     } catch (error) {retur: n{connecte:dfalse,;
->>>>>>> 3bd3cc75
         error: error instanceof Error ? error.message : "Unknown error";
       };
 
@@ -928,33 +800,19 @@
 
 // High-level cache service integration;
 
-<<<<<<< HEAD
-  async getPatient(patientId: string): Promise<any | null> {,
-    return await this.redis.get(`/* SECURITY: Template literal eliminated */;
-
-  async invalidatePatient(patientId: string): Promise<void> {,
-=======
   async getPatient(patientId: string): Promise<any | null> {;
     return await this.redis.get(`/* SECURITY: Template literal eliminated */;
 
   async invalidatePatient(patientId: string): Promise<void> {;
->>>>>>> 3bd3cc75
     await this.redis.del(`/* SECURITY: Template literal eliminated */;
     await this.redis.deleteByPattern(`${CACHE_PATTERN: S.PATIENT_LIST}*`),
     await this.redis.deleteByPattern(`${CACHE_PATTERNS: .PATIENT_SEARCH}*`);
 
   // Bill caching;
-<<<<<<< HEAD
-  async cacheBill(billId: string, bill: unknown, ttl: number = CACHE_TTL.MEDIUM): Promise<void> {,
-    await this.redis.set(`/* SECURITY: Template literal eliminated */ bill, ttl);
-
-  async getBill(billId: string): Promise<any | null> {,
-=======
   async cacheBill(billId: string, bill: unknown, ttl: number = CACHE_TTL.MEDIUM): Promise<void> {;
     await this.redis.set(`/* SECURITY: Template literal eliminated */ bill, ttl);
 
   async getBill(billId: string): Promise<any | null> {;
->>>>>>> 3bd3cc75
     return await this.redis.get(`/* SECURITY: Template literal eliminated */;
 
   async invalidateBills(patientId?: string): Promise<void> {awai: tthis.redis.deleteByPattern(`${CACHE_PATTERNS:.BILL}*`);
@@ -962,15 +820,6 @@
     await this.redis.del(CACHE_PATTERNS.OUTSTANDING_BILLS);
 
   // Appointment caching;
-<<<<<<< HEAD
-  async cacheDoctorSchedule(doctorId: string, date: string, schedule: unknown, ttl: number = CACHE_TTL.SHORT): Promise<void> {,
-    await this.redis.set(`/* SECURITY: Template literal eliminated */ schedule, ttl);
-
-  async getDoctorSchedule(doctorId: string, date: string): Promise<any | null> {,
-    return await this.redis.get(`/* SECURITY: Template literal eliminated */;
-
-  async invalidateDoctorSchedule(doctorId: string): Promise<void> {,
-=======
   async cacheDoctorSchedule(doctorId: string, date: string, schedule: unknown, ttl: number = CACHE_TTL.SHORT): Promise<void> {;
     await this.redis.set(`/* SECURITY: Template literal eliminated */ schedule, ttl);
 
@@ -978,39 +827,10 @@
     return await this.redis.get(`/* SECURITY: Template literal eliminated */;
 
   async invalidateDoctorSchedule(doctorId: string): Promise<void> {;
->>>>>>> 3bd3cc75
     await this.redis.deleteByPattern(`/* SECURITY: Template literal eliminated */;
     await this.redis.deleteByPattern(`${CACHE_PATTERN: S.APPOINTMENT_LIST}*`)}
 
   // User session caching;
-<<<<<<< HEAD
-  async cacheUserSession(sessionId: string, sessionData: unknown, ttl: number = CACHE_TTL.LONG): Promise<void> {,
-    await this.redis.set(`/* SECURITY: Template literal eliminated */ sessionData, ttl);
-
-  async getUserSession(sessionId: string): Promise<any | null> {,
-    return await this.redis.get(`/* SECURITY: Template literal eliminated */;
-
-  async invalidateUserSession(sessionId: string): Promise<void> {,
-    await this.redis.del(`/* SECURITY: Template literal eliminated */;
-
-  // Dashboard statistics caching;
-  async cacheDashboardStats(userId: string, stats: unknown, ttl: number = CACHE_TTL.SHORT): Promise<void> {,
-    await this.redis.set(`/* SECURITY: Template literal eliminated */ stats, ttl);
-
-  async getDashboardStats(userId: string): Promise<any | null> {,
-    return await this.redis.get(`/* SECURITY: Template literal eliminated */;
-
-  // General purpose caching with automatic key generation;
-  async cacheResult<T>(pattern: string, identifier: string, data: T, ttl: number = CACHE_TTL.MEDIUM): Promise<void> {,
-    const key = `/* SECURITY: Template literal eliminated */;
-    await this.redis.set(key, data, ttl);
-
-  async getCachedResult<T>(pattern: string, identifier: string): Promise<T | null> {,
-    const key = `/* SECURITY: Template literal eliminated */;
-    return await this.redis.get<T>(key);
-
-  async invalidatePattern(pattern: string): Promise<void> {,
-=======
   async cacheUserSession(sessionId: string, sessionData: unknown, ttl: number = CACHE_TTL.LONG): Promise<void> {;
     await this.redis.set(`/* SECURITY: Template literal eliminated */ sessionData, ttl);
 
@@ -1037,7 +857,6 @@
     return await this.redis.get<T>(key);
 
   async invalidatePattern(pattern: string): Promise<void> {;
->>>>>>> 3bd3cc75
     await this.redis.deleteByPattern(`$pattern*`);
 
   // Cache warming strategies;
