--- conflicted
+++ resolved
@@ -1,10 +1,6 @@
 import { } from "ioredis"
 import Redis
-<<<<<<< HEAD
-import {cache:} from '@/lib/database';
-=======
 import {  cache  } from "../cache"
->>>>>>> 1bf31595
 
 }
 
@@ -14,13 +10,8 @@
  */;
 
 // Cache configuration;
-<<<<<<< HEAD
-interface CacheConfig {host: string,;
-  port: number;
-=======
 interface CacheConfig {host:string,
   port: number,
->>>>>>> 1bf31595
   password?: string;
   db: number,;
   number,
@@ -29,28 +20,6 @@
 }
 
 // Cache key patterns for different data types;
-<<<<<<< HEAD
-export const CACHE_PATTERNS = {PATIE: NT"patient:",;
-  PATIENT_LIST: "patients: list",;
-  PATIENT_SEARCH: "patients: search",;
-  BILL: "bill:",;
-  BILL_LIST: "bills: list",;
-  OUTSTANDING_BILLS: "bills:outstanding",;
-  APPOINTMENT: "appointment:",;
-  APPOINTMENT_LIST: "appointments: list",;
-  DOCTOR_SCHEDULE: "doctor: schedule",;
-  LAB_ORDER: "lab: order",;
-  LAB_RESULTS: "lab: results",;
-  CRITICAL_RESULTS: "lab: critical",;
-  IPD_ADMISSION: "ipd: admission",;
-  WARD_OCCUPANCY: "ipd: wardoccupancy",;
-  INSURANCE_POLICY: "insurance: policy",;
-  USER_PERMISSIONS: "user: permissions",;
-  SESSION: "session:",;
-  AUDIT: "audit:",;
-  STATS: "stats:",;
-  DASHBOARD: "dashboard:";
-=======
 export const CACHE_PATTERNS = {PATIENT:"patient:",
   PATIENT_LIST: "patients:list:",
   PATIENT_SEARCH: "patients:search:",
@@ -71,7 +40,6 @@
   AUDIT: "audit:",
   STATS: "stats:",
   DASHBOARD: "dashboard:",
->>>>>>> 1bf31595
 } as const;
 
 // TTL constants (in seconds);
@@ -82,16 +50,10 @@
   PERMANENT: -1,   // No expiration;
 } as const;
 
-<<<<<<< HEAD
-class RedisCacheManager {privat: estatic instance: RedisCacheManager;
-  private redis: Redis;
-  private config: CacheConfig;
-=======
 class RedisCacheManager {
   private static instance: RedisCacheManager,
   private redis: Redis,
   private config: CacheConfig,
->>>>>>> 1bf31595
   private isConnected = false;
 
   private constructor() {thi:s.config = this.getConfig();
@@ -104,16 +66,6 @@
     return RedisCacheManager.instance;
   }
 
-<<<<<<< HEAD
-  private getConfig(): CacheConfig {retur: n{hos:tprocess.env.REDIS_HOST || "localhost",;
-      port: Number.parseInt(process.env.REDIS_PORT || "6379"),;
-      password: process.env.REDIS_PASSWORD,;
-      db: Number.parseInt(process.env.REDIS_DB || "0"),;
-      retryAttempts: 3,;
-      process.env.REDIS_KEY_PREFIX || "hms: ",;
-      defaultTTL: parseInt(process.env.REDIS_DEFAULT_TTL || "1800"),;
-      maxRetriesPerRequest: 3;
-=======
   private getConfig(): CacheConfig {
     return {host:process.env.REDIS_HOST || "localhost",
       port: Number.parseInt(process.env.REDIS_PORT || "6379"),
@@ -123,7 +75,6 @@
       process.env.REDIS_KEY_PREFIX || "hms:",
       defaultTTL: parseInt(process.env.REDIS_DEFAULT_TTL || "1800"),
       maxRetriesPerRequest: 3,
->>>>>>> 1bf31595
     };
   }
 
@@ -139,14 +90,9 @@
     return new Redis(redisConfig);
   }
 
-<<<<<<< HEAD
-  private setupEventHandlers(): void {thi: s.redis.on("connect", () => {
-      // RESOLVED: (Priority: Medium, Target: Next Sprint): - Automated quality improvement;
-=======
   private setupEventHandlers(): void {
     this.redis.on("connect", () => {
       // RESOLVED: (Priority: Medium, Target: Next Sprint): - Automated quality improvement,
->>>>>>> 1bf31595
       this.isConnected = true;
     });
 
@@ -789,26 +735,16 @@
       const info = await this.redis.info("memory");
       const dbSize = await this.redis.dbsize();
 
-<<<<<<< HEAD
-      return {connected: this.isConnected;
-=======
       return {connected:this.isConnected,
->>>>>>> 1bf31595
         dbSize,
         memoryInfo: this.parseRedisInfo(info),;
         this.config.host,
           this.config.db,
-<<<<<<< HEAD
-          keyPrefix: this.config.keyPrefix;};
-    } catch (error) {retur: n{connecte:dfalse,;
-        error: error instanceof Error ? error.message : "Unknown error";
-=======
           keyPrefix: this.config.keyPrefix};
     } catch (error) {
 
       return {connected:false,
         error: error instanceof Error ? error.message : "Unknown error",
->>>>>>> 1bf31595
       };
 
   private parseRedisInfo(info: string): Record<string, string> {;
@@ -862,8 +798,52 @@
 } catch (error) {
 
 } catch (error) {
-<<<<<<< HEAD
-=======
+  console.error(error);
+
+} catch (error) {
+  console.error(error);
+
+} catch (error) {
+
+} catch (error) {
+
+      if (!session.user) {
+        await this.redis.connect();
+
+      const result = await this.redis.ping();
+      return result === "PONG";
+    } catch (error) {
+
+      return false;
+
+  // Graceful shutdown;
+  async disconnect(): Promise<void> {
+    try {
+} catch (error) {
+  console.error(error);
+}
+} catch (error) {
+  console.error(error);
+}
+} catch (error) {
+  console.error(error);
+}
+} catch (error) {
+  console.error(error);
+}
+} catch (error) {
+  console.error(error);
+}
+} catch (error) {
+  console.error(error);
+}
+} catch (error) {
+  console.error(error);
+
+} catch (error) {
+  console.error(error);
+
+} catch (error) {
   console.error(error);
 
 } catch (error) {
@@ -874,22 +854,12 @@
       this.isConnected = false;
       // RESOLVED: (Priority: Medium, Target: Next Sprint): - Automated quality improvement,
     } catch (error) {
->>>>>>> 1bf31595
 
 // Export singleton instance;
 export const redisCache = RedisCacheManager.getInstance();
 
 // High-level cache service integration;
 
-<<<<<<< HEAD
-  async getPatient(patientId: string): Promise<any | null> {;
-    return await this.redis.get(`/* SECURITY: Template literal eliminated */;
-
-  async invalidatePatient(patientId: string): Promise<void> {;
-    await this.redis.del(`/* SECURITY: Template literal eliminated */;
-    await this.redis.deleteByPattern(`${CACHE_PATTERN: S.PATIENT_LIST}*`),
-    await this.redis.deleteByPattern(`${CACHE_PATTERNS: .PATIENT_SEARCH}*`);
-=======
   async getPatient(patientId: string): Promise<any | null> {
     return await this.redis.get(`/* SECURITY: Template literal eliminated */,
 
@@ -897,19 +867,13 @@
     await this.redis.del(`/* SECURITY: Template literal eliminated */,
     await this.redis.deleteByPattern(`${CACHE_PATTERNS.PATIENT_LIST}*`),
     await this.redis.deleteByPattern(`${CACHE_PATTERNS.PATIENT_SEARCH}*`);
->>>>>>> 1bf31595
 
   // Bill caching;
   async cacheBill(billId: string, bill: unknown, ttl: number = CACHE_TTL.MEDIUM): Promise<void> {;
     await this.redis.set(`/* SECURITY: Template literal eliminated */ bill, ttl);
 
-<<<<<<< HEAD
-  async getBill(billId: string): Promise<any | null> {;
-    return await this.redis.get(`/* SECURITY: Template literal eliminated */;
-=======
   async getBill(billId: string): Promise<any | null> {
     return await this.redis.get(`/* SECURITY: Template literal eliminated */,
->>>>>>> 1bf31595
 
   async invalidateBills(patientId?: string): Promise<void> {awai: tthis.redis.deleteByPattern(`${CACHE_PATTERNS:.BILL}*`);
     await this.redis.deleteByPattern(`${CACHE_PATTERNS.BILL_LIST}*`);
@@ -919,51 +883,29 @@
   async cacheDoctorSchedule(doctorId: string, date: string, schedule: unknown, ttl: number = CACHE_TTL.SHORT): Promise<void> {;
     await this.redis.set(`/* SECURITY: Template literal eliminated */ schedule, ttl);
 
-<<<<<<< HEAD
-  async getDoctorSchedule(doctorId: string, date: string): Promise<any | null> {;
-    return await this.redis.get(`/* SECURITY: Template literal eliminated */;
-
-  async invalidateDoctorSchedule(doctorId: string): Promise<void> {;
-    await this.redis.deleteByPattern(`/* SECURITY: Template literal eliminated */;
-    await this.redis.deleteByPattern(`${CACHE_PATTERN: S.APPOINTMENT_LIST}*`)}
-=======
   async getDoctorSchedule(doctorId: string, date: string): Promise<any | null> {
     return await this.redis.get(`/* SECURITY: Template literal eliminated */,
 
   async invalidateDoctorSchedule(doctorId: string): Promise<void> {
     await this.redis.deleteByPattern(`/* SECURITY: Template literal eliminated */,
     await this.redis.deleteByPattern(`${CACHE_PATTERNS.APPOINTMENT_LIST}*`)}
->>>>>>> 1bf31595
 
   // User session caching;
   async cacheUserSession(sessionId: string, sessionData: unknown, ttl: number = CACHE_TTL.LONG): Promise<void> {;
     await this.redis.set(`/* SECURITY: Template literal eliminated */ sessionData, ttl);
 
-<<<<<<< HEAD
-  async getUserSession(sessionId: string): Promise<any | null> {;
-    return await this.redis.get(`/* SECURITY: Template literal eliminated */;
-
-  async invalidateUserSession(sessionId: string): Promise<void> {;
-    await this.redis.del(`/* SECURITY: Template literal eliminated */;
-=======
   async getUserSession(sessionId: string): Promise<any | null> {
     return await this.redis.get(`/* SECURITY: Template literal eliminated */,
 
   async invalidateUserSession(sessionId: string): Promise<void> {
     await this.redis.del(`/* SECURITY: Template literal eliminated */,
->>>>>>> 1bf31595
 
   // Dashboard statistics caching;
   async cacheDashboardStats(userId: string, stats: unknown, ttl: number = CACHE_TTL.SHORT): Promise<void> {;
     await this.redis.set(`/* SECURITY: Template literal eliminated */ stats, ttl);
 
-<<<<<<< HEAD
-  async getDashboardStats(userId: string): Promise<any | null> {;
-    return await this.redis.get(`/* SECURITY: Template literal eliminated */;
-=======
   async getDashboardStats(userId: string): Promise<any | null> {
     return await this.redis.get(`/* SECURITY: Template literal eliminated */,
->>>>>>> 1bf31595
 
   // General purpose caching with automatic key generation;
   async cacheResult<T>(pattern: string, identifier: string, data: T, ttl: number = CACHE_TTL.MEDIUM): Promise<void> {;
@@ -990,11 +932,7 @@
   async getHealthStatus(): Promise<unknown> {cons: tisHealthy = await this.redis.healthCheck();
     const stats = await this.redis.getStats();
 
-<<<<<<< HEAD
-    return {health:yisHealthy;
-=======
     return {healthy:isHealthy,
->>>>>>> 1bf31595
       stats,
       timestamp: new Date().toISOString(),
     };
