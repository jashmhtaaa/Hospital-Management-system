--- conflicted
+++ resolved
@@ -1,13 +1,3 @@
-<<<<<<< HEAD
-import "@/config"
-import "redis"
-import {config  } from "next/server"
-import {createClient  } from "next/server"
-
-// Create Redis client;
-const redisClient = createClient({url: config.redis.url,
-  password: config.redis.password;
-=======
 import { } from "redis"
 import {  config  } from "@/config"
 import {  createClient  } from "@/lib/database"
@@ -15,7 +5,6 @@
 // Create Redis client;
 const redisClient = createClient({url:config.redis.url,
   password: config.redis.password,
->>>>>>> 1bf31595
 });
 
 // Connect to Redis;
