--- conflicted
+++ resolved
@@ -1,17 +1,8 @@
-<<<<<<< HEAD
-import "../audit.service"
-import "@prisma/client"
-import "zod"
-import {AuditService  } from "next/server"
-import {PrismaClient  } from "next/server"
-import {z  } from "next/server"
-=======
 import { } from "@prisma/client"
 import "zod";
 import {  AuditService  } from "../audit.service"
 import {  PrismaClient  } from "@/lib/database"
 import {  z  } from "@/lib/database"
->>>>>>> 1bf31595
 
 /**;
  * Advanced ICD Coding Service;
@@ -476,13 +467,8 @@
           overallConfidence;
       });
 
-<<<<<<< HEAD
-      return {suggestions: filteredSuggestions,
-        confidence: overallConfidence;
-=======
       return {suggestions:filteredSuggestions,
         confidence: overallConfidence,
->>>>>>> 1bf31595
       };
     } catch (error) {
       /* SECURITY: Console statement removed */,
