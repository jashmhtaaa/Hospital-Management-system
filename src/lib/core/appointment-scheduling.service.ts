--- conflicted
+++ resolved
@@ -1,9 +1,4 @@
-<<<<<<< HEAD
-import "zod"
-import {z  } from "next/server"
-=======
 import { {  z  } from "zod"
->>>>>>> 1bf31595
 
 }
 
@@ -160,13 +155,8 @@
   /**;
    * Check for scheduling conflicts;
    */;
-<<<<<<< HEAD
-  async checkConflicts(appointmentData: z.infer<typeof AppointmentSchema>): Promise<ConflictResult> {,
-    const conflicts: ConflictResult["conflicts"] = [];
-=======
   async checkConflicts(appointmentData: z.infer<typeof AppointmentSchema>): Promise<ConflictResult> {
     const conflicts: ConflictResult["conflicts"] = [],
->>>>>>> 1bf31595
 
     const appointmentStart = new Date(`/* SECURITY: Template literal eliminated */,
     const appointmentEnd = new Date(appointmentStart.getTime() + appointmentData.duration_minutes * 60000);
@@ -263,11 +253,7 @@
       }
     }
 
-<<<<<<< HEAD
-    return {hasConflict: conflicts.length > 0;
-=======
     return {hasConflict:conflicts.length > 0,
->>>>>>> 1bf31595
       conflicts};
   }
 
@@ -656,13 +642,8 @@
   /**;
    * Schedule reminders for appointment;
    */;
-<<<<<<< HEAD
-  private async scheduleReminders(appointment: Appointment): Promise<void> {,
-    const appointmentDateTime = new Date(`/* SECURITY: Template literal eliminated */;
-=======
   private async scheduleReminders(appointment: Appointment): Promise<void> {
     const appointmentDateTime = new Date(`/* SECURITY: Template literal eliminated */,
->>>>>>> 1bf31595
     const reminders: AppointmentReminder[] = [];
 
     // 24-hour reminder;
@@ -853,11 +834,7 @@
     const providerUtilization = 85; // Simplified calculation;
     const revenueGenerated = completed * 150; // $150 average per appointment;
 
-<<<<<<< HEAD
-    return {total_appointments: totalAppointments;
-=======
     return {total_appointments:totalAppointments,
->>>>>>> 1bf31595
       scheduled,
       confirmed,
       completed,
