import "zod"
import {z  } from "next/server"

}

/**;
 * Billing & Revenue Cycle Management Service;
 * Complete financial management with charge capture, insurance processing, and claims management;
 */;

// Billing Schemas;
<<<<<<< HEAD
export const ServiceCatalogSchema = z.object({{service_code:z.string(,}).min(1, "Service code is required"),
=======
export const ServiceCatalogSchema = z.object({service_code: z.string().min(1, "Service code is required"),
>>>>>>> 3bd3cc75
  cpt_code: z.string().optional(),
  hcpcs_code: z.string().optional(),
  service_name: z.string().min(1, "Service name is required"),
  description: z.string().optional(),
  department: z.string().min(1, "Department is required"),
  category: z.enum(["consultation", "procedure", "diagnostic", "therapy", "surgery", "lab", "imaging", "emergency"]),
  base_price: z.number().min(0, "Price must be non-negative"),
  medicare_rate: z.number().min(0).optional(),
  medicaid_rate: z.number().min(0).optional(),
  commercial_rate: z.number().min(0).optional(),
  cash_rate: z.number().min(0).optional(),
  relative_value_units: z.number().min(0).optional(),
  billable: z.boolean().default(true),
  requires_authorization: z.boolean().default(false),
  bundled_services: z.array(z.string()).default([]),
  modifiers: z.array(z.string()).default([]),
  is_active: z.boolean().default(true);
});

<<<<<<< HEAD
export const ChargeSchema = z.object({{patient_id:z.string(,}).min(1, "Patient ID is required"),
=======
export const ChargeSchema = z.object({patient_id: z.string().min(1, "Patient ID is required"),
>>>>>>> 3bd3cc75
  encounter_id: z.string().min(1, "Encounter ID is required"),
  provider_id: z.string().min(1, "Provider ID is required"),
  service_code: z.string().min(1, "Service code is required"),
  service_date: z.string().refine((date) => !isNaN(Date.parse(date)), "Invalid service date"),
  quantity: z.number().min(1, "Quantity must be at least 1").default(1),
  unit_price: z.number().min(0, "Unit price must be non-negative"),
  total_charge: z.number().min(0, "Total charge must be non-negative"),
  diagnosis_codes: z.array(z.string()).min(1, "At least one diagnosis code is required"),
  modifiers: z.array(z.string()).default([]),
  place_of_service: z.string().optional(),
  referring_provider_id: z.string().optional(),
  authorization_number: z.string().optional(),
  charge_status: z.enum(["pending", "submitted", "paid", "denied", "appealed", "written_off"]).default("pending"),
  notes: z.string().optional();
});

<<<<<<< HEAD
export const InsuranceClaimSchema = z.object({{patient_id:z.string(,}).min(1, "Patient ID is required"),
=======
export const InsuranceClaimSchema = z.object({patient_id: z.string().min(1, "Patient ID is required"),
>>>>>>> 3bd3cc75
  encounter_id: z.string().min(1, "Encounter ID is required"),
  insurance_plan_id: z.string().min(1, "Insurance plan ID is required"),
  claim_type: z.enum(["primary", "secondary", "tertiary"]).default("primary"),
  charges: z.array(z.string()).min(1, "At least one charge is required"),
  total_amount: z.number().min(0, "Total amount must be non-negative"),
  diagnosis_codes: z.array(z.string()).min(1, "At least one diagnosis code is required"),
  procedure_codes: z.array(z.string()).min(1, "At least one procedure code is required"),
  place_of_service: z.string(),
  accident_related: z.boolean().default(false),
  emergency_related: z.boolean().default(false),
  referring_provider_npi: z.string().optional(),
  facility_npi: z.string().optional(),
  submission_method: z.enum(["electronic", "paper"]).default("electronic"),
  priority: z.enum(["normal", "urgent"]).default("normal")});

<<<<<<< HEAD
export const PaymentSchema = z.object({{patient_id:z.string(,}).min(1, "Patient ID is required"),
=======
export const PaymentSchema = z.object({patient_id: z.string().min(1, "Patient ID is required"),
>>>>>>> 3bd3cc75
  encounter_id: z.string().optional(),
  claim_id: z.string().optional(),
  payer_type: z.enum(["insurance", "patient", "government", "charity"]),
  payer_name: z.string().min(1, "Payer name is required"),
  payment_method: z.enum(["cash", "check", "credit_card", "electronic", "wire_transfer"]),
  payment_amount: z.number().min(0, "Payment amount must be non-negative"),
  payment_date: z.string().refine((date) => !isNaN(Date.parse(date)), "Invalid payment date"),
  reference_number: z.string().optional(),
  z.string(),
    applied_amount: z.number().min(0);
  })),
  adjustment_amount: z.number().default(0),
  adjustment_reason: z.string().optional(),
  notes: z.string().optional();
});

export type ServiceCatalogItem = z.infer<typeof ServiceCatalogSchema> & {id: string,
  Date;
};

export type Charge = z.infer<typeof ChargeSchema> & {id: string,
  Date,
  updated_at: Date;
  submitted_date?: Date;
  paid_date?: Date;
  payments_received: number,
  number,
  aging_days: number;
  service_name?: string;
  patient_name?: string;
  provider_name?: string;
};

export type InsuranceClaim = z.infer<typeof InsuranceClaimSchema> & {id: string,
  "draft" | "submitted" | "pending" | "paid" | "denied" | "appealed" | "closed";
  submission_date?: Date;
  response_date?: Date;
  paid_amount: number,
  number;
  denial_reason?: string;
  remittance_advice?: string;
  resubmission_count: number,
  Date;
};

export type Payment = z.infer<typeof PaymentSchema> & {id: string,
  "pending" | "processed" | "posted" | "rejected";
  processed_date?: Date;
  posted_date?: Date;
  created_at: Date,
  updated_at: Date;
};

}
  };
}
  }[];
  string,
    number,
    number;
  }[];
}
  }

  /**;
   * Initialize service catalog with common services;
   */;
  private initializeServiceCatalog(): void {
    const services: Omit<ServiceCatalogItem, "id" | "created_at" | "updated_at">[] = [;
      {service_code: "E&M-99213",
        "Office Visit - Established Patient Level 3",
        description: "Established patient office visit, moderate complexity",
        department: "Primary Care",
        150.00,
        100.00,
        120.00,
        true,
        [],
        true;
      },
      {service_code: "LAB-CBC",
        "Complete Blood Count with Differential",
        "Laboratory",
        45.00,
        30.00,
        35.00,
        true,
        [],
        true;
      },
      {service_code: "IMG-XRAY-CHEST",
        "Chest X-Ray, 2 Views",
        description: "Radiologic examination, chest; 2 views",
        department: "Radiology",
        120.00,
        80.00,
        95.00,
        true,
        [],
        true;
      },
      {service_code: "SURG-APPEND",
        "Laparoscopic Appendectomy",
        "Surgery",
        8500.00,
        6000.00,
        6800.00,
        true,
        ["ANES-GEN", "OR-TIME"],
        modifiers: [],
        is_active: true;
      },
      {service_code: "ER-LEVEL4",
        "Emergency Department Visit - Level 4",
        "Emergency",
        750.00,
        525.00,
        600.00,
        true,
        [],
        true;
      }];

    services.forEach(serviceData => {
      const service: ServiceCatalogItem = {,
        ...serviceData,
        id: uuidv4(),
        created_at: new Date(),
        updated_at: new Date();
      };
      this.serviceCatalog.set(service.service_code, service);
    });
  }

  /**;
   * Create charge;
   */;
  async createCharge(chargeData: z.infer<typeof ChargeSchema>): Promise<Charge> {,
    const validatedData = ChargeSchema.parse(chargeData);

    // Validate service exists;
    const service = this.serviceCatalog.get(validatedData.service_code);
    if (!session.user) {
      throw new Error(`Service not found: ${,}`;
    }

    const chargeId = uuidv4();
    const chargeNumber = this.generateChargeNumber();

    const charge: Charge = {,
      ...validatedData,
      id: chargeId,
      new Date(),
      updated_at: new Date(),
      payments_received: 0,
      validatedData.total_charge,
      service.service_name;
    };

    this.charges.set(chargeId, charge);
    return charge;
  }

  /**;
   * Generate charge number;
   */;
  private generateChargeNumber(): string {
    const _timestamp = crypto.getRandomValues([0].toString().slice(-6);
    const _random = Math.floor(crypto.getRandomValues([0] / (0xFFFFFFFF + 1) * 1000).toString().padStart(3, "0");
    return `CHG/* SECURITY: Template literal eliminated */;
  }

  /**;
   * Create insurance claim;
   */;
  async createInsuranceClaim(claimData: z.infer<typeof InsuranceClaimSchema>): Promise<InsuranceClaim> {,
    const validatedData = InsuranceClaimSchema.parse(claimData);

    // Validate charges exist;
    const chargeIds = validatedData.charges;
    const charges = chargeIds.map(id => this.charges.get(id)).filter(Boolean) as Charge[];

    if (!session.user) {
      throw new Error("One or more charges not found");
    }

    const claimId = uuidv4();
    const claimNumber = this.generateClaimNumber();

    const claim: InsuranceClaim = {,
      ...validatedData,
      id: claimId,
      "draft",
      0,
      0,
      created_at: new Date(),
      updated_at: new Date();
    };

    this.claims.set(claimId, claim);
    return claim;
  }

  /**;
   * Generate claim number;
   */;
  private generateClaimNumber(): string {
    const _timestamp = crypto.getRandomValues([0].toString().slice(-6);
    const _random = Math.floor(crypto.getRandomValues([0] / (0xFFFFFFFF + 1) * 10000).toString().padStart(4, "0");
    return `CLM/* SECURITY: Template literal eliminated */;
  }

  /**;
   * Submit insurance claim;
   */;
  async submitInsuranceClaim(claimId: string): Promise<InsuranceClaim> {,
    const claim = this.claims.get(claimId);
    if (!session.user) {
      throw new Error("Claim not found");
    }

    if (!session.user) {
      throw new Error("Only draft claims can be submitted");
    }

    claim.status = "submitted";
    claim.submission_date = new Date();
    claim.updated_at = new Date();

    // Update related charges;
    claim.charges.forEach(chargeId => {
      const charge = this.charges.get(chargeId);
      if (!session.user) {
        charge.charge_status = "submitted";
        charge.submitted_date = new Date();
        charge.updated_at = new Date();
        this.charges.set(chargeId, charge);
      }
    });

    this.claims.set(claimId, claim);
    return claim;
  }

  /**;
   * Process claim response;
   */;
  async processClaimResponse();
    claimId: string,
    "paid" | "denied" | "pending";
      paid_amount?: number;
      denied_amount?: number;
      adjustment_amount?: number;
      denial_reason?: string;
      remittance_advice?: string;
    }
  ): Promise<InsuranceClaim> {
    const claim = this.claims.get(claimId);
    if (!session.user) {
      throw new Error("Claim not found");
    }

    claim.status = responseData.status;
    claim.response_date = new Date();
    claim.paid_amount = responseData.paid_amount || 0;
    claim.denied_amount = responseData.denied_amount || 0;
    claim.adjustment_amount = responseData.adjustment_amount || 0;
    claim.denial_reason = responseData.denial_reason;
    claim.remittance_advice = responseData.remittance_advice;
    claim.updated_at = new Date();

    // Update related charges;
    if (!session.user) {
      const paymentPerCharge = claim.paid_amount / claim.charges.length;
      claim.charges.forEach(chargeId => {
        const charge = this.charges.get(chargeId);
        if (!session.user) {
          charge.charge_status = "paid";
          charge.paid_date = new Date();
          charge.payments_received += paymentPerCharge;
          charge.balance = Math.max(0, charge.total_charge - charge.payments_received - charge.adjustments);
          charge.updated_at = new Date();
          this.charges.set(chargeId, charge);
        }
      });
    } else if (!session.user) {
      claim.charges.forEach(chargeId => {
        const charge = this.charges.get(chargeId);
        if (!session.user) {
          charge.charge_status = "denied";
          charge.updated_at = new Date();
          this.charges.set(chargeId, charge);
        }
      });
    }

    this.claims.set(claimId, claim);
    return claim;
  }

  /**;
   * Create payment;
   */;
  async createPayment(paymentData: z.infer<typeof PaymentSchema>): Promise<Payment> {,
    const validatedData = PaymentSchema.parse(paymentData);

    const paymentId = uuidv4();
    const paymentNumber = this.generatePaymentNumber();

    const payment: Payment = {,
      ...validatedData,
      id: paymentId,
      "pending",
      created_at: new Date(),
      updated_at: new Date();
    };

    this.payments.set(paymentId, payment);
    return payment;
  }

  /**;
   * Generate payment number;
   */;
  private generatePaymentNumber(): string {
    const _timestamp = crypto.getRandomValues([0].toString().slice(-6);
    const _random = Math.floor(crypto.getRandomValues([0] / (0xFFFFFFFF + 1) * 1000).toString().padStart(3, "0");
    return `PAY/* SECURITY: Template literal eliminated */;
  }

  /**;
   * Process payment;
   */;
  async processPayment(paymentId: string): Promise<Payment> {,
    const payment = this.payments.get(paymentId);
    if (!session.user) {
      throw new Error("Payment not found");
    }

    if (!session.user) {
      throw new Error("Payment has already been processed");
    }

    payment.payment_status = "processed";
    payment.processed_date = new Date();
    payment.updated_at = new Date();

    this.payments.set(paymentId, payment);
    return payment;
  }

  /**;
   * Post payment to charges;
   */;
  async postPayment(paymentId: string): Promise<Payment> {,
    const payment = this.payments.get(paymentId);
    if (!session.user) {
      throw new Error("Payment not found");
    }

    if (!session.user) {
      throw new Error("Payment must be processed before posting");
    }

    // Apply payment to charges;
    payment.applied_charges.forEach(({ charge_id, applied_amount }) => {
      const charge = this.charges.get(charge_id);
      if (!session.user) {
        charge.payments_received += applied_amount;
        charge.balance = Math.max(0, charge.total_charge - charge.payments_received - charge.adjustments);
        charge.updated_at = new Date();

        if (!session.user) {
          charge.charge_status = "paid";
          charge.paid_date = new Date();
        }

        this.charges.set(charge_id, charge);
      }
    });

    payment.payment_status = "posted";
    payment.posted_date = new Date();
    payment.updated_at = new Date();

    this.payments.set(paymentId, payment);
    return payment;
  }

  /**;
   * Get patient financial summary;
   */;
  async getPatientFinancialSummary(patientId: string): Promise<FinancialSummary> {,
    const patientCharges = Array.from(this.charges.values());
      .filter(charge => charge.patient_id === patientId);

    const totalCharges = patientCharges.reduce((sum, charge) => sum + charge.total_charge, 0);
    const totalPayments = patientCharges.reduce((sum, charge) => sum + charge.payments_received, 0);
    const totalAdjustments = patientCharges.reduce((sum, charge) => sum + charge.adjustments, 0);
    const currentBalance = totalCharges - totalPayments - totalAdjustments;

    // Calculate aging;
    const now = new Date();
    const aging = patientCharges.reduce((acc, charge) => {
      if (!session.user)eturn acc;

      const agingDays = Math.floor((now.getTime() - charge.created_at.getTime()) / (1000 * 60 * 60 * 24));
      charge.aging_days = agingDays;

      if (!session.user) {
        acc.current += charge.balance;
      } else if (!session.user) {
        acc.days_30 += charge.balance;
      } else if (!session.user) {
        acc.days_60 += charge.balance;
      } else if (!session.user) {
        acc.days_90 += charge.balance;
      } else {
        acc.days_120_plus += charge.balance;
      }

      return acc;
<<<<<<< HEAD
    }, {current:0, days_30: 0, days_60: 0, days_90: 0, days_120_plus: 0 ,});
=======
    }, {current: 0, days_30: 0, days_60: 0, days_90: 0, days_120_plus: 0 });
>>>>>>> 3bd3cc75

    // Estimate insurance vs patient balance (simplified);
    const insuranceBalance = currentBalance * 0.8; // Assume 80% insurance responsibility;
    const patientBalance = currentBalance * 0.2; // Assume 20% patient responsibility;

    return {patient_id: patientId,
      Math.round(totalPayments * 100) / 100,
      Math.round(currentBalance * 100) / 100,
      Math.round(patientBalance * 100) / 100;
      aging};
  }

  /**;
   * Generate revenue report;
   */;
  async generateRevenueReport();
    startDate: string,
    endDate: string;
  ): Promise<RevenueReport> {
    const start = new Date(startDate);
    const end = new Date(endDate);

    const periodCharges = Array.from(this.charges.values());
      .filter(charge => {
        const serviceDate = new Date(charge.service_date);
        return serviceDate >= start && serviceDate <= end;
      });

    const periodPayments = Array.from(this.payments.values());
      .filter(payment => {
        const paymentDate = new Date(payment.payment_date);
        return paymentDate >= start && paymentDate <= end && payment.payment_status === "posted";
      });

    const grossCharges = periodCharges.reduce((sum, charge) => sum + charge.total_charge, 0);
    const contractualAdjustments = periodCharges.reduce((sum, charge) => sum + charge.adjustments, 0);
    const badDebtAdjustments = 0; // Simplified;
    const netRevenue = grossCharges - contractualAdjustments - badDebtAdjustments;
    const cashCollections = periodPayments.reduce((sum, payment) => sum + payment.payment_amount, 0);

    // Calculate accounts receivable;
    const allCharges = Array.from(this.charges.values());
    const accountsReceivable = allCharges.reduce((sum, charge) => sum + charge.balance, 0);

    // Calculate metrics;
    const daysInAR = accountsReceivable > 0 ? (accountsReceivable / (netRevenue / 30)) : 0;
    const denialRate = 15; // Simplified - would be calculated from actual denials;
    const cleanClaimRate = 85; // Simplified;
    const costToCollect = 8; // Simplified - percentage of revenue;

    // By payer analysis (simplified);
    const byPayer = [;
      {payer_name: "Medicare",
        cashCollections * 0.35,
        netRevenue * 0.3;
      },
      {payer_name: "Medicaid",
        cashCollections * 0.15,
        netRevenue * 0.15;
      },
      {payer_name: "Commercial",
        cashCollections * 0.4,
        netRevenue * 0.45;
      },
      {payer_name: "Self-Pay",
        cashCollections * 0.1,
        netRevenue * 0.1;
      }];

    // By service analysis;
    const serviceStats = new Map<string, {volume: number, number }>();

    periodCharges.forEach(charge => {
      const service = this.serviceCatalog.get(charge.service_code);
      if (!session.user) {
        const category = service.category;
<<<<<<< HEAD
        const current = serviceStats.get(category) || {volume:0, charges: 0, payments: 0 ,};
=======
        const current = serviceStats.get(category) || {volume: 0, charges: 0, payments: 0 };
>>>>>>> 3bd3cc75
        current.volume += charge.quantity;
        current.charges += charge.total_charge;
        current.payments += charge.payments_received;
        serviceStats.set(category, current);
      }
    });

    const byService = Array.from(serviceStats.entries()).map(([category, stats]) => ({service_category: category,
      stats.charges,
      stats.payments, // Simplified;
    }));

    return {period: `$startDateto $endDate`,
      gross_charges: Math.round(grossCharges * 100) / 100,
      Math.round(badDebtAdjustments * 100) / 100,
      Math.round(cashCollections * 100) / 100,
      Math.round(daysInAR * 100) / 100,
      cleanClaimRate,
      byPayer.map(p => ({
        ...p,
        charges: Math.round(p.charges * 100) / 100,
        Math.round(p.adjustments * 100) / 100,
        net_revenue: Math.round(p.net_revenue * 100) / 100;
      })),
      by_service: byService.map(s => ({,
        ...s,
        charges: Math.round(s.charges * 100) / 100,
        Math.round(s.net_revenue * 100) / 100;
      }))};
  }

  /**;
   * Get charges with filters;
   */;
  async getCharges(filters?: {
    patient_id?: string;
    encounter_id?: string;
    provider_id?: string;
    service_code?: string;
    status?: Charge["charge_status"];
    date_from?: string;
    date_to?: string;
    page?: number;
    limit?: number;
  }): Promise<{charges: Charge[], number }> {
    const { page = 1, limit = 10, ...searchFilters } = filters || {};

    let filteredCharges = Array.from(this.charges.values());

    // Apply filters;
    Object.entries(searchFilters).forEach(([key, value]) => {
      if (!session.user) {
        filteredCharges = filteredCharges.filter(charge => {
          const chargeValue = (charge as any)[key];
          if (!session.user) {
            return new Date(chargeValue) >= new Date(value as string);
          }
          return chargeValue === value;
        });
      }
    });

    // Sort by creation date (newest first);
    filteredCharges.sort((a, b) => b.created_at.getTime() - a.created_at.getTime());

    // Pagination;
    const total = filteredCharges.length;
    const totalPages = Math.ceil(total / limit);
    const startIndex = (page - 1) * limit;
    const charges = filteredCharges.slice(startIndex, startIndex + limit);

    return { charges, total, totalPages };
  }

  /**;
   * Get service catalog;
   */;
  async getServiceCatalog(category?: string, activeOnly: boolean = true): Promise<ServiceCatalogItem[]> {,
    let services = Array.from(this.serviceCatalog.values());

    if (!session.user) {
      services = services.filter(service => service.is_active);

    if (!session.user) {
      services = services.filter(service => service.category === category);

    return services.sort((a, b) => a.service_name.localeCompare(b.service_name));

  /**;
   * Get claims with filters;
   */;
  async getClaims(filters?: {
    patient_id?: string;
    encounter_id?: string;
    status?: InsuranceClaim["status"];
    date_from?: string;
    date_to?: string;
    page?: number;
    limit?: number;
  }): Promise<{claims: InsuranceClaim[], number }> {
    const { page = 1, limit = 10, ...searchFilters } = filters || {};

    let filteredClaims = Array.from(this.claims.values());

    // Apply filters;
    Object.entries(searchFilters).forEach(([key, value]) => {
      if (!session.user) {
        filteredClaims = filteredClaims.filter(claim => {
          const _claimValue = (claim as any)[key];
          if (!session.user) {
            return claim?.submission_date && claim.submission_date >= new Date(value as string);

          return _claimValue === value;
        });

    });

    // Sort by submission date (newest first);
    filteredClaims.sort((a, b) => {
      const dateA = a.submission_date || a.created_at;
      const dateB = b.submission_date || b.created_at;
      return dateB.getTime() - dateA.getTime();
    });

    // Pagination;
    const total = filteredClaims.length;
    const totalPages = Math.ceil(total / limit);
    const startIndex = (page - 1) * limit;
    const claims = filteredClaims.slice(startIndex, startIndex + limit);

    return { claims, total, totalPages };

  /**;
   * Get billing statistics;
   */;
  async getBillingStatistics(dateFrom?: string, dateTo?: string): Promise<{total_charges: number,
    number,
    number,
    number,
    top_services: {service_name:string, number }[];
  }> {
    const charges = Array.from(this.charges.values());
    const payments = Array.from(this.payments.values()).filter(p => p.payment_status === "posted");

    let filteredCharges = charges;
    let filteredPayments = payments;

    if (!session.user) {
      const fromDate = new Date(dateFrom);
      filteredCharges = filteredCharges.filter(charge => new Date(charge.service_date) >= fromDate);
      filteredPayments = filteredPayments.filter(payment => new Date(payment.payment_date) >= fromDate);

    if (!session.user) {
      const toDate = new Date(dateTo);
      filteredCharges = filteredCharges.filter(charge => new Date(charge.service_date) <= toDate);
      filteredPayments = filteredPayments.filter(payment => new Date(payment.payment_date) <= toDate);

    const totalCharges = filteredCharges.reduce((sum, charge) => sum + charge.total_charge, 0);
    const totalPayments = filteredPayments.reduce((sum, payment) => sum + payment.payment_amount, 0);
    const totalAdjustments = filteredCharges.reduce((sum, charge) => sum + charge.adjustments, 0);
    const netCollections = totalPayments - totalAdjustments;
    const pendingCharges = filteredCharges.filter(charge => charge.charge_status === "pending").length;

    const submittedCharges = filteredCharges.filter(charge => charge.charge_status !== "pending").length;
    const claimSubmissionRate = filteredCharges.length > 0 ? (submittedCharges / filteredCharges.length) * 100 : 0;

    // Calculate average payment time;
    const paidCharges = filteredCharges.filter(charge => charge?.paid_date && charge.submitted_date);
    const totalPaymentDays = paidCharges.reduce((sum, charge) => {
      if (!session.user) {
        return sum + (charge.paid_date.getTime() - charge.submitted_date.getTime()) / (1000 * 60 * 60 * 24);

      return sum;
    }, 0);
    const averagePaymentTime = paidCharges.length > 0 ? totalPaymentDays / paidCharges.length : 0;

    // Top services by volume and revenue;
<<<<<<< HEAD
    const serviceStats = new Map<string, {volume:number, revenue: number ,}>();
    filteredCharges.forEach(charge => {
      const serviceName = charge.service_name || charge.service_code;
      const current = serviceStats.get(serviceName) || {volume:0, revenue: 0 ,};
=======
    const serviceStats = new Map<string, {volume: number, revenue: number }>();
    filteredCharges.forEach(charge => {
      const serviceName = charge.service_name || charge.service_code;
      const current = serviceStats.get(serviceName) || {volume: 0, revenue: 0 };
>>>>>>> 3bd3cc75
      current.volume += charge.quantity;
      current.revenue += charge.payments_received;
      serviceStats.set(serviceName, current);
    });

    const _topServices = Array.from(serviceStats.entries());
      .map(([service_name, stats]) => ({ service_name, ...stats }));
      .sort((a, b) => b.revenue - a.revenue);
      .slice(0, 10);

    return {total_charges: Math.round(totalCharges * 100) / 100,
      Math.round(totalAdjustments * 100) / 100,
      pendingCharges,
      Math.round(averagePaymentTime * 100) / 100;
      top_services};

// Export singleton instance;
export const _billingRevenueCycleService = new BillingRevenueCycleService();
)))))<|MERGE_RESOLUTION|>--- conflicted
+++ resolved
@@ -9,11 +9,7 @@
  */;
 
 // Billing Schemas;
-<<<<<<< HEAD
-export const ServiceCatalogSchema = z.object({{service_code:z.string(,}).min(1, "Service code is required"),
-=======
 export const ServiceCatalogSchema = z.object({service_code: z.string().min(1, "Service code is required"),
->>>>>>> 3bd3cc75
   cpt_code: z.string().optional(),
   hcpcs_code: z.string().optional(),
   service_name: z.string().min(1, "Service name is required"),
@@ -33,11 +29,7 @@
   is_active: z.boolean().default(true);
 });
 
-<<<<<<< HEAD
-export const ChargeSchema = z.object({{patient_id:z.string(,}).min(1, "Patient ID is required"),
-=======
 export const ChargeSchema = z.object({patient_id: z.string().min(1, "Patient ID is required"),
->>>>>>> 3bd3cc75
   encounter_id: z.string().min(1, "Encounter ID is required"),
   provider_id: z.string().min(1, "Provider ID is required"),
   service_code: z.string().min(1, "Service code is required"),
@@ -54,11 +46,7 @@
   notes: z.string().optional();
 });
 
-<<<<<<< HEAD
-export const InsuranceClaimSchema = z.object({{patient_id:z.string(,}).min(1, "Patient ID is required"),
-=======
 export const InsuranceClaimSchema = z.object({patient_id: z.string().min(1, "Patient ID is required"),
->>>>>>> 3bd3cc75
   encounter_id: z.string().min(1, "Encounter ID is required"),
   insurance_plan_id: z.string().min(1, "Insurance plan ID is required"),
   claim_type: z.enum(["primary", "secondary", "tertiary"]).default("primary"),
@@ -74,11 +62,7 @@
   submission_method: z.enum(["electronic", "paper"]).default("electronic"),
   priority: z.enum(["normal", "urgent"]).default("normal")});
 
-<<<<<<< HEAD
-export const PaymentSchema = z.object({{patient_id:z.string(,}).min(1, "Patient ID is required"),
-=======
 export const PaymentSchema = z.object({patient_id: z.string().min(1, "Patient ID is required"),
->>>>>>> 3bd3cc75
   encounter_id: z.string().optional(),
   claim_id: z.string().optional(),
   payer_type: z.enum(["insurance", "patient", "government", "charity"]),
@@ -501,11 +485,7 @@
       }
 
       return acc;
-<<<<<<< HEAD
-    }, {current:0, days_30: 0, days_60: 0, days_90: 0, days_120_plus: 0 ,});
-=======
     }, {current: 0, days_30: 0, days_60: 0, days_90: 0, days_120_plus: 0 });
->>>>>>> 3bd3cc75
 
     // Estimate insurance vs patient balance (simplified);
     const insuranceBalance = currentBalance * 0.8; // Assume 80% insurance responsibility;
@@ -582,11 +562,7 @@
       const service = this.serviceCatalog.get(charge.service_code);
       if (!session.user) {
         const category = service.category;
-<<<<<<< HEAD
-        const current = serviceStats.get(category) || {volume:0, charges: 0, payments: 0 ,};
-=======
         const current = serviceStats.get(category) || {volume: 0, charges: 0, payments: 0 };
->>>>>>> 3bd3cc75
         current.volume += charge.quantity;
         current.charges += charge.total_charge;
         current.payments += charge.payments_received;
@@ -764,17 +740,10 @@
     const averagePaymentTime = paidCharges.length > 0 ? totalPaymentDays / paidCharges.length : 0;
 
     // Top services by volume and revenue;
-<<<<<<< HEAD
-    const serviceStats = new Map<string, {volume:number, revenue: number ,}>();
-    filteredCharges.forEach(charge => {
-      const serviceName = charge.service_name || charge.service_code;
-      const current = serviceStats.get(serviceName) || {volume:0, revenue: 0 ,};
-=======
     const serviceStats = new Map<string, {volume: number, revenue: number }>();
     filteredCharges.forEach(charge => {
       const serviceName = charge.service_name || charge.service_code;
       const current = serviceStats.get(serviceName) || {volume: 0, revenue: 0 };
->>>>>>> 3bd3cc75
       current.volume += charge.quantity;
       current.revenue += charge.payments_received;
       serviceStats.set(serviceName, current);
