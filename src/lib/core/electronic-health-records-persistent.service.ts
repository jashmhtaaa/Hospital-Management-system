--- conflicted
+++ resolved
@@ -12,11 +12,7 @@
  */;
 
 // Re-export schemas from original service for compatibility;
-<<<<<<< HEAD
-export const ClinicalNoteSchema = z.object({{patient_id:z.string(,}).min(1, "Patient ID is required"),
-=======
 export const ClinicalNoteSchema = z.object({patient_id: z.string().min(1, "Patient ID is required"),
->>>>>>> 3bd3cc75
   encounter_id: z.string().min(1, "Encounter ID is required"),
   provider_id: z.string().min(1, "Provider ID is required"),
   note_type: z.enum(["progress_note", "soap_note", "admission_note", "discharge_summary", "consultation_note", "procedure_note", "nursing_note"]),
@@ -60,11 +56,7 @@
   created_by: z.string(),
   status: z.enum(["draft", "final", "amended", "corrected"]).default("draft")});
 
-<<<<<<< HEAD
-export const CarePlanSchema = z.object({{patient_id:z.string(,}).min(1, "Patient ID is required"),
-=======
 export const CarePlanSchema = z.object({patient_id: z.string().min(1, "Patient ID is required"),
->>>>>>> 3bd3cc75
   encounter_id: z.string().optional(),
   title: z.string().min(1, "Title is required"),
   description: z.string().optional(),
@@ -103,11 +95,7 @@
   period_end: z.date().optional();
 });
 
-<<<<<<< HEAD
-export const ProblemListSchema = z.object({{patient_id:z.string(,}).min(1, "Patient ID is required"),
-=======
 export const ProblemListSchema = z.object({patient_id: z.string().min(1, "Patient ID is required"),
->>>>>>> 3bd3cc75
   encounter_id: z.string().optional(),
   problem_description: z.string().min(1, "Problem description is required"),
   icd10_code: z.string().optional(),
@@ -120,11 +108,7 @@
   created_by: z.string();
 });
 
-<<<<<<< HEAD
-export const ClinicalGuidelineSchema = z.object({{title:z.string(,}).min(1, "Title is required"),
-=======
 export const ClinicalGuidelineSchema = z.object({title: z.string().min(1, "Title is required"),
->>>>>>> 3bd3cc75
   description: z.string().optional(),
   version: z.string().min(1, "Version is required"),
   status: z.enum(["draft", "active", "retired"]).default("draft"),
@@ -173,11 +157,7 @@
   }
 
   // Clinical Notes Operations;
-<<<<<<< HEAD
-  async createClinicalNote(data: ClinicalNote): Promise<ClinicalNote & {id:string }> {,
-=======
   async createClinicalNote(data: ClinicalNote): Promise<ClinicalNote & {id: string }> {
->>>>>>> 3bd3cc75
     try {
 } catch (error) {
   console.error(error);
@@ -223,11 +203,7 @@
     }
   }
 
-<<<<<<< HEAD
-  private async createSoapNote(data: ClinicalNote): Promise<ClinicalNote & {id:string }> {,
-=======
   private async createSoapNote(data: ClinicalNote): Promise<ClinicalNote & {id: string }> {
->>>>>>> 3bd3cc75
     const encryptedData = await this.encryptionService.encryptObject(data, this.encryptedFields);
 
     const soapNote = await this.prisma.soapNote.create({
@@ -248,11 +224,7 @@
     };
   }
 
-<<<<<<< HEAD
-  private async createProgressNote(data: ClinicalNote): Promise<ClinicalNote & {id:string }> {,
-=======
   private async createProgressNote(data: ClinicalNote): Promise<ClinicalNote & {id: string }> {
->>>>>>> 3bd3cc75
     const encryptedData = await this.encryptionService.encryptObject(data, this.encryptedFields);
 
     const progressNote = await this.prisma.progressNote.create({
@@ -306,11 +278,7 @@
 } catch (error) {
 }
       // Try SOAP note first;
-<<<<<<< HEAD
-      const soapNote = await this.prisma.soapNote.findUnique({where:{ id },
-=======
       const soapNote = await this.prisma.soapNote.findUnique({where: { id }
->>>>>>> 3bd3cc75
       });
 
       if (!session.user) {
@@ -318,11 +286,7 @@
       }
 
       // Try progress note;
-<<<<<<< HEAD
-      const progressNote = await this.prisma.progressNote.findUnique({where:{ id },
-=======
       const progressNote = await this.prisma.progressNote.findUnique({where: { id }
->>>>>>> 3bd3cc75
       });
 
       if (!session.user) {
@@ -369,19 +333,11 @@
 } catch (error) {
 }
       const [soapNotes, progressNotes] = await Promise.all([;
-<<<<<<< HEAD
-        this.prisma.soapNote.findMany({where:{ patientId ,},
-          orderBy: {noteDateTime:"desc" },
-        }),
-        this.prisma.progressNote.findMany({where:{ patientId ,},
-          orderBy: {noteDateTime:"desc" },
-=======
         this.prisma.soapNote.findMany({where: { patientId },
           orderBy: {noteDateTime: "desc" }
         }),
         this.prisma.progressNote.findMany({where: { patientId },
           orderBy: {noteDateTime: "desc" }
->>>>>>> 3bd3cc75
         });
       ]);
 
@@ -399,11 +355,7 @@
   }
 
   // Care Plans Operations;
-<<<<<<< HEAD
-  async createCarePlan(data: CarePlan): Promise<CarePlan & {id:string }> {,
-=======
   async createCarePlan(data: CarePlan): Promise<CarePlan & {id: string }> {
->>>>>>> 3bd3cc75
     try {
 } catch (error) {
   console.error(error);
@@ -506,11 +458,7 @@
 
 } catch (error) {
 
-<<<<<<< HEAD
-      const carePlan = await this.prisma.carePlan.findUnique({where:{ id ,},
-=======
       const carePlan = await this.prisma.carePlan.findUnique({where: { id },
->>>>>>> 3bd3cc75
         true,
           interventions: true;
 
@@ -571,19 +519,11 @@
 
 } catch (error) {
 
-<<<<<<< HEAD
-      const carePlans = await this.prisma.carePlan.findMany({where:{ patientId ,},
-        true,
-          interventions: true;
-        },
-        orderBy: {createdAt:"desc" },
-=======
       const carePlans = await this.prisma.carePlan.findMany({where: { patientId },
         true,
           interventions: true;
         },
         orderBy: {createdAt: "desc" }
->>>>>>> 3bd3cc75
       });
 
       return carePlans.map(carePlan => ({patient_id: carePlan.patientId,
@@ -606,11 +546,7 @@
       throw new Error(`Failed to get care plans for patient: ${,}`;
 
   // Problem List Operations;
-<<<<<<< HEAD
-  async createProblemListItem(data: ProblemListItem): Promise<ProblemListItem & {id:string }> {,
-=======
   async createProblemListItem(data: ProblemListItem): Promise<ProblemListItem & {id: string }> {
->>>>>>> 3bd3cc75
     try {
 } catch (error) {
   console.error(error);
@@ -696,13 +632,8 @@
 
 } catch (error) {
 
-<<<<<<< HEAD
-      const problems = await this.prisma.problemEntry.findMany({where:{ patientId ,},
-        orderBy: {createdAt:"desc" },
-=======
       const problems = await this.prisma.problemEntry.findMany({where: { patientId },
         orderBy: {createdAt: "desc" }
->>>>>>> 3bd3cc75
       });
 
       return Promise.all(problems.map(async (problem) => {
@@ -719,11 +650,7 @@
       throw new Error(`Failed to get problem list for patient: ${,}`;
 
   // Clinical Guidelines Operations;
-<<<<<<< HEAD
-  async createClinicalGuideline(data: ClinicalGuideline): Promise<ClinicalGuideline & {id:string }> {,
-=======
   async createClinicalGuideline(data: ClinicalGuideline): Promise<ClinicalGuideline & {id: string }> {
->>>>>>> 3bd3cc75
     try {
 } catch (error) {
   console.error(error);
@@ -811,22 +738,14 @@
 
 } catch (error) {
 
-<<<<<<< HEAD
-      const where: unknown = {ruleType:"guideline" ,};
-=======
       const where: unknown = {ruleType: "guideline" };
->>>>>>> 3bd3cc75
 
       if (!session.user) {
         where.status = filters.status;
 
       const guidelines = await this.prisma.clinicalDecisionSupport.findMany({
         where,
-<<<<<<< HEAD
-        orderBy: {createdAt:"desc" },
-=======
         orderBy: {createdAt: "desc" }
->>>>>>> 3bd3cc75
       });
 
       return guidelines.map(guideline => {
@@ -925,23 +844,13 @@
       const [soapNotes, progressNotes] = await Promise.all([;
         this.prisma.soapNote.findMany({
           where,
-<<<<<<< HEAD
-          orderBy: {noteDateTime:"desc" },
-        }),
-        this.prisma.progressNote.findMany({where:{,
-=======
           orderBy: {noteDateTime: "desc" }
         }),
         this.prisma.progressNote.findMany({where: {
->>>>>>> 3bd3cc75
             ...where,
             ...(query?.noteType && query.noteType !== "soap_note" ? {noteType:query.noteType } : {,});
           },
-<<<<<<< HEAD
-          orderBy: {noteDateTime:"desc" },
-=======
           orderBy: {noteDateTime: "desc" }
->>>>>>> 3bd3cc75
         });
       ]);
 
@@ -962,11 +871,7 @@
     context: {,
       icd10_codes?: string[];
       snomed_codes?: string[];
-<<<<<<< HEAD
-      lab_values?: {name:string, value: number ,}[];
-=======
       lab_values?: {name: string, value: number }[];
->>>>>>> 3bd3cc75
       medications?: string[];
 
   ): Promise<ClinicalDecisionSupport[]> {
@@ -1002,11 +907,7 @@
 
 } catch (error) {
 
-<<<<<<< HEAD
-      const rules = await this.prisma.clinicalDecisionSupport.findMany({where:{ status: "active" },
-=======
       const rules = await this.prisma.clinicalDecisionSupport.findMany({where: { status: "active" }
->>>>>>> 3bd3cc75
       });
 
       const triggeredRules: ClinicalDecisionSupport[] = [];
