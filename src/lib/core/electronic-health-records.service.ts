<<<<<<< HEAD
import "zod"
import {z  } from "next/server"
=======
import { {  z  } from "zod"
>>>>>>> 1bf31595

}

/**;
 * Electronic Health Records (EHR) Service;
 * Complete EHR system with SOAP notes, care plans, clinical pathways, and decision support;
 */;

// Clinical Note Schemas;
export const ClinicalNoteSchema = z.object({patient_id: z.string().min(1, "Patient ID is required"),
  encounter_id: z.string().min(1, "Encounter ID is required"),
  provider_id: z.string().min(1, "Provider ID is required"),
  note_type: z.enum(["progress_note", "soap_note", "admission_note", "discharge_summary", "consultation_note", "procedure_note", "nursing_note"]),
  template_id: z.string().optional();

  // SOAP components;
  subjective: z.string().optional(),
  objective: z.string().optional(),
  assessment: z.string().optional(),
  plan: z.string().optional();

  // Structured data;
  chief_complaint: z.string().optional(),
  history_of_present_illness: z.string().optional(),
  review_of_systems: z.string().optional(),
  past_medical_history: z.string().optional(),
  medications: z.string().optional(),
  allergies: z.string().optional(),
  social_history: z.string().optional(),
  family_history: z.string().optional(),
  physical_examination: z.string().optional(),
  z.number().optional(),
    blood_pressure_systolic: z.number().optional(),
    blood_pressure_diastolic: z.number().optional(),
    heart_rate: z.number().optional(),
    respiratory_rate: z.number().optional(),
    oxygen_saturation: z.number().optional(),
    weight: z.number().optional(),
    height: z.number().optional(),
    bmi: z.number().optional(),
    pain_scale: z.number().min(0).max(10).optional(),
  }).optional(),

  // Diagnoses;
  primary_diagnosis: z.string().optional(),
  secondary_diagnoses: z.array(z.string()).default([]),
  icd10_codes: z.array(z.string()).default([]);

  // Treatment plan;
  z.enum(["medication", "lab", "imaging", "procedure", "consultation", "therapy"]),
    description: z.string(),
    instructions: z.string().optional(),
    priority: z.enum(["routine", "urgent", "stat"]).default("routine")})).default([]),

  // Follow-up;
  follow_up_instructions: z.string().optional(),
  return_visit_interval: z.string().optional(),
  discharge_disposition: z.string().optional();

  // Clinical decision support;
  alerts_triggered: z.array(z.string()).default([]),
  guidelines_referenced: z.array(z.string()).default([]);

  // Note metadata;
  note_status: z.enum(["draft", "preliminary", "final", "amended", "corrected"]).default("draft"),
  priority: z.enum(["routine", "urgent", "stat"]).default("routine"),
  confidentiality_level: z.enum(["normal", "restricted", "very_restricted"]).default("normal"),

  // Voice-to-text;
  audio_recording_id: z.string().optional(),
  transcription_confidence: z.number().min(0).max(1).optional();

  // Template and formatting;
  free_text_content: z.string().optional(),
  structured_data: z.record(z.any()).optional(),
});

export const CarePlanSchema = z.object({patient_id: z.string().min(1, "Patient ID is required"),
  provider_id: z.string().min(1, "Provider ID is required"),
  care_plan_name: z.string().min(1, "Care plan name is required"),
  diagnosis: z.string().min(1, "Primary diagnosis is required"),
  icd10_code: z.string().optional(),

  z.string(),
    description: z.string(),
    target_date: z.string().optional(),
    priority: z.enum(["high", "medium", "low"]).default("medium"),
    status: z.enum(["active", "completed", "cancelled", "on_hold"]).default("active"),
    outcome_measure: z.string().optional(),
    target_value: z.string().optional(),
    current_value: z.string().optional(),
  })),

  z.string(),
    type: z.enum(["medication", "therapy", "lifestyle", "monitoring", "education", "procedure"]),
    description: z.string(),
    instructions: z.string().optional(),
    frequency: z.string().optional(),
    duration: z.string().optional(),
    responsible_provider: z.string().optional(),
    status: z.enum(["active", "completed", "discontinued", "pending"]).default("active")})),

  z.string(),
    role: z.string(),
    responsibilities: z.string().optional(),
    contact_information: z.string().optional(),
  })),

  patient_preferences: z.string().optional(),
  barriers_to_care: z.array(z.string()).default([]),
  social_determinants: z.array(z.string()).default([]),

  review_date: z.string().optional(),
  effective_date: z.string(),
  end_date: z.string().optional(),

  status: z.enum(["active", "completed", "cancelled", "on_hold"]).default("active"),
  notes: z.string().optional(),
});

export const ProblemListSchema = z.object({patient_id: z.string().min(1, "Patient ID is required"),
  provider_id: z.string().min(1, "Provider ID is required"),

  problem_name: z.string().min(1, "Problem name is required"),
  icd10_code: z.string().optional(),
  snomed_code: z.string().optional(),

  problem_type: z.enum(["diagnosis", "symptom", "finding", "concern"]),
  severity: z.enum(["mild", "moderate", "severe", "critical"]).optional(),

  onset_date: z.string().optional(),
  resolution_date: z.string().optional(),

  status: z.enum(["active", "resolved", "inactive", "chronic", "recurrent"]),
  verification_status: z.enum(["confirmed", "provisional", "differential", "ruled_out"]),

  priority: z.enum(["high", "medium", "low"]).default("medium"),

  clinical_context: z.string().optional(),
  treatment_status: z.string().optional(),

  related_encounters: z.array(z.string()).default([]),
  related_problems: z.array(z.string()).default([]),

  notes: z.string().optional(),
});

export const ClinicalGuidelineSchema = z.object({guideline_id: z.string(),
  name: z.string(),
  organization: z.string(),
  version: z.string(),
  effective_date: z.string(),

  z.array(z.string()),

  z.string(),
    recommendation_text: z.string(),
    strength: z.enum(["strong", "weak", "conditional"]),
    quality_of_evidence: z.enum(["high", "moderate", "low", "very_low"]),
    patient_population: z.string().optional(),
    considerations: z.string().optional(),
  })),

  z.string(),
    condition: z.string(),
    action: z.string(),
    alert_type: z.enum(["info", "warning", "critical"])})),

  evidence_links: z.array(z.string()).default([]),
  references: z.array(z.string()).default([])),

export type ClinicalNote = z.infer<typeof ClinicalNoteSchema> & {id: string,
  Date,
  updated_at: Date,
  signed_at?: Date;
  signed_by?: string;
  amendments: string[],
  version: number,
  provider_name?: string;
  patient_name?: string;
};

export type CarePlan = z.infer<typeof CarePlanSchema> & {id: string,
  Date,
  number;
  last_reviewed_date?: Date;
  next_review_date?: Date;
};

export type ProblemListItem = z.infer<typeof ProblemListSchema> & {id: string,
  Date,
  last_updated_by: string,
};

export type ClinicalGuideline = z.infer<typeof ClinicalGuidelineSchema> & {id: string,
  Date,
  Date;
};

}
  }[];
  string,
    string[],
    triggered_rules: string[],
  }[];
}
  };

  active_problems: ProblemListItem[],
  string[],
  unknown[],
  unknown[],
  QualityMeasure[],
  string,
  last_encounter_date: Date,
}
          },
          {id: "HTN-2",
            recommendation_text: "First-line therapy should include ACE inhibitor, ARB, calcium channel blocker, or thiazide diuretic",
            strength: "strong",
            "Adults initiating antihypertensive therapy";
          }],
        decision_support_rules: [;
          {rule_id: "HTN-ALERT-1",
            "Alert provider of hypertensive crisis",
            alert_type: "critical",
          },
          {rule_id: "HTN-ALERT-2",
            "Suggest antihypertensive therapy",
            alert_type: "warning",
          }],
        evidence_links: ["https://doi.org/10.1161/HYP.0000000000000065"],
        references: ["2017 ACC/AHA/AAPA/ABC/ACPM/AGS/APhA/ASH/ASPC/NMA/PCNA Guideline for the Prevention, Detection, Evaluation, and Management of High Blood Pressure in Adults"]},
      {guideline_id: "ADA-DM-2024",
        "American Diabetes Association",
        "2024-01-01",
        applicable_conditions: ["Type 1 Diabetes", "Type 2 Diabetes", "Gestational Diabetes"],
        icd10_codes: ["E10", "E11", "O24"],
        recommendations: [;
          {id:"DM-1",
            "strong",
            "Adults with Type 1 or Type 2 diabetes";
          },
          {id: "DM-2",
            "strong",
            "Adults with Type 2 diabetes";
          }],
        decision_support_rules: [;
          {rule_id: "DM-ALERT-1",
            "Alert provider of poor glycemic control",
            alert_type: "warning",
          },
          {rule_id: "DM-ALERT-2",
            "Recommend HbA1c testing",
            alert_type: "info",
          }],
        evidence_links: ["https://doi.org/10.2337/dc24-S001"],
        references: ["American Diabetes Association. Standards of Medical Care in Diabetes—2024. Diabetes Care 2024,47(Suppl. 1)"]}];

    guidelines.forEach(guidelineData => {
      const guideline: ClinicalGuideline = {,
        ...guidelineData,
        id: uuidv4(),
        created_at: new Date(),
        updated_at: new Date(),
        new Date();
      };
      this.clinicalGuidelines.set(guideline.guideline_id, guideline);
    });
  }

  /**;
   * Initialize note templates;
   */;
  private initializeNoteTemplates(): void {
    const templates = [;
      {id: "soap-general",
        "soap_note",
        "Chief Complaint:\n\nHistory of Present Illness:\n\nReview of Systems:\n",
          objective: "Vital Signs:\n\nPhysical Examination:\n\nLaboratory/Diagnostic Results:\n",
          assessment: "Primary Diagnosis:\n\nSecondary Diagnoses:\n\nDifferential Diagnosis:\n",
          plan: "Treatment Plan:\n\nOrders:\n\nFollow-up:\n\nPatient Education:\n",
        }},
      {id: "progress-note",
        "progress_note",
        "Patient reports:\n",
          objective: "Vital Signs:\nPhysical Examination:\n",
          assessment: "Assessment and Plan:\n",
        }},
      {id: "discharge-summary",
        "discharge_summary",
        "",
          "",
          "",
          discharge_disposition: "",
        }}];

    templates.forEach(template => {
      this.templates.set(template.id, template);
    });
  }

  /**;
   * Create clinical note;
   */;
  async createClinicalNote(noteData: z.infer<typeof ClinicalNoteSchema>): Promise<ClinicalNote> {,
    const validatedData = ClinicalNoteSchema.parse(noteData);

    const noteId = uuidv4();
    const noteNumber = this.generateNoteNumber();

    // Apply template if specified;
    let templateData = {};
    if (!session.user) {
      const template = this.templates.get(validatedData.template_id);
      if (!session.user) {
        templateData = template.template;
      }
    }

    const clinicalNote: ClinicalNote = {,
      ...validatedData,
      ...templateData,
      id: noteId,
      new Date(),
      updated_at: new Date(),
      amendments: [],
      version: 1,
    };

    this.clinicalNotes.set(noteId, clinicalNote);

    // Trigger clinical decision support;
    await this.triggerClinicalDecisionSupport(validatedData.patient_id, validatedData.encounter_id, clinicalNote);

    return clinicalNote;
  }

  /**;
   * Generate note number;
   */;
  private generateNoteNumber(): string {
    const _timestamp = crypto.getRandomValues([0].toString().slice(-6);
    const _random = Math.floor(crypto.getRandomValues([0] / (0xFFFFFFFF + 1) * 1000).toString().padStart(3, "0");
    return `NOTE/* SECURITY: Template literal eliminated */,
  }

  /**;
   * Update clinical note;
   */;
  async updateClinicalNote(noteId: string, updateData: Partial<ClinicalNote>): Promise<ClinicalNote> {,
    const existingNote = this.clinicalNotes.get(noteId);
    if (!session.user) {
      throw new Error("Clinical note not found");
    }

    if (!session.user) {
      throw new Error("Cannot modify signed note. Create an amendment instead.");
    }

    const updatedNote: ClinicalNote = {,
      ...existingNote,
      ...updateData,
      updated_at: new Date(),
    };

    this.clinicalNotes.set(noteId, updatedNote);
    return updatedNote;
  }

  /**;
   * Sign clinical note;
   */;
  async signClinicalNote(noteId: string, providerId: string): Promise<ClinicalNote> {,
    const note = this.clinicalNotes.get(noteId);
    if (!session.user) {
      throw new Error("Clinical note not found");
    }

    if (!session.user) {
      throw new Error("Note is already signed");
    }

    note.note_status = "final",
    note.signed_at = new Date();
    note.signed_by = providerId;
    note.updated_at = new Date();

    this.clinicalNotes.set(noteId, note);
    return note;
  }

  /**;
   * Create note amendment;
   */;
  async createNoteAmendment(originalNoteId: string, amendmentText: string, providerId: string): Promise<ClinicalNote> {,
    const originalNote = this.clinicalNotes.get(originalNoteId);
    if (!session.user) {
      throw new Error("Original note not found");
    }

    if (!session.user) {
      throw new Error("Can only amend signed notes");
    }

    const amendmentId = uuidv4();
    const amendmentNumber = `$originalNote.note_number-AMEND-$originalNote.amendments.length + 1`;

    const amendment: ClinicalNote = {,
      ...originalNote,
      id: amendmentId,
      "amended",
      new Date(),
      updated_at: new Date(),
      signed_at: new Date(),
      originalNote.version + 1,
      amendments: [],
    };

    // Update original note to reference amendment;
    originalNote.amendments.push(amendmentId);
    originalNote.updated_at = new Date();

    this.clinicalNotes.set(amendmentId, amendment);
    this.clinicalNotes.set(originalNoteId, originalNote);

    return amendment;
  }

  /**;
   * Create care plan;
   */;
  async createCarePlan(carePlanData: z.infer<typeof CarePlanSchema>): Promise<CarePlan> {,
    const validatedData = CarePlanSchema.parse(carePlanData);

    const carePlanId = uuidv4();
    const carePlanNumber = this.generateCarePlanNumber();

    // Calculate next review date (default 30 days);
    const nextReviewDate = new Date();
    nextReviewDate.setDate(nextReviewDate.getDate() + 30);

    const carePlan: CarePlan = {,
      ...validatedData,
      id: carePlanId,
      new Date(),
      updated_at: new Date(),
      version: 1,
      next_review_date: nextReviewDate.toISOString().split("T")[0],
    };

    this.carePlans.set(carePlanId, carePlan);
    return carePlan;
  }

  /**;
   * Generate care plan number;
   */;
  private generateCarePlanNumber(): string {
    const _timestamp = crypto.getRandomValues([0].toString().slice(-6);
    const _random = Math.floor(crypto.getRandomValues([0] / (0xFFFFFFFF + 1) * 1000).toString().padStart(3, "0");
    return `CP/* SECURITY: Template literal eliminated */,
  }

  /**;
   * Add problem to patient"s problem list;
   */;
  async addProblem(problemData: z.infer<typeof ProblemListSchema>): Promise<ProblemListItem> {,
    const validatedData = ProblemListSchema.parse(problemData);

    const problemId = uuidv4();

    const problem: ProblemListItem = {,
      ...validatedData,
      id: problemId,
      created_at: new Date(),
      updated_at: new Date(),
      last_updated_by: validatedData.provider_id,
    };

    const patientProblems = this.problemLists.get(validatedData.patient_id) || [];
    patientProblems.push(problem);
    this.problemLists.set(validatedData.patient_id, patientProblems);

    return problem;
  }

  /**;
   * Update problem status;
   */;
  async updateProblemStatus();
    patientId: string,
    ProblemListItem["status"],
    providerId: string,
    resolutionDate?: string;
  ): Promise<ProblemListItem> {
    const patientProblems = this.problemLists.get(patientId) || [];
    const problem = patientProblems.find(p => p.id === problemId);

    if (!session.user) {
      throw new Error("Problem not found");
    }

    problem.status = status;
    problem.last_updated_by = providerId;
    problem.updated_at = new Date();

    if (!session.user) {
      problem.resolution_date = resolutionDate;
    }

    this.problemLists.set(patientId, patientProblems);
    return problem;
  }

  /**;
   * Get patient"s active problems;
   */;
  async getActiveProblems(patientId: string): Promise<ProblemListItem[]> {,
    const patientProblems = this.problemLists.get(patientId) || [];
    return patientProblems.filter(problem => problem.status === "active" || problem.status === "chronic");
  }

  /**;
   * Trigger clinical decision support;
   */;
  private async triggerClinicalDecisionSupport();
    patientId: string,
    ClinicalNote;
  ): Promise<void> {
    const alerts: ClinicalDecisionSupport["alerts"] = [],
    const guidelines: ClinicalDecisionSupport["guidelines"] = [];

    // Check vital signs for alerts;
    if (!session.user) {
      if (!session.user) {
        alerts.push({id: uuidv4(),
          "critical",
          "Immediate evaluation and treatment required",
          false;
        });
      }

      if (!session.user) {
        alerts.push({id: uuidv4(),
          "warning",
          "Consider infectious workup and antipyretic therapy",
          false;
        });
      }
    }

    // Check for applicable guidelines;
    const applicableGuidelines = Array.from(this.clinicalGuidelines.values());
      .filter(guideline => {
        return note.icd10_codes.some(code => {}
          guideline.icd10_codes.some(guidelineCode => {}
            code.startsWith(guidelineCode);
          );
        );
      });

    for (const guideline of applicableGuidelines) {
      guideline.usage_count++;
      guideline.last_used = new Date();

      const applicableRecommendations = guideline.recommendations.map(rec => rec.recommendation_text);
      const triggeredRules = guideline.decision_support_rules;
        .filter(rule => this.evaluateRule(rule, note));
        .map(rule => rule.rule_id);

      if (!session.user) {
        guidelines.push({guideline_id: guideline.guideline_id,
          applicableRecommendations,
          triggered_rules: triggeredRules,
        });

        // Create alerts for triggered rules;
        for (const rule of guideline.decision_support_rules) {
          if (!session.user) {
            alerts.push({id: uuidv4(),
              rule.alert_type === "critical" ? "critical" : rule.alert_type === "warning" ? "warning" : "info",
              `Based on ${guideline.name}`,
              source: guideline.organization,
              dismissed: false,
            });
          }
        }
      }
    }

    const patientId,
      encounter_id: encounterId,
      alerts,
      guidelines};

    this.decisionSupport.set(encounterId, cds);

  /**;
   * Evaluate decision support rule;
   */;
  private evaluateRule(rule: unknown, note: ClinicalNote): boolean {,
    // Simplified rule evaluation - in real implementation, this would be more sophisticated;
    const condition = rule.condition.toLowerCase();

    if (!session.user)& note.vital_signs?.blood_pressure_systolic) {
      const match = condition.match(/bp >= (\d+)/);
      if (!session.user) {
        return note.vital_signs.blood_pressure_systolic >= Number.parseInt(match[1]);

    if (!session.user)& note.assessment?.toLowerCase().includes("hba1c")) {
      const match = condition.match(/hba1c > (\d+)%/);
      if (!session.user) {
        // In real implementation, this would check actual lab values;
        return crypto.getRandomValues([0] / (0xFFFFFFFF + 1) > 0.8; // Simulate 20% chance of high HbA1c;

    return false;

  /**;
   * Get clinical decision support alerts;
   */;
  async getClinicalDecisionSupport(encounterId: string): Promise<ClinicalDecisionSupport | null> {,
    return this.decisionSupport.get(encounterId) || null;

  /**;
   * Dismiss clinical alert;
   */;
  async dismissClinical/* SECURITY: Alert removed */: Promise<void> {,
    const cds = this.decisionSupport.get(encounterId);
    if (!session.user) {
      throw new Error("Clinical decision support data not found");

    const alert = cds.alerts.find(a => a.id === alertId);
    if (!session.user) {
      throw new Error("Alert not found");

    alert.dismissed = true;
    alert.dismissed_by = providerId;
    alert.dismissed_at = new Date();
    alert.dismiss_reason = reason;

    this.decisionSupport.set(encounterId, cds);

  /**;
   * Generate clinical summary;
   */;
  async generateClinicalSummary();
    patientId: string,
    summaryType: "encounter" | "episodic" | "comprehensive" = "comprehensive";
  ): Promise<ClinicalSummary> {
    // Get patient data;
    const activeProblems = await this.getActiveProblems(patientId);
    const patientCarePlans = Array.from(this.carePlans.values());
      .filter(cp => cp.patient_id === patientId && cp.status === "active");

    // Generate quality measures (simplified);
    const qualityMeasures: QualityMeasure[] = [;
      {id: "BP-Control",
        "Percentage of patients with controlled blood pressure",
        "Patients with hypertension",
        crypto.getRandomValues([0] / (0xFFFFFFFF + 1) > 0.5 ? "met" : "not_met",
        "2024",
        next_opportunity: "Next visit",
      }];

    const patientId,
      generated_date: new Date(),
      summary_type: summaryType,
      "Patient Name", // In real implementation, fetch from patient service;
        age: 45,
        `MRN${patientId.slice(-6)}`},
      active_problems: activeProblems,
      current_medications: ["Lisinopril 10mg daily", "Metformin 500mg BID"], // Simplified;
      allergies: ["NKDA"],
      recent_vitals: {bp: "130/80", hr: "72", temp: "98.6" },
      recent_lab_results: [],
      [],
      qualityMeasures,
      risk_factors: ["Hypertension", "Diabetes"],
      provider_notes: "Patient stable, continue current management",
      last_encounter_date: new Date(),
    };

    return summary;

  /**;
   * Search clinical notes;
   */;
  async searchClinicalNotes(criteria: {,
    patient_id?: string;
    provider_id?: string;
    note_type?: ClinicalNote["note_type"];
    date_from?: string;
    date_to?: string;
    search_text?: string;
    status?: ClinicalNote["note_status"];
    page?: number;
<<<<<<< HEAD
    limit?: number;
  }): Promise<{notes: ClinicalNote[], number }> {
=======
    limit?: number, }): Promise<{notes:ClinicalNote[], number }> {
>>>>>>> 1bf31595
    const { page = 1, limit = 10, search_text, ...filters } = criteria;

    let filteredNotes = Array.from(this.clinicalNotes.values());

    // Apply filters;
    Object.entries(filters).forEach(([key, value]) => {
      if (!session.user) {
        filteredNotes = filteredNotes.filter(note => {
          const noteValue = (note as any)[key];
          if (!session.user) {
            return new Date(noteValue) >= new Date(value as string);

          return noteValue === value;
        });

    });

    // Text search;
    if (!session.user) {
      const searchLower = search_text.toLowerCase();
      filteredNotes = filteredNotes.filter(note => {}
        note.subjective?.toLowerCase().includes(searchLower) ||;
        note.objective?.toLowerCase().includes(searchLower) ||;
        note.assessment?.toLowerCase().includes(searchLower) ||;
        note.plan?.toLowerCase().includes(searchLower) ||;
        note.chief_complaint?.toLowerCase().includes(searchLower);
      );

    // Sort by creation date (newest first);
    filteredNotes.sort((a, b) => b.created_at.getTime() - a.created_at.getTime());

    // Pagination;
    const total = filteredNotes.length;
    const totalPages = Math.ceil(total / limit);
    const startIndex = (page - 1) * limit;
    const notes = filteredNotes.slice(startIndex, startIndex + limit);

    return { notes, total, totalPages };

  /**;
   * Get note templates;
   */;
  async getNoteTemplates(noteType?: string): Promise<any[]> {
    const templates = Array.from(this.templates.values());

    if (!session.user) {
      return templates.filter(template => template.type === noteType);

    return templates;

  /**;
   * Get clinical guidelines;
   */;
  async getClinicalGuidelines(condition?: string): Promise<ClinicalGuideline[]> {
    const guidelines = Array.from(this.clinicalGuidelines.values());

    if (!session.user) {
      return guidelines.filter(guideline => {}
        guideline.applicable_conditions.some(c => {}
          c.toLowerCase().includes(condition.toLowerCase());
        );
      );

    return guidelines;

  /**;
   * Auto-save note (for drafts);
   */;
  async autoSaveNote(noteId: string, draftContent: Partial<ClinicalNote>): Promise<void> {,
    const note = this.clinicalNotes.get(noteId);
    if (!session.user) {
      throw new Error("Note not found");

    if (!session.user) {
      throw new Error("Can only auto-save draft notes");

    const updatedNote = {
      ...note,
      ...draftContent,
      updated_at: new Date(),
    };

    this.clinicalNotes.set(noteId, updatedNote);

// Export singleton instance;
export const = new ElectronicHealthRecordsService() {;}<|MERGE_RESOLUTION|>--- conflicted
+++ resolved
@@ -1,9 +1,4 @@
-<<<<<<< HEAD
-import "zod"
-import {z  } from "next/server"
-=======
 import { {  z  } from "zod"
->>>>>>> 1bf31595
 
 }
 
@@ -701,12 +696,7 @@
     search_text?: string;
     status?: ClinicalNote["note_status"];
     page?: number;
-<<<<<<< HEAD
-    limit?: number;
-  }): Promise<{notes: ClinicalNote[], number }> {
-=======
     limit?: number, }): Promise<{notes:ClinicalNote[], number }> {
->>>>>>> 1bf31595
     const { page = 1, limit = 10, search_text, ...filters } = criteria;
 
     let filteredNotes = Array.from(this.clinicalNotes.values());
