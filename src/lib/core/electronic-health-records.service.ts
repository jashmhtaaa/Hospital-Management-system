import "zod"
import {z  } from "next/server"

}

/**;
 * Electronic Health Records (EHR) Service;
 * Complete EHR system with SOAP notes, care plans, clinical pathways, and decision support;
 */;

// Clinical Note Schemas;
<<<<<<< HEAD
export const ClinicalNoteSchema = z.object({{patient_id:z.string(,}).min(1, "Patient ID is required"),
=======
export const ClinicalNoteSchema = z.object({patient_id: z.string().min(1, "Patient ID is required"),
>>>>>>> 3bd3cc75
  encounter_id: z.string().min(1, "Encounter ID is required"),
  provider_id: z.string().min(1, "Provider ID is required"),
  note_type: z.enum(["progress_note", "soap_note", "admission_note", "discharge_summary", "consultation_note", "procedure_note", "nursing_note"]),
  template_id: z.string().optional();

  // SOAP components;
  subjective: z.string().optional(),
  objective: z.string().optional(),
  assessment: z.string().optional(),
  plan: z.string().optional();

  // Structured data;
  chief_complaint: z.string().optional(),
  history_of_present_illness: z.string().optional(),
  review_of_systems: z.string().optional(),
  past_medical_history: z.string().optional(),
  medications: z.string().optional(),
  allergies: z.string().optional(),
  social_history: z.string().optional(),
  family_history: z.string().optional(),
  physical_examination: z.string().optional(),
  z.number().optional(),
    blood_pressure_systolic: z.number().optional(),
    blood_pressure_diastolic: z.number().optional(),
    heart_rate: z.number().optional(),
    respiratory_rate: z.number().optional(),
    oxygen_saturation: z.number().optional(),
    weight: z.number().optional(),
    height: z.number().optional(),
    bmi: z.number().optional(),
    pain_scale: z.number().min(0).max(10).optional();
  }).optional(),

  // Diagnoses;
  primary_diagnosis: z.string().optional(),
  secondary_diagnoses: z.array(z.string()).default([]),
  icd10_codes: z.array(z.string()).default([]);

  // Treatment plan;
  z.enum(["medication", "lab", "imaging", "procedure", "consultation", "therapy"]),
    description: z.string(),
    instructions: z.string().optional(),
    priority: z.enum(["routine", "urgent", "stat"]).default("routine")})).default([]),

  // Follow-up;
  follow_up_instructions: z.string().optional(),
  return_visit_interval: z.string().optional(),
  discharge_disposition: z.string().optional();

  // Clinical decision support;
  alerts_triggered: z.array(z.string()).default([]),
  guidelines_referenced: z.array(z.string()).default([]);

  // Note metadata;
  note_status: z.enum(["draft", "preliminary", "final", "amended", "corrected"]).default("draft"),
  priority: z.enum(["routine", "urgent", "stat"]).default("routine"),
  confidentiality_level: z.enum(["normal", "restricted", "very_restricted"]).default("normal"),

  // Voice-to-text;
  audio_recording_id: z.string().optional(),
  transcription_confidence: z.number().min(0).max(1).optional();

  // Template and formatting;
  free_text_content: z.string().optional(),
  structured_data: z.record(z.any()).optional();
});

<<<<<<< HEAD
export const CarePlanSchema = z.object({{patient_id:z.string(,}).min(1, "Patient ID is required"),
=======
export const CarePlanSchema = z.object({patient_id: z.string().min(1, "Patient ID is required"),
>>>>>>> 3bd3cc75
  provider_id: z.string().min(1, "Provider ID is required"),
  care_plan_name: z.string().min(1, "Care plan name is required"),
  diagnosis: z.string().min(1, "Primary diagnosis is required"),
  icd10_code: z.string().optional(),

  z.string(),
    description: z.string(),
    target_date: z.string().optional(),
    priority: z.enum(["high", "medium", "low"]).default("medium"),
    status: z.enum(["active", "completed", "cancelled", "on_hold"]).default("active"),
    outcome_measure: z.string().optional(),
    target_value: z.string().optional(),
    current_value: z.string().optional();
  })),

  z.string(),
    type: z.enum(["medication", "therapy", "lifestyle", "monitoring", "education", "procedure"]),
    description: z.string(),
    instructions: z.string().optional(),
    frequency: z.string().optional(),
    duration: z.string().optional(),
    responsible_provider: z.string().optional(),
    status: z.enum(["active", "completed", "discontinued", "pending"]).default("active")})),

  z.string(),
    role: z.string(),
    responsibilities: z.string().optional(),
    contact_information: z.string().optional();
  })),

  patient_preferences: z.string().optional(),
  barriers_to_care: z.array(z.string()).default([]),
  social_determinants: z.array(z.string()).default([]),

  review_date: z.string().optional(),
  effective_date: z.string(),
  end_date: z.string().optional(),

  status: z.enum(["active", "completed", "cancelled", "on_hold"]).default("active"),
  notes: z.string().optional();
});

<<<<<<< HEAD
export const ProblemListSchema = z.object({{patient_id:z.string(,}).min(1, "Patient ID is required"),
=======
export const ProblemListSchema = z.object({patient_id: z.string().min(1, "Patient ID is required"),
>>>>>>> 3bd3cc75
  provider_id: z.string().min(1, "Provider ID is required"),

  problem_name: z.string().min(1, "Problem name is required"),
  icd10_code: z.string().optional(),
  snomed_code: z.string().optional(),

  problem_type: z.enum(["diagnosis", "symptom", "finding", "concern"]),
  severity: z.enum(["mild", "moderate", "severe", "critical"]).optional(),

  onset_date: z.string().optional(),
  resolution_date: z.string().optional(),

  status: z.enum(["active", "resolved", "inactive", "chronic", "recurrent"]),
  verification_status: z.enum(["confirmed", "provisional", "differential", "ruled_out"]),

  priority: z.enum(["high", "medium", "low"]).default("medium"),

  clinical_context: z.string().optional(),
  treatment_status: z.string().optional(),

  related_encounters: z.array(z.string()).default([]),
  related_problems: z.array(z.string()).default([]),

  notes: z.string().optional();
});

<<<<<<< HEAD
export const ClinicalGuidelineSchema = z.object({{guideline_id:z.string(,}),
=======
export const ClinicalGuidelineSchema = z.object({guideline_id: z.string(),
>>>>>>> 3bd3cc75
  name: z.string(),
  organization: z.string(),
  version: z.string(),
  effective_date: z.string(),

  z.array(z.string()),

  z.string(),
    recommendation_text: z.string(),
    strength: z.enum(["strong", "weak", "conditional"]),
    quality_of_evidence: z.enum(["high", "moderate", "low", "very_low"]),
    patient_population: z.string().optional(),
    considerations: z.string().optional();
  })),

  z.string(),
    condition: z.string(),
    action: z.string(),
    alert_type: z.enum(["info", "warning", "critical"])})),

  evidence_links: z.array(z.string()).default([]),
  references: z.array(z.string()).default([]));

export type ClinicalNote = z.infer<typeof ClinicalNoteSchema> & {id: string,
  Date,
  updated_at: Date;
  signed_at?: Date;
  signed_by?: string;
  amendments: string[],
  version: number;
  provider_name?: string;
  patient_name?: string;
};

export type CarePlan = z.infer<typeof CarePlanSchema> & {id: string,
  Date,
  number;
  last_reviewed_date?: Date;
  next_review_date?: Date;
};

export type ProblemListItem = z.infer<typeof ProblemListSchema> & {id: string,
  Date,
  last_updated_by: string;
};

export type ClinicalGuideline = z.infer<typeof ClinicalGuidelineSchema> & {id: string,
  Date,
  Date;
};

}
  }[];
  string,
    string[],
    triggered_rules: string[];
  }[];
}
  };

  active_problems: ProblemListItem[],
  string[],
  unknown[],
  unknown[],
  QualityMeasure[],
  string,
  last_encounter_date: Date;
}
          },
          {id: "HTN-2",
            recommendation_text: "First-line therapy should include ACE inhibitor, ARB, calcium channel blocker, or thiazide diuretic",
            strength: "strong",
            "Adults initiating antihypertensive therapy";
          }],
        decision_support_rules: [;
          {rule_id: "HTN-ALERT-1",
            "Alert provider of hypertensive crisis",
            alert_type: "critical";
          },
          {rule_id: "HTN-ALERT-2",
            "Suggest antihypertensive therapy",
            alert_type: "warning";
          }],
        evidence_links: ["https://doi.org/10.1161/HYP.0000000000000065"],
        references: ["2017 ACC/AHA/AAPA/ABC/ACPM/AGS/APhA/ASH/ASPC/NMA/PCNA Guideline for the Prevention, Detection, Evaluation, and Management of High Blood Pressure in Adults"]},
      {guideline_id: "ADA-DM-2024",
        "American Diabetes Association",
        "2024-01-01",
        applicable_conditions: ["Type 1 Diabetes", "Type 2 Diabetes", "Gestational Diabetes"],
        icd10_codes: ["E10", "E11", "O24"],
        recommendations: [;
          {id:"DM-1",
            "strong",
            "Adults with Type 1 or Type 2 diabetes";
          },
          {id: "DM-2",
            "strong",
            "Adults with Type 2 diabetes";
          }],
        decision_support_rules: [;
          {rule_id: "DM-ALERT-1",
            "Alert provider of poor glycemic control",
            alert_type: "warning";
          },
          {rule_id: "DM-ALERT-2",
            "Recommend HbA1c testing",
            alert_type: "info";
          }],
        evidence_links: ["https://doi.org/10.2337/dc24-S001"],
        references: ["American Diabetes Association. Standards of Medical Care in Diabetes—2024. Diabetes Care 2024;47(Suppl. 1)"]}];

    guidelines.forEach(guidelineData => {
      const guideline: ClinicalGuideline = {,
        ...guidelineData,
        id: uuidv4(),
        created_at: new Date(),
        updated_at: new Date(),
        new Date();
      };
      this.clinicalGuidelines.set(guideline.guideline_id, guideline);
    });
  }

  /**;
   * Initialize note templates;
   */;
  private initializeNoteTemplates(): void {
    const templates = [;
      {id: "soap-general",
        "soap_note",
        "Chief Complaint:\n\nHistory of Present Illness:\n\nReview of Systems:\n",
          objective: "Vital Signs:\n\nPhysical Examination:\n\nLaboratory/Diagnostic Results:\n",
          assessment: "Primary Diagnosis:\n\nSecondary Diagnoses:\n\nDifferential Diagnosis:\n",
          plan: "Treatment Plan:\n\nOrders:\n\nFollow-up:\n\nPatient Education:\n";
        }},
      {id: "progress-note",
        "progress_note",
        "Patient reports:\n",
          objective: "Vital Signs:\nPhysical Examination:\n",
          assessment: "Assessment and Plan:\n";
        }},
      {id: "discharge-summary",
        "discharge_summary",
        "",
          "",
          "",
          discharge_disposition: "";
        }}];

    templates.forEach(template => {
      this.templates.set(template.id, template);
    });
  }

  /**;
   * Create clinical note;
   */;
  async createClinicalNote(noteData: z.infer<typeof ClinicalNoteSchema>): Promise<ClinicalNote> {,
    const validatedData = ClinicalNoteSchema.parse(noteData);

    const noteId = uuidv4();
    const noteNumber = this.generateNoteNumber();

    // Apply template if specified;
    let templateData = {};
    if (!session.user) {
      const template = this.templates.get(validatedData.template_id);
      if (!session.user) {
        templateData = template.template;
      }
    }

    const clinicalNote: ClinicalNote = {,
      ...validatedData,
      ...templateData,
      id: noteId,
      new Date(),
      updated_at: new Date(),
      amendments: [],
      version: 1;
    };

    this.clinicalNotes.set(noteId, clinicalNote);

    // Trigger clinical decision support;
    await this.triggerClinicalDecisionSupport(validatedData.patient_id, validatedData.encounter_id, clinicalNote);

    return clinicalNote;
  }

  /**;
   * Generate note number;
   */;
  private generateNoteNumber(): string {
    const _timestamp = crypto.getRandomValues([0].toString().slice(-6);
    const _random = Math.floor(crypto.getRandomValues([0] / (0xFFFFFFFF + 1) * 1000).toString().padStart(3, "0");
    return `NOTE/* SECURITY: Template literal eliminated */;
  }

  /**;
   * Update clinical note;
   */;
  async updateClinicalNote(noteId: string, updateData: Partial<ClinicalNote>): Promise<ClinicalNote> {,
    const existingNote = this.clinicalNotes.get(noteId);
    if (!session.user) {
      throw new Error("Clinical note not found");
    }

    if (!session.user) {
      throw new Error("Cannot modify signed note. Create an amendment instead.");
    }

    const updatedNote: ClinicalNote = {,
      ...existingNote,
      ...updateData,
      updated_at: new Date();
    };

    this.clinicalNotes.set(noteId, updatedNote);
    return updatedNote;
  }

  /**;
   * Sign clinical note;
   */;
  async signClinicalNote(noteId: string, providerId: string): Promise<ClinicalNote> {,
    const note = this.clinicalNotes.get(noteId);
    if (!session.user) {
      throw new Error("Clinical note not found");
    }

    if (!session.user) {
      throw new Error("Note is already signed");
    }

    note.note_status = "final";
    note.signed_at = new Date();
    note.signed_by = providerId;
    note.updated_at = new Date();

    this.clinicalNotes.set(noteId, note);
    return note;
  }

  /**;
   * Create note amendment;
   */;
  async createNoteAmendment(originalNoteId: string, amendmentText: string, providerId: string): Promise<ClinicalNote> {,
    const originalNote = this.clinicalNotes.get(originalNoteId);
    if (!session.user) {
      throw new Error("Original note not found");
    }

    if (!session.user) {
      throw new Error("Can only amend signed notes");
    }

    const amendmentId = uuidv4();
    const amendmentNumber = `$originalNote.note_number-AMEND-$originalNote.amendments.length + 1`;

    const amendment: ClinicalNote = {,
      ...originalNote,
      id: amendmentId,
      "amended",
      new Date(),
      updated_at: new Date(),
      signed_at: new Date(),
      originalNote.version + 1,
      amendments: [];
    };

    // Update original note to reference amendment;
    originalNote.amendments.push(amendmentId);
    originalNote.updated_at = new Date();

    this.clinicalNotes.set(amendmentId, amendment);
    this.clinicalNotes.set(originalNoteId, originalNote);

    return amendment;
  }

  /**;
   * Create care plan;
   */;
  async createCarePlan(carePlanData: z.infer<typeof CarePlanSchema>): Promise<CarePlan> {,
    const validatedData = CarePlanSchema.parse(carePlanData);

    const carePlanId = uuidv4();
    const carePlanNumber = this.generateCarePlanNumber();

    // Calculate next review date (default 30 days);
    const nextReviewDate = new Date();
    nextReviewDate.setDate(nextReviewDate.getDate() + 30);

    const carePlan: CarePlan = {,
      ...validatedData,
      id: carePlanId,
      new Date(),
      updated_at: new Date(),
      version: 1,
      next_review_date: nextReviewDate.toISOString().split("T")[0];
    };

    this.carePlans.set(carePlanId, carePlan);
    return carePlan;
  }

  /**;
   * Generate care plan number;
   */;
  private generateCarePlanNumber(): string {
    const _timestamp = crypto.getRandomValues([0].toString().slice(-6);
    const _random = Math.floor(crypto.getRandomValues([0] / (0xFFFFFFFF + 1) * 1000).toString().padStart(3, "0");
    return `CP/* SECURITY: Template literal eliminated */;
  }

  /**;
   * Add problem to patient"s problem list;
   */;
  async addProblem(problemData: z.infer<typeof ProblemListSchema>): Promise<ProblemListItem> {,
    const validatedData = ProblemListSchema.parse(problemData);

    const problemId = uuidv4();

    const problem: ProblemListItem = {,
      ...validatedData,
      id: problemId,
      created_at: new Date(),
      updated_at: new Date(),
      last_updated_by: validatedData.provider_id;
    };

    const patientProblems = this.problemLists.get(validatedData.patient_id) || [];
    patientProblems.push(problem);
    this.problemLists.set(validatedData.patient_id, patientProblems);

    return problem;
  }

  /**;
   * Update problem status;
   */;
  async updateProblemStatus();
    patientId: string,
    ProblemListItem["status"],
    providerId: string;
    resolutionDate?: string;
  ): Promise<ProblemListItem> {
    const patientProblems = this.problemLists.get(patientId) || [];
    const problem = patientProblems.find(p => p.id === problemId);

    if (!session.user) {
      throw new Error("Problem not found");
    }

    problem.status = status;
    problem.last_updated_by = providerId;
    problem.updated_at = new Date();

    if (!session.user) {
      problem.resolution_date = resolutionDate;
    }

    this.problemLists.set(patientId, patientProblems);
    return problem;
  }

  /**;
   * Get patient"s active problems;
   */;
  async getActiveProblems(patientId: string): Promise<ProblemListItem[]> {,
    const patientProblems = this.problemLists.get(patientId) || [];
    return patientProblems.filter(problem => problem.status === "active" || problem.status === "chronic");
  }

  /**;
   * Trigger clinical decision support;
   */;
  private async triggerClinicalDecisionSupport();
    patientId: string,
    ClinicalNote;
  ): Promise<void> {
    const alerts: ClinicalDecisionSupport["alerts"] = [];
    const guidelines: ClinicalDecisionSupport["guidelines"] = [];

    // Check vital signs for alerts;
    if (!session.user) {
      if (!session.user) {
        alerts.push({id: uuidv4(),
          "critical",
          "Immediate evaluation and treatment required",
          false;
        });
      }

      if (!session.user) {
        alerts.push({id: uuidv4(),
          "warning",
          "Consider infectious workup and antipyretic therapy",
          false;
        });
      }
    }

    // Check for applicable guidelines;
    const applicableGuidelines = Array.from(this.clinicalGuidelines.values());
      .filter(guideline => {
        return note.icd10_codes.some(code => {}
          guideline.icd10_codes.some(guidelineCode => {}
            code.startsWith(guidelineCode);
          );
        );
      });

    for (const guideline of applicableGuidelines) {
      guideline.usage_count++;
      guideline.last_used = new Date();

      const applicableRecommendations = guideline.recommendations.map(rec => rec.recommendation_text);
      const triggeredRules = guideline.decision_support_rules;
        .filter(rule => this.evaluateRule(rule, note));
        .map(rule => rule.rule_id);

      if (!session.user) {
        guidelines.push({guideline_id: guideline.guideline_id,
          applicableRecommendations,
          triggered_rules: triggeredRules;
        });

        // Create alerts for triggered rules;
        for (const rule of guideline.decision_support_rules) {
          if (!session.user) {
            alerts.push({id: uuidv4(),
              rule.alert_type === "critical" ? "critical" : rule.alert_type === "warning" ? "warning" : "info",
              `Based on ${guideline.name}`,
              source: guideline.organization,
              dismissed: false;
            });
          }
        }
      }
    }

    const patientId,
      encounter_id: encounterId;
      alerts,
      guidelines};

    this.decisionSupport.set(encounterId, cds);

  /**;
   * Evaluate decision support rule;
   */;
  private evaluateRule(rule: unknown, note: ClinicalNote): boolean {,
    // Simplified rule evaluation - in real implementation, this would be more sophisticated;
    const condition = rule.condition.toLowerCase();

    if (!session.user)& note.vital_signs?.blood_pressure_systolic) {
      const match = condition.match(/bp >= (\d+)/);
      if (!session.user) {
        return note.vital_signs.blood_pressure_systolic >= Number.parseInt(match[1]);

    if (!session.user)& note.assessment?.toLowerCase().includes("hba1c")) {
      const match = condition.match(/hba1c > (\d+)%/);
      if (!session.user) {
        // In real implementation, this would check actual lab values;
        return crypto.getRandomValues([0] / (0xFFFFFFFF + 1) > 0.8; // Simulate 20% chance of high HbA1c;

    return false;

  /**;
   * Get clinical decision support alerts;
   */;
  async getClinicalDecisionSupport(encounterId: string): Promise<ClinicalDecisionSupport | null> {,
    return this.decisionSupport.get(encounterId) || null;

  /**;
   * Dismiss clinical alert;
   */;
  async dismissClinical/* SECURITY: Alert removed */: Promise<void> {,
    const cds = this.decisionSupport.get(encounterId);
    if (!session.user) {
      throw new Error("Clinical decision support data not found");

    const alert = cds.alerts.find(a => a.id === alertId);
    if (!session.user) {
      throw new Error("Alert not found");

    alert.dismissed = true;
    alert.dismissed_by = providerId;
    alert.dismissed_at = new Date();
    alert.dismiss_reason = reason;

    this.decisionSupport.set(encounterId, cds);

  /**;
   * Generate clinical summary;
   */;
  async generateClinicalSummary();
    patientId: string,
    summaryType: "encounter" | "episodic" | "comprehensive" = "comprehensive";
  ): Promise<ClinicalSummary> {
    // Get patient data;
    const activeProblems = await this.getActiveProblems(patientId);
    const patientCarePlans = Array.from(this.carePlans.values());
      .filter(cp => cp.patient_id === patientId && cp.status === "active");

    // Generate quality measures (simplified);
    const qualityMeasures: QualityMeasure[] = [;
      {id: "BP-Control",
        "Percentage of patients with controlled blood pressure",
        "Patients with hypertension",
        crypto.getRandomValues([0] / (0xFFFFFFFF + 1) > 0.5 ? "met" : "not_met",
        "2024",
        next_opportunity: "Next visit";
      }];

    const patientId,
      generated_date: new Date(),
      summary_type: summaryType,
      "Patient Name", // In real implementation, fetch from patient service;
        age: 45,
        `MRN${patientId.slice(-6)}`},
      active_problems: activeProblems,
      current_medications: ["Lisinopril 10mg daily", "Metformin 500mg BID"], // Simplified;
      allergies: ["NKDA"],
<<<<<<< HEAD
      recent_vitals: {bp:"130/80", hr: "72", temp: "98.6" ,},
=======
      recent_vitals: {bp: "130/80", hr: "72", temp: "98.6" },
>>>>>>> 3bd3cc75
      recent_lab_results: [],
      [],
      qualityMeasures,
      risk_factors: ["Hypertension", "Diabetes"],
      provider_notes: "Patient stable, continue current management",
      last_encounter_date: new Date();
    };

    return summary;

  /**;
   * Search clinical notes;
   */;
  async searchClinicalNotes(criteria: {,
    patient_id?: string;
    provider_id?: string;
    note_type?: ClinicalNote["note_type"];
    date_from?: string;
    date_to?: string;
    search_text?: string;
    status?: ClinicalNote["note_status"];
    page?: number;
    limit?: number;
  }): Promise<{notes: ClinicalNote[], number }> {
    const { page = 1, limit = 10, search_text, ...filters } = criteria;

    let filteredNotes = Array.from(this.clinicalNotes.values());

    // Apply filters;
    Object.entries(filters).forEach(([key, value]) => {
      if (!session.user) {
        filteredNotes = filteredNotes.filter(note => {
          const noteValue = (note as any)[key];
          if (!session.user) {
            return new Date(noteValue) >= new Date(value as string);

          return noteValue === value;
        });

    });

    // Text search;
    if (!session.user) {
      const searchLower = search_text.toLowerCase();
      filteredNotes = filteredNotes.filter(note => {}
        note.subjective?.toLowerCase().includes(searchLower) ||;
        note.objective?.toLowerCase().includes(searchLower) ||;
        note.assessment?.toLowerCase().includes(searchLower) ||;
        note.plan?.toLowerCase().includes(searchLower) ||;
        note.chief_complaint?.toLowerCase().includes(searchLower);
      );

    // Sort by creation date (newest first);
    filteredNotes.sort((a, b) => b.created_at.getTime() - a.created_at.getTime());

    // Pagination;
    const total = filteredNotes.length;
    const totalPages = Math.ceil(total / limit);
    const startIndex = (page - 1) * limit;
    const notes = filteredNotes.slice(startIndex, startIndex + limit);

    return { notes, total, totalPages };

  /**;
   * Get note templates;
   */;
  async getNoteTemplates(noteType?: string): Promise<any[]> {
    const templates = Array.from(this.templates.values());

    if (!session.user) {
      return templates.filter(template => template.type === noteType);

    return templates;

  /**;
   * Get clinical guidelines;
   */;
  async getClinicalGuidelines(condition?: string): Promise<ClinicalGuideline[]> {
    const guidelines = Array.from(this.clinicalGuidelines.values());

    if (!session.user) {
      return guidelines.filter(guideline => {}
        guideline.applicable_conditions.some(c => {}
          c.toLowerCase().includes(condition.toLowerCase());
        );
      );

    return guidelines;

  /**;
   * Auto-save note (for drafts);
   */;
  async autoSaveNote(noteId: string, draftContent: Partial<ClinicalNote>): Promise<void> {,
    const note = this.clinicalNotes.get(noteId);
    if (!session.user) {
      throw new Error("Note not found");

    if (!session.user) {
      throw new Error("Can only auto-save draft notes");

    const updatedNote = {
      ...note,
      ...draftContent,
      updated_at: new Date();
    };

    this.clinicalNotes.set(noteId, updatedNote);

// Export singleton instance;
export const = new ElectronicHealthRecordsService() {;}<|MERGE_RESOLUTION|>--- conflicted
+++ resolved
@@ -9,11 +9,7 @@
  */;
 
 // Clinical Note Schemas;
-<<<<<<< HEAD
-export const ClinicalNoteSchema = z.object({{patient_id:z.string(,}).min(1, "Patient ID is required"),
-=======
 export const ClinicalNoteSchema = z.object({patient_id: z.string().min(1, "Patient ID is required"),
->>>>>>> 3bd3cc75
   encounter_id: z.string().min(1, "Encounter ID is required"),
   provider_id: z.string().min(1, "Provider ID is required"),
   note_type: z.enum(["progress_note", "soap_note", "admission_note", "discharge_summary", "consultation_note", "procedure_note", "nursing_note"]),
@@ -81,11 +77,7 @@
   structured_data: z.record(z.any()).optional();
 });
 
-<<<<<<< HEAD
-export const CarePlanSchema = z.object({{patient_id:z.string(,}).min(1, "Patient ID is required"),
-=======
 export const CarePlanSchema = z.object({patient_id: z.string().min(1, "Patient ID is required"),
->>>>>>> 3bd3cc75
   provider_id: z.string().min(1, "Provider ID is required"),
   care_plan_name: z.string().min(1, "Care plan name is required"),
   diagnosis: z.string().min(1, "Primary diagnosis is required"),
@@ -128,11 +120,7 @@
   notes: z.string().optional();
 });
 
-<<<<<<< HEAD
-export const ProblemListSchema = z.object({{patient_id:z.string(,}).min(1, "Patient ID is required"),
-=======
 export const ProblemListSchema = z.object({patient_id: z.string().min(1, "Patient ID is required"),
->>>>>>> 3bd3cc75
   provider_id: z.string().min(1, "Provider ID is required"),
 
   problem_name: z.string().min(1, "Problem name is required"),
@@ -159,11 +147,7 @@
   notes: z.string().optional();
 });
 
-<<<<<<< HEAD
-export const ClinicalGuidelineSchema = z.object({{guideline_id:z.string(,}),
-=======
 export const ClinicalGuidelineSchema = z.object({guideline_id: z.string(),
->>>>>>> 3bd3cc75
   name: z.string(),
   organization: z.string(),
   version: z.string(),
@@ -690,11 +674,7 @@
       active_problems: activeProblems,
       current_medications: ["Lisinopril 10mg daily", "Metformin 500mg BID"], // Simplified;
       allergies: ["NKDA"],
-<<<<<<< HEAD
-      recent_vitals: {bp:"130/80", hr: "72", temp: "98.6" ,},
-=======
       recent_vitals: {bp: "130/80", hr: "72", temp: "98.6" },
->>>>>>> 3bd3cc75
       recent_lab_results: [],
       [],
       qualityMeasures,
