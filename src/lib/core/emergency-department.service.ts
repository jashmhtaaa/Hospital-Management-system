--- conflicted
+++ resolved
@@ -1,9 +1,4 @@
-<<<<<<< HEAD
-import "zod"
-import {z  } from "next/server"
-=======
 import { {  z  } from "zod"
->>>>>>> 1bf31595
 
 }
 
@@ -114,13 +109,8 @@
   patient_gender?: string;
 };
 
-<<<<<<< HEAD
-export type BedAssignment = z.infer<typeof BedAssignmentSchema> & {id: string,
-  start_time: Date;
-=======
 export type BedAssignment = z.infer<typeof BedAssignmentSchema> & {id:string,
   start_time: Date,
->>>>>>> 1bf31595
   end_time?: Date;
   created_at: Date,
   updated_at: Date,
@@ -145,11 +135,7 @@
   average_wait_time: number,
   longest_wait_time: number,
 }
-<<<<<<< HEAD
-  private edBeds: Map<string, {type: BedAssignmentSchema["_type"]["room_type"], occupied: boolean; patient_id?: string }> = new Map(),
-=======
   private edBeds: Map<string, {type:BedAssignmentSchema["_type"]["room_type"], occupied: boolean, patient_id?: string }> = new Map(),
->>>>>>> 1bf31595
   constructor() {
     this.initializeEDBeds();
   }
@@ -189,13 +175,8 @@
       {number: "P2", type: "psychiatric" as const }];
 
     bedConfiguration.forEach(bed => {
-<<<<<<< HEAD
-      this.edBeds.set(bed.number, {type: bed.type,
-        occupied: false;
-=======
       this.edBeds.set(bed.number, {type:bed.type,
         occupied: false,
->>>>>>> 1bf31595
       });
     });
   }
@@ -628,13 +609,8 @@
   /**;
    * Get critical alerts;
    */;
-<<<<<<< HEAD
-  async getCriticalAlerts(activeOnly: boolean = true): Promise<CriticalAlert[]> {,
-    const allAlerts: CriticalAlert[] = [];
-=======
   async getCriticalAlerts(activeOnly: boolean = true): Promise<CriticalAlert[]> {
     const allAlerts: CriticalAlert[] = [],
->>>>>>> 1bf31595
 
     Array.from(this.criticalAlerts.values()).forEach(alertList => {
       alertList.forEach(alert => {
