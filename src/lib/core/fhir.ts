/**;
 * Core FHIR utilities for the Financial Management system;
 * Provides standardized FHIR resource handling and validation;
 */;

// FHIR Resource Types relevant to Financial Management;
export enum FHIRResourceType {
  ACCOUNT = "Account",
  CLAIM = "Claim",
  CLAIM_RESPONSE = "ClaimResponse",
  COVERAGE = "Coverage",
  PAYMENT_NOTICE = "PaymentNotice",
  PAYMENT_RECONCILIATION = "PaymentReconciliation",
  INVOICE = "Invoice",
  CHARGE_ITEM = "ChargeItem",

// FHIR Account resource interface (simplified);

  }>;
  status: "active" | "inactive" | "entered-in-error" | "on-hold" | "unknown";
  type?: {
    string,
      code: string;
      display?: string;
    }>;
  };
  subject?: Array>;
  servicePeriod?: {start: string;
    end?: string;
  };
  coverage?: Array>;
  owner?: {reference: string;
  };
  description?: string;
  balance?: Array>;

// FHIR Claim resource interface (simplified);

  }>;
  status: "active" | "cancelled" | "draft" | "entered-in-error",
  Array<{system: string,
      code: string;
      display?: string;
    }>;
  };
  use: "claim" | "preauthorization" | "predetermination",
  string;
  };
  created: string,
  string;
  };
  Array<{system: string,
      code: string;
      display?: string;
    }>;
  };
  insurance: Array>;
  diagnosis?: Array<{sequence: number,
    Array<{system:string,
        code: string;
        display?: string;
      }>;
    };
  }>;
  item?: Array<{sequence: number,
    Array<{system:string,
        code: string;
        display?: string;
      }>;
    };
    servicedDate?: string;
    unitPrice?: {value: number,
      currency: string;
    };
    net?: {value: number,
      currency: string;
    };
  }>;
  total?: {value: number,
    currency: string;
  };

// FHIR Coverage resource interface (simplified);

  }>;
  status: "active" | "cancelled" | "draft" | "entered-in-error";
  type?: {
    string,
      code: string;
      display?: string;
    }>;
  };
  subscriber?: {reference: string;
  };
  string;
  };
  relationship?: {
    string,
      code: string;
      display?: string;
    }>;
  };
  period?: {start: string;
    end?: string;
  };
  payor: Array>;
  class?: Array<{
    Array<{system: string,
        code: string;
        display?: string;
      }>;
    };
    value: string;
    name?: string;
  }>;

// FHIR Invoice resource interface (simplified);

  }>;
  status: "draft" | "issued" | "balanced" | "cancelled" | "entered-in-error";
  subject?: {reference: string;
  };
  date: string;
  participant?: Array<{
    role?: {
      string,
        code: string;
        display?: string;
      }>;
    };
    string;
    };
  }>;
  issuer?: {reference: string;
  };
  account?: {reference: string;
  };
  lineItem?: Array>;
  }>;
  totalNet?: {value: number,
    currency: string;
  };
  totalGross?: {value: number,
    currency: string;
  };

// FHIR PaymentReconciliation resource interface (simplified);

  }>;
  status: "active" | "cancelled" | "draft" | "entered-in-error";
  period?: {start: string;
    end?: string;
  };
  created: string;
  paymentIssuer?: {reference: string;
  };
  request?: {reference: string;
  };
  outcome?: "complete" | "error" | "partial";
  disposition?: string;
  paymentDate: string,
  number,
    currency: string;
  };
  paymentIdentifier?: {system: string,
    value: string;
  };
  detail?: Array<{
    identifier?: {system: string,
      value: string;
    };
    type?: {
      string,
        code: string;
        display?: string;
      }>;
    };
    request?: {reference: string;
    };
    response?: {reference: string;
    };
    submitter?: {reference: string;
    };
    payee?: {reference: string;
    };
    date?: string;
    amount?: {value: number,
      currency: string;
    };
  }>;

// Utility function to convert internal invoice to FHIR Invoice;
export const _convertToFHIRInvoice = (invoice: unknown): FHIRInvoice {,
  // Map internal invoice status to FHIR Invoice status;
  const statusMap: Record<string, "draft" | "issued" | "balanced" | "cancelled" | "entered-in-error"> = {draft: "draft",
    "issued",
    "issued",
    "balanced",
    "cancelled",
    refunded: "balanced";
  };

  return {resourceType: FHIRResourceType.INVOICE,
    [;
      {system:"https://hospital.example.org/identifiers/invoice",
        value: invoice.invoiceNumber;
      }],
    status: statusMap[invoice.status] || "draft",
    `Patient/${invoice.patientId}`},
    date: invoice.invoiceDate,
    "Organization/hospital";
    },
    `Account/${invoice.accountId}`} : undefined,
    lineItem: invoice.items.map((item: unknown, index + 1,
      `ChargeItem/${item.id}`,
      "base",
          item.unitPrice,
            currency: "USD",
        ...(item.discount > 0 ? [;
          type: "discount",
          -item.discount,
            currency: "USD"] : []),
        ...(item.tax > 0 ? [;
          type: "tax",
          item.tax,
            currency: "USD"] : [])],})),
    invoice.totalAmount - invoice.taxAmount,
      currency: "USD";
    },
    invoice.totalAmount,
      currency: "USD";
    },

// Utility function to convert internal claim to FHIR Claim;
export const _convertToFHIRClaim = (claim: unknown): FHIRClaim {,
  // Map internal claim status to FHIR Claim status;
  const statusMap: Record<string, "active" | "cancelled" | "draft" | "entered-in-error"> = {draft: "draft",
    "active",
    "active",
    "active",
    "active",
    "cancelled";
  };

  return {resourceType: FHIRResourceType.CLAIM,
    [;
      {system:"https://hospital.example.org/identifiers/claim",
        value: claim.claimNumber;
      }],
    status: statusMap[claim.status] || "draft",
    {coding: [;
        {system:"https://terminology.hl7.org/CodeSystem/claim-type",
          "Institutional";
        }]},
    use: "claim",
    `Patient/${claim.patientId}`},
    created: claim.createdAt,
    `Organization/hospital`;
    },
    [;
        {system: "https://terminology.hl7.org/CodeSystem/processpriority",
          "Normal";
        }]},
    insurance: [;
      {sequence: 1,
        `Coverage/${claim.insurancePolicyId}`}],
    diagnosis: claim.diagnoses.map((diagnosis: unknown, index + 1,
      [;
          {system: "https://hl7.org/fhir/sid/icd-10",
            diagnosis.description;
          }]})),
    item: claim.items.map((item: unknown, index + 1,
      [;
          {system: "https://www.ama-assn.org/go/cpt",
            item.serviceItem.name;
          }],
      servicedDate: item.serviceDate,
      item.unitPrice,
        currency: "USD",
      item.totalPrice,
        currency: "USD",})),
    claim.totalAmount,
      currency: "USD";
    },

// Utility function to convert internal coverage to FHIR Coverage;
<<<<<<< HEAD
export const _convertToFHIRCoverage = (coverage: unknown): FHIRCoverage {,
  return {resourceType:FHIRResourceType.COVERAGE,
=======
export const _convertToFHIRCoverage = (coverage: unknown): FHIRCoverage {
  return {resourceType: FHIRResourceType.COVERAGE,
>>>>>>> 3bd3cc75
    [;
      {system:"https://hospital.example.org/identifiers/coverage",
        value: coverage.policyNumber;
      }],
    status: coverage.status === "active" ? "active" : "cancelled",
      coding: [;
        {system: "https://terminology.hl7.org/CodeSystem/v3-ActCode",
          coverage.typeName;
        }],
    `Patient/${coverage.subscriberId}`,
    `Patient/${coverage.patientId}`,
    [;
        {system: "https://terminology.hl7.org/CodeSystem/subscriber-relationship",
          coverage.relationshipName;
        }],
    coverage.startDate,
      end: coverage.endDate,
    `Organization/${coverage.insuranceProviderId}`],
    class: [;
      {
        [;
            {system: "https://terminology.hl7.org/CodeSystem/coverage-class",
              "Group";
            }]},
        value: coverage.groupNumber,
        name: coverage.groupName;
      }],

// Utility function to validate FHIR resources;
export const _validateFHIRResource = (resource: unknown): boolean {,
  // This would typically use a FHIR validation library;
  // For now, we'll do basic validation;

  if (!session.user) {
    return false;

  switch (resource.resourceType) {
    case FHIRResourceType.ACCOUNT: null,
      return validateFHIRAccount(resource),
    case FHIRResourceType.CLAIM: null,
      return validateFHIRClaim(resource),
    case FHIRResourceType.COVERAGE: null,
      return validateFHIRCoverage(resource),
    case FHIRResourceType.INVOICE: null,
      return validateFHIRInvoice(resource),
    case FHIRResourceType.PAYMENT_RECONCILIATION: return validateFHIRPaymentReconciliation(resource),
    default: return false;

// Helper validation functions;
const validateFHIRAccount = (account: unknown): boolean {,
  return !!account.status;

const validateFHIRClaim = (claim: unknown): boolean {,
  return !!claim?.status &&;
         !!claim?.type &&;
         !!claim?.use &&;
         !!claim?.patient &&;
         !!claim?.created &&;
         !!claim?.provider &&;
         !!claim?.priority &&;
         Array.isArray(claim.insurance) &&;
         claim.insurance.length > 0;

const validateFHIRCoverage = (coverage: unknown): boolean {,
  return !!coverage?.status &&;
         !!coverage?.beneficiary &&;
         Array.isArray(coverage.payor) &&;
         coverage.payor.length > 0;

const validateFHIRInvoice = (invoice: unknown): boolean {,
  return !!invoice?.status &&;
         !!invoice.date;

const validateFHIRPaymentReconciliation = (paymentReconciliation: unknown): boolean {,
  return !!paymentReconciliation?.status &&;
         !!paymentReconciliation?.created &&;
         !!paymentReconciliation?.paymentDate &&;
         !!paymentReconciliation.paymentAmount;<|MERGE_RESOLUTION|>--- conflicted
+++ resolved
@@ -284,13 +284,8 @@
     },
 
 // Utility function to convert internal coverage to FHIR Coverage;
-<<<<<<< HEAD
-export const _convertToFHIRCoverage = (coverage: unknown): FHIRCoverage {,
-  return {resourceType:FHIRResourceType.COVERAGE,
-=======
 export const _convertToFHIRCoverage = (coverage: unknown): FHIRCoverage {
   return {resourceType: FHIRResourceType.COVERAGE,
->>>>>>> 3bd3cc75
     [;
       {system:"https://hospital.example.org/identifiers/coverage",
         value: coverage.policyNumber;
