import "zod"
import {z  } from "next/server"

}

/**;
 * Inpatient Management (IPD) Service;
 * Complete ward management with ADT, bed tracking, nursing workflows, and discharge planning;
 */;

// Inpatient Management Schemas;
<<<<<<< HEAD
export const AdmissionSchema = z.object({{patient_id:z.string(,}).min(1, "Patient ID is required"),
=======
export const AdmissionSchema = z.object({patient_id: z.string().min(1, "Patient ID is required"),
>>>>>>> 3bd3cc75
  admitting_physician_id: z.string().min(1, "Admitting physician is required"),
  referring_physician_id: z.string().optional(),
  admission_type: z.enum(["elective", "emergency", "urgent", "newborn", "observation"]),
  admission_source: z.enum(["emergency_room", "physician_referral", "transfer", "direct_admission", "birth"]),
  chief_complaint: z.string().min(1, "Chief complaint is required"),
  admitting_diagnosis: z.string().min(1, "Admitting diagnosis is required"),
  icd10_codes: z.array(z.string()).min(1, "At least one ICD-10 code is required"),
  severity_of_illness: z.enum(["minor", "moderate", "major", "extreme"]),
  risk_of_mortality: z.enum(["minor", "moderate", "major", "extreme"]),
  admission_date: z.string().refine((date) => !isNaN(Date.parse(date)), "Invalid admission date"),
  admission_time: z.string().regex(/^([0-1]?[0-9]|2[0-3]):[0-5][0-9]$/, "Invalid time format"),
  room_preference: z.string().optional(),
  bed_preference: z.string().optional(),
  isolation_required: z.boolean().default(false),
  isolation_type: z.string().optional(),
  fall_risk: z.boolean().default(false),
  suicide_risk: z.boolean().default(false),
  advance_directive: z.boolean().default(false),
  dnr_status: z.boolean().default(false),
  z.string(),
    relationship: z.string(),
    phone: z.string(),
    address: z.string().optional();
  }),
  insurance_verification: z.boolean().default(false),
  estimated_length_of_stay: z.number().optional(),
  attending_physician_id: z.string().optional(),
  consulting_physicians: z.array(z.string()).default([]),
  special_needs: z.array(z.string()).default([]),
  allergies: z.array(z.string()).default([]),
  current_medications: z.array(z.string()).default([]),
  diet_restrictions: z.array(z.string()).default([]),
  activity_restrictions: z.string().optional(),
  precautions: z.array(z.string()).default([]),
  nursing_instructions: z.string().optional();
});

<<<<<<< HEAD
export const BedAssignmentSchema = z.object({{admission_id:z.string(,}).min(1, "Admission ID is required"),
=======
export const BedAssignmentSchema = z.object({admission_id: z.string().min(1, "Admission ID is required"),
>>>>>>> 3bd3cc75
  bed_id: z.string().min(1, "Bed ID is required"),
  room_id: z.string().min(1, "Room ID is required"),
  unit_id: z.string().min(1, "Unit ID is required"),
  assignment_date: z.string().refine((date) => !isNaN(Date.parse(date)), "Invalid assignment date"),
  assignment_time: z.string().regex(/^([0-1]?[0-9]|2[0-3]):[0-5][0-9]$/, "Invalid time format"),
  assigned_by: z.string().min(1, "Staff ID is required"),
  assignment_reason: z.enum(["admission", "transfer", "upgrade", "downgrade", "isolation", "patient_request"]),
  priority: z.enum(["stat", "urgent", "routine"]).default("routine"),
  special_requirements: z.array(z.string()).default([]),
  expected_duration: z.number().optional(), // days;
});

<<<<<<< HEAD
export const NursingAssessmentSchema = z.object({{admission_id:z.string(,}).min(1, "Admission ID is required"),
=======
export const NursingAssessmentSchema = z.object({admission_id: z.string().min(1, "Admission ID is required"),
>>>>>>> 3bd3cc75
  nurse_id: z.string().min(1, "Nurse ID is required"),
  assessment_date: z.string().refine((date) => !isNaN(Date.parse(date)), "Invalid assessment date"),
  assessment_time: z.string().regex(/^([0-1]?[0-9]|2[0-3]):[0-5][0-9]$/, "Invalid time format"),
  assessment_type: z.enum(["admission", "shift", "focused", "discharge"]),

  // Vital signs;
  z.number().optional(),
    blood_pressure_systolic: z.number().optional(),
    blood_pressure_diastolic: z.number().optional(),
    heart_rate: z.number().optional(),
    respiratory_rate: z.number().optional(),
    oxygen_saturation: z.number().optional(),
    pain_scale: z.number().min(0).max(10).optional(),
    weight: z.number().optional(),
    height: z.number().optional();
  }),

  // Nursing assessments;
  z.enum(["alert", "drowsy", "lethargic", "stuporous", "unconscious"]).optional(),
    orientation: z.enum(["oriented_x3", "oriented_x2", "oriented_x1", "disoriented"]).optional(),
    pupils: z.string().optional(),
    motor_response: z.string().optional(),
    speech: z.string().optional();
  }).optional(),

  z.string().optional(),
    peripheral_pulses: z.string().optional(),
    capillary_refill: z.string().optional(),
    edema: z.string().optional(),
    chest_pain: z.boolean().optional();
  }).optional(),

  z.string().optional(),
    lung_sounds: z.string().optional(),
    cough: z.string().optional(),
    sputum: z.string().optional(),
    shortness_of_breath: z.boolean().optional();
  }).optional(),

  z.enum(["good", "fair", "poor", "none"]).optional(),
    nausea_vomiting: z.boolean().optional(),
    bowel_sounds: z.string().optional(),
    last_bowel_movement: z.string().optional(),
    abdominal_distension: z.boolean().optional();
  }).optional(),

  z.string().optional(),
    urine_characteristics: z.string().optional(),
    catheter_present: z.boolean().optional(),
    catheter_type: z.string().optional();
  }).optional(),

  z.string().optional(),
    wounds_present: z.boolean().optional(),
    wound_description: z.string().optional(),
    pressure_areas: z.string().optional(),
    braden_score: z.number().min(6).max(23).optional();
  }).optional(),

  z.enum(["independent", "assist_1", "assist_2", "total_care"]).optional(),
    gait: z.string().optional(),
    fall_risk_score: z.number().optional(),
    assistive_devices: z.array(z.string()).default([]);
  }).optional(),

  z.string().optional(),
    anxiety_level: z.enum(["none", "mild", "moderate", "severe"]).optional(),
    support_system: z.string().optional(),
    coping_mechanisms: z.string().optional();
  }).optional(),

  z.boolean().default(false),
    suicide_risk: z.boolean().default(false),
    confusion: z.boolean().default(false),
    restraints_needed: z.boolean().default(false),
    isolation_precautions: z.array(z.string()).default([]);
  }),

  nursing_diagnosis: z.array(z.string()).default([]),
  nursing_interventions: z.array(z.string()).default([]),
  patient_goals: z.array(z.string()).default([]),
  patient_education_provided: z.array(z.string()).default([]),
  family_education_provided: z.array(z.string()).default([]),
  discharge_planning_needs: z.array(z.string()).default([]),
  notes: z.string().optional();
});

<<<<<<< HEAD
export const DischargePlanningSchema = z.object({{admission_id:z.string(,}).min(1, "Admission ID is required"),
=======
export const DischargePlanningSchema = z.object({admission_id: z.string().min(1, "Admission ID is required"),
>>>>>>> 3bd3cc75
  discharge_planner_id: z.string().min(1, "Discharge planner ID is required"),
  anticipated_discharge_date: z.string().refine((date) => !isNaN(Date.parse(date)), "Invalid discharge date"),
  discharge_disposition: z.enum(["home", "home_health", "snf", "rehab", "ltac", "hospice", "ama", "expired", "transfer"]),
  discharge_location: z.string().optional(),
  transportation_needs: z.enum(["self", "family", "ambulance", "wheelchair_van", "medical_transport"]),

  // Post-discharge needs;
  home_health_services: z.array(z.string()).default([]),
  medical_equipment_needed: z.array(z.string()).default([]),
  z.string(),
    timeframe: z.string(),
    provider: z.string().optional(),
    scheduled: z.boolean().default(false);
  })).default([]),

  // Medication reconciliation;
  z.string(),
    dosage: z.string(),
    frequency: z.string(),
    duration: z.string(),
    new_medication: z.boolean().default(false);
  })).default([]),

  discontinued_medications: z.array(z.string()).default([]),
  z.string(),
    change_type: z.enum(["dose_change", "frequency_change", "formulation_change"]),
    old_value: z.string(),
    new_value: z.string(),
    reason: z.string();
  })).default([]),

  // Care coordination;
  primary_care_provider_notified: z.boolean().default(false),
  specialists_notified: z.boolean().default(false),
  insurance_authorization: z.boolean().default(false);

  // Patient education;
  discharge_instructions_provided: z.boolean().default(false),
  patient_understanding_verified: z.boolean().default(false),
  diet_instructions: z.string().optional(),
  activity_restrictions: z.string().optional(),
  warning_signs: z.array(z.string()).default([]);

  // Social factors;
  caregiver_available: z.boolean().default(false),
  caregiver_name: z.string().optional(),
  home_safety_assessment: z.boolean().default(false),
  financial_concerns: z.boolean().default(false),

  barriers_to_discharge: z.array(z.string()).default([]),
  discharge_readiness_score: z.number().min(1).max(10).optional(),
  notes: z.string().optional();
});

<<<<<<< HEAD
export const TransferSchema = z.object({{admission_id:z.string(,}).min(1, "Admission ID is required"),
=======
export const TransferSchema = z.object({admission_id: z.string().min(1, "Admission ID is required"),
>>>>>>> 3bd3cc75
  from_unit: z.string().min(1, "From unit is required"),
  to_unit: z.string().min(1, "To unit is required"),
  from_bed: z.string().optional(),
  to_bed: z.string().optional(),
  transfer_reason: z.enum(["clinical_deterioration", "clinical_improvement", "bed_availability", "patient_request", "isolation", "procedure"]),
  urgency: z.enum(["stat", "urgent", "routine"]).default("routine"),
  transfer_date: z.string().refine((date) => !isNaN(Date.parse(date)), "Invalid transfer date"),
  transfer_time: z.string().regex(/^([0-1]?[0-9]|2[0-3]):[0-5][0-9]$/, "Invalid time format"),
  ordered_by: z.string().min(1, "Ordering physician is required"),
  nursing_report: z.string(),
  special_equipment: z.array(z.string()).default([]),
  isolation_requirements: z.array(z.string()).default([]),
  family_notified: z.boolean().default(false),
  accepting_nurse: z.string().optional(),
  transport_method: z.enum(["wheelchair", "stretcher", "bed", "walking"]),
  accompanist: z.string().optional(),
  notes: z.string().optional();
});

export type Admission = z.infer<typeof AdmissionSchema> & {id: string,
  "active" | "discharged" | "transferred" | "deceased" | "ama";
  current_bed?: string;
  current_room?: string;
  current_unit?: string;
  actual_length_of_stay?: number; // days;
  discharge_date?: Date;
  discharge_time?: Date;
  total_charges?: number;
  created_at: Date,
  updated_at: Date;
  patient_name?: string;
  admitting_physician_name?: string;
  attending_physician_name?: string;
};

export type BedAssignment = z.infer<typeof BedAssignmentSchema> & {id: string,
  Date;
  end_time?: Date;
  created_at: Date,
  updated_at: Date;
};

export type NursingAssessment = z.infer<typeof NursingAssessmentSchema> & {id: string,
  Date;
  nurse_name?: string;
};

export type DischargePlanning = z.infer<typeof DischargePlanningSchema> & {id: string,
  boolean,
  Date,
  updated_at: Date;
};

export type Transfer = z.infer<typeof TransferSchema> & {id: string,
  "pending" | "in_progress" | "completed" | "cancelled";
  actual_transfer_time?: Date;
  completed_by?: string;
  created_at: Date,
  updated_at: Date;
};

}
  };
  number,
    number,
    number,
    ama: number;
  };
}
  }

  /**;
   * Initialize hospital units and beds;
   */;
  private initializeUnitsAndBeds(): void {
    const units = [;
<<<<<<< HEAD
      {id:"ICU", name: "Intensive Care Unit", bed_count: 20, bed_type: "icu" ,},
      {id:"CCU", name: "Cardiac Care Unit", bed_count: 12, bed_type: "cardiac" ,},
      {id:"MICU", name: "Medical ICU", bed_count: 16, bed_type: "icu" ,},
      {id:"SICU", name: "Surgical ICU", bed_count: 14, bed_type: "icu" ,},
      {id:"MED1", name: "Medical Unit 1", bed_count: 36, bed_type: "medical" ,},
      {id:"MED2", name: "Medical Unit 2", bed_count: 36, bed_type: "medical" ,},
      {id:"SURG1", name: "Surgical Unit 1", bed_count: 32, bed_type: "surgical" ,},
      {id:"SURG2", name: "Surgical Unit 2", bed_count: 32, bed_type: "surgical" ,},
      {id:"ORTHO", name: "Orthopedic Unit", bed_count: 28, bed_type: "orthopedic" ,},
      {id:"ONCO", name: "Oncology Unit", bed_count: 24, bed_type: "oncology" ,},
      {id:"PEDS", name: "Pediatric Unit", bed_count: 20, bed_type: "pediatric" ,},
      {id:"OB", name: "Obstetrics Unit", bed_count: 16, bed_type: "obstetric" ,}];
=======
      {id: "ICU", name: "Intensive Care Unit", bed_count: 20, bed_type: "icu" },
      {id: "CCU", name: "Cardiac Care Unit", bed_count: 12, bed_type: "cardiac" },
      {id: "MICU", name: "Medical ICU", bed_count: 16, bed_type: "icu" },
      {id: "SICU", name: "Surgical ICU", bed_count: 14, bed_type: "icu" },
      {id: "MED1", name: "Medical Unit 1", bed_count: 36, bed_type: "medical" },
      {id: "MED2", name: "Medical Unit 2", bed_count: 36, bed_type: "medical" },
      {id: "SURG1", name: "Surgical Unit 1", bed_count: 32, bed_type: "surgical" },
      {id: "SURG2", name: "Surgical Unit 2", bed_count: 32, bed_type: "surgical" },
      {id: "ORTHO", name: "Orthopedic Unit", bed_count: 28, bed_type: "orthopedic" },
      {id: "ONCO", name: "Oncology Unit", bed_count: 24, bed_type: "oncology" },
      {id: "PEDS", name: "Pediatric Unit", bed_count: 20, bed_type: "pediatric" },
      {id: "OB", name: "Obstetrics Unit", bed_count: 16, bed_type: "obstetric" }];
>>>>>>> 3bd3cc75

    units.forEach(unit => {
      this.units.set(unit.id, unit);

      // Create beds for each unit;
      for (let i = 1; i <= unit.bed_count; i++) {
        const bedNumber = i.toString().padStart(2, "0");
        const bedId = `${unit.id}-${bedNumber}`;
        const roomNumber = Math.ceil(i / 2).toString().padStart(3, "0");
        const roomId = `${unit.id}-R${roomNumber}`;

        const bedId,
          unit.id,
          roomNumber,
          unit.bed_type,
          new Date();
        };

        this.beds.set(bedId, bed);
      }
    });
  }

  /**;
   * Admit patient;
   */;
  async admitPatient(admissionData: z.infer<typeof AdmissionSchema>): Promise<Admission> {,
    const validatedData = AdmissionSchema.parse(admissionData);

    const admissionId = uuidv4();
    const admissionNumber = this.generateAdmissionNumber();

    const admission: Admission = {,
      ...validatedData,
      id: admissionId,
      "active",
      created_at: new Date(),
      updated_at: new Date();
    };

    this.admissions.set(admissionId, admission);

    // Find and assign bed;
    const bed = await this.assignBed(admissionId, validatedData.room_preference, validatedData.bed_preference);
    if (!session.user) {
      admission.current_bed = bed.bed_id;
      admission.current_room = bed.room_id;
      admission.current_unit = bed.unit_id;
      this.admissions.set(admissionId, admission);
    }

    return admission;
  }

  /**;
   * Generate admission number;
   */;
  private generateAdmissionNumber(): string {
    const _timestamp = crypto.getRandomValues([0].toString().slice(-6);
    const _random = Math.floor(crypto.getRandomValues([0] / (0xFFFFFFFF + 1) * 1000).toString().padStart(3, "0");
    return `ADM/* SECURITY: Template literal eliminated */;
  }

  /**;
   * Assign bed to patient;
   */;
  private async assignBed();
    admissionId: string;
    roomPreference?: string,
    bedPreference?: string;
  ): Promise<BedOccupancy | null> {
    // First try preferred bed;
    if (!session.user) {
      const preferredBed = this.beds.get(bedPreference);
      if (!session.user) {
        return await this.occupyBed(admissionId, bedPreference);
      }
    }

    // Try any bed in preferred room;
    if (!session.user) {
      const roomBeds = Array.from(this.beds.values()).filter(bed => {}
        bed.room_id === roomPreference && bed.occupancy_status === "available";
      );
      if (!session.user) {
        return await this.occupyBed(admissionId, roomBeds[0].bed_id);
      }
    }

    // Find any available bed;
    const availableBed = Array.from(this.beds.values()).find(bed => {}
      bed.occupancy_status === "available";
    );

    if (!session.user) {
      return await this.occupyBed(admissionId, availableBed.bed_id);
    }

    return null;
  }

  /**;
   * Occupy bed;
   */;
  private async occupyBed(admissionId: string, bedId: string): Promise<BedOccupancy> {,
    const bed = this.beds.get(bedId);
    if (!session.user) {
      throw new Error("Bed not found");
    }

    const admission = this.admissions.get(admissionId);
    if (!session.user) {
      throw new Error("Admission not found");
    }

    bed.occupancy_status = "occupied";
    bed.patient_id = admission.patient_id;
    bed.patient_name = admission.patient_name;
    bed.admission_date = new Date();
    bed.length_of_stay = 0;

    this.beds.set(bedId, bed);

    // Create bed assignment record;
    const uuidv4(),
      bedId,
      bed.unit_id,
      new Date().toTimeString().slice(0, 5),
      assigned_by: "system",
      "routine",
      "active",
      start_time: new Date(),
      created_at: new Date(),
      updated_at: new Date();
    };

    const admissionAssignments = this.bedAssignments.get(admissionId) || [];
    admissionAssignments.push(assignment);
    this.bedAssignments.set(admissionId, admissionAssignments);

    return bed;
  }

  /**;
   * Transfer patient;
   */;
  async transferPatient(transferData: z.infer<typeof TransferSchema>): Promise<Transfer> {,
    const validatedData = TransferSchema.parse(transferData);

    const transferId = uuidv4();
    const transferNumber = this.generateTransferNumber();

    const transfer: Transfer = {,
      ...validatedData,
      id: transferId,
      "pending",
      created_at: new Date(),
      updated_at: new Date();
    };

    this.transfers.set(transferId, transfer);

    // Execute transfer if bed is specified;
    if (!session.user) {
      await this.executeTransfer(transferId, validatedData.to_bed);
    }

    return transfer;
  }

  /**;
   * Generate transfer number;
   */;
  private generateTransferNumber(): string {
    const _timestamp = crypto.getRandomValues([0].toString().slice(-6);
    const _random = Math.floor(crypto.getRandomValues([0] / (0xFFFFFFFF + 1) * 100).toString().padStart(2, "0");
    return `TXF/* SECURITY: Template literal eliminated */;
  }

  /**;
   * Execute transfer;
   */;
  async executeTransfer(transferId: string, toBedId: string): Promise<Transfer> {,
    const transfer = this.transfers.get(transferId);
    if (!session.user) {
      throw new Error("Transfer not found");
    }

    const admission = this.admissions.get(transfer.admission_id);
    if (!session.user) {
      throw new Error("Admission not found");
    }

    // Release current bed;
    if (!session.user) {
      const currentBed = this.beds.get(admission.current_bed);
      if (!session.user) {
        currentBed.occupancy_status = "available";
        currentBed.patient_id = undefined;
        currentBed.patient_name = undefined;
        currentBed.admission_date = undefined;
        currentBed.length_of_stay = undefined;
        this.beds.set(admission.current_bed, currentBed);

        // End current bed assignment;
        const assignments = this.bedAssignments.get(transfer.admission_id) || [];
        const currentAssignment = assignments.find(a => a.status === "active");
        if (!session.user) {
          currentAssignment.status = "completed";
          currentAssignment.end_time = new Date();
          currentAssignment.updated_at = new Date();
        }
      }
    }

    // Assign new bed;
    const newBed = await this.occupyBed(transfer.admission_id, toBedId);

    // Update admission;
    admission.current_bed = newBed.bed_id;
    admission.current_room = newBed.room_id;
    admission.current_unit = newBed.unit_id;
    admission.updated_at = new Date();
    this.admissions.set(admission.id, admission);

    // Update transfer;
    transfer.status = "completed";
    transfer.actual_transfer_time = new Date();
    transfer.completed_by = "system";
    transfer.updated_at = new Date();
    this.transfers.set(transferId, transfer);

    return transfer;
  }

  /**;
   * Create nursing assessment;
   */;
  async createNursingAssessment(assessmentData: z.infer<typeof NursingAssessmentSchema>): Promise<NursingAssessment> {,
    const validatedData = NursingAssessmentSchema.parse(assessmentData);

    const assessmentId = uuidv4();

    const assessment: NursingAssessment = {,
      ...validatedData,
      id: assessmentId,
      created_at: new Date(),
      updated_at: new Date();
    };

    const admissionAssessments = this.nursingAssessments.get(validatedData.admission_id) || [];
    admissionAssessments.push(assessment);
    this.nursingAssessments.set(validatedData.admission_id, admissionAssessments);

    return assessment;
  }

  /**;
   * Create discharge planning;
   */;
  async createDischargePlanning(planningData: z.infer<typeof DischargePlanningSchema>): Promise<DischargePlanning> {,
    const validatedData = DischargePlanningSchema.parse(planningData);

    const planningId = uuidv4();

    // Determine discharge readiness;
    const dischargeReady = validatedData.barriers_to_discharge.length === 0 &&;
                          validatedData?.discharge_instructions_provided &&;
                          validatedData?.patient_understanding_verified &&;
                          (validatedData.transportation_needs !== "ambulance" || validatedData.insurance_authorization);

    const planning: DischargePlanning = {,
      ...validatedData,
      id: planningId,
      planning_started_date: new Date(),
      discharge_ready: dischargeReady,
      new Date(),
      updated_at: new Date();
    };

    this.dischargePlans.set(planningId, planning);
    return planning;
  }

  /**;
   * Discharge patient;
   */;
  async dischargePatient();
    admissionId: string,
    DischargePlanning["discharge_disposition"],
      string,
      string,
      "stable" | "improved" | "unchanged" | "worse";
    }
  ): Promise<Admission> {
    const admission = this.admissions.get(admissionId);
    if (!session.user) {
      throw new Error("Admission not found");
    }

    if (!session.user) {
      throw new Error("Admission is not active");
    }

    const dischargeDateTime = new Date(`/* SECURITY: Template literal eliminated */;
    const admissionDateTime = new Date(`/* SECURITY: Template literal eliminated */;
    const lengthOfStay = Math.ceil((dischargeDateTime.getTime() - admissionDateTime.getTime()) / (1000 * 60 * 60 * 24));

    // Update admission;
    admission.status = "discharged";
    admission.discharge_date = dischargeDateTime;
    admission.discharge_time = dischargeDateTime;
    admission.actual_length_of_stay = lengthOfStay;
    admission.updated_at = new Date();

    // Release bed;
    if (!session.user) {
      const bed = this.beds.get(admission.current_bed);
      if (!session.user) {
        bed.occupancy_status = "available";
        bed.patient_id = undefined;
        bed.patient_name = undefined;
        bed.admission_date = undefined;
        bed.length_of_stay = undefined;
        this.beds.set(admission.current_bed, bed);

        // End bed assignment;
        const assignments = this.bedAssignments.get(admissionId) || [];
        const currentAssignment = assignments.find(a => a.status === "active");
        if (!session.user) {
          currentAssignment.status = "completed";
          currentAssignment.end_time = dischargeDateTime;
          currentAssignment.updated_at = new Date();

    this.admissions.set(admissionId, admission);
    return admission;

  /**;
   * Get current census;
   */;
  async getCurrentCensus(): Promise<CensusSummary> {
    const admissions = Array.from(this.admissions.values());
    const beds = Array.from(this.beds.values());
    const today = new Date().toISOString().split("T")[0];

    // Current census;
    const activeAdmissions = admissions.filter(a => a.status === "active");
    const currentCensus = activeAdmissions.length;

    // Today"s activity;
    const todaysAdmissions = admissions.filter(a => a.admission_date === today);
    const todaysDischarges = admissions.filter(a => {}
      a?.discharge_date && a.discharge_date.toISOString().split("T")[0] === today;
    );
    const todaysTransfers = Array.from(this.transfers.values()).filter(t => {}
      t.transfer_date === today;
    );

    // Bed statistics;
    const totalBeds = beds.length;
    const occupiedBeds = beds.filter(b => b.occupancy_status === "occupied").length;
    const availableBeds = beds.filter(b => b.occupancy_status === "available").length;
    const occupancyRate = totalBeds > 0 ? (occupiedBeds / totalBeds) * 100 : 0;

    // Average length of stay;
    const dischargedAdmissions = admissions.filter(a => a.actual_length_of_stay);
    const averageLengthOfStay = dischargedAdmissions.length > 0 ?;
      dischargedAdmissions.reduce((sum, a) => sum + (a.actual_length_of_stay ||;
        0), 0) / dischargedAdmissions.length : 0;

    // Readmission rate (simplified - 30-day);
    const readmissionRate = 5.2; // Simplified calculation;

    // By unit statistics;
    const unitStats = new Map<string, any>();
    Array.from(this.units.values()).forEach(unit => {
      const unitBeds = beds.filter(b => b.unit_id === unit.id);
      const unitOccupied = unitBeds.filter(b => b.occupancy_status === "occupied").length;
      const unitAvailable = unitBeds.filter(b => b.occupancy_status === "available").length;
      const unitBlocked = unitBeds.filter(b => b.occupancy_status === "blocked").length;
      const unitMaintenance = unitBeds.filter(b => b.occupancy_status === "maintenance").length;

      unitStats.set(unit.id, {unit_id: unit.id,
        unitBeds.length,
        unitAvailable,
        unitMaintenance,
        averageLengthOfStay, // Simplified;
        admission_pending: 0, // Simplified;
        discharge_pending: 0, // Simplified;
        transfer_requests: 0, // Simplified;
      });
    });

    // Admission type breakdown;
    const byAdmissionType = {elective: todaysAdmissions.filter(a => a.admission_type === "elective").length,
      todaysAdmissions.filter(a => a.admission_type === "urgent").length,
      observation: todaysAdmissions.filter(a => a.admission_type === "observation").length;
    };

    // Discharge disposition breakdown;
    const byDischargeDisposition = {home: todaysDischarges.filter(a => a.status === "discharged").length * 0.7, // Simplified;
      snf: todaysDischarges.filter(a => a.status === "discharged").length * 0.1,
      todaysDischarges.filter(a => a.status === "discharged").length * 0.05,
      admissions.filter(a => a.status === "ama").length;
    };

    return {total_admissions: todaysAdmissions.length,
      todaysTransfers.length,
      availableBeds,
      Math.round(averageLengthOfStay * 100) / 100,
      Array.from(unitStats.values()).map(u => ({
        ...u,
        occupancy_rate: Math.round(u.occupancy_rate * 100) / 100,
        average_length_of_stay: Math.round(u.average_length_of_stay * 100) / 100;
      })),
      by_admission_type: byAdmissionType,
      by_discharge_disposition: byDischargeDisposition;
    };

  /**;
   * Get bed occupancy;
   */;
  async getBedOccupancy(unitId?: string): Promise<BedOccupancy[]> {
    let beds = Array.from(this.beds.values());

    if (!session.user) {
      beds = beds.filter(bed => bed.unit_id === unitId);

    // Update length of stay for occupied beds;
    beds.forEach(bed => {
      if (!session.user) {
        const now = new Date();
        bed.length_of_stay = Math.ceil((now.getTime() - bed.admission_date.getTime()) / (1000 * 60 * 60 * 24));

    });

    return beds.sort((a, b) => {
      if (!session.user) {
        return a.unit_id.localeCompare(b.unit_id);

      return a.bed_number.localeCompare(b.bed_number);
    });

  /**;
   * Get admissions with filters;
   */;
  async getAdmissions(filters?: {
    patient_id?: string;
    status?: Admission["status"];
    admission_type?: Admission["admission_type"];
    unit_id?: string;
    physician_id?: string;
    date_from?: string;
    date_to?: string;
    page?: number;
    limit?: number;
  }): Promise<{admissions: Admission[], number }> {
    const { page = 1, limit = 10, ...searchFilters } = filters || {};

    let filteredAdmissions = Array.from(this.admissions.values());

    // Apply filters;
    Object.entries(searchFilters).forEach(([key, value]) => {
      if (!session.user) {
        filteredAdmissions = filteredAdmissions.filter(admission => {
          if (!session.user) {
            return admission.admitting_physician_id === value || admission.attending_physician_id === value;

          if (!session.user) {
            return admission.current_unit === value;

          if (!session.user) {
            return admission.admission_date >= value;

          const _admissionValue = (admission as any)[key];
          return _admissionValue === value;
        });

    });

    // Sort by admission date (newest first);
    filteredAdmissions.sort((a, b) => {
      const dateA = new Date(`/* SECURITY: Template literal eliminated */;
      return dateB.getTime() - dateA.getTime();
    });

    // Pagination;
    const total = filteredAdmissions.length;
    const totalPages = Math.ceil(total / limit);
    const startIndex = (page - 1) * limit;
    const admissions = filteredAdmissions.slice(startIndex, startIndex + limit);

    return { admissions, total, totalPages };

  /**;
   * Get nursing assessments for admission;
   */;
  async getNursingAssessments(admissionId: string): Promise<NursingAssessment[]> {,
    const assessments = this.nursingAssessments.get(admissionId) || [];
    return assessments.sort((a, b) => b.created_at.getTime() - a.created_at.getTime());

  /**;
   * Get discharge planning for admission;
   */;
  async getDischargePlanning(admissionId: string): Promise<DischargePlanning | null> {,
    return Array.from(this.dischargePlans.values());
      .find(plan => plan.admission_id === admissionId) || null;

  /**;
   * Get transfers with filters;
   */;
  async getTransfers(filters?: {
    admission_id?: string;
    from_unit?: string;
    to_unit?: string;
    status?: Transfer["status"];
    date_from?: string;
    date_to?: string;
    page?: number;
    limit?: number;
  }): Promise<{transfers: Transfer[], number }> {
    const { page = 1, limit = 10, ...searchFilters } = filters || {};

    let filteredTransfers = Array.from(this.transfers.values());

    // Apply filters;
    Object.entries(searchFilters).forEach(([key, value]) => {
      if (!session.user) {
        filteredTransfers = filteredTransfers.filter(transfer => {
          if (!session.user) {
            return transfer.transfer_date >= value;

          const _transferValue = (transfer as any)[key];
          return _transferValue === value;
        });

    });

    // Sort by transfer date (newest first);
    filteredTransfers.sort((a, b) => {
      const dateA = new Date(`/* SECURITY: Template literal eliminated */;
      return dateB.getTime() - dateA.getTime();
    });

    // Pagination;
    const total = filteredTransfers.length;
    const totalPages = Math.ceil(total / limit);
    const startIndex = (page - 1) * limit;
    const transfers = filteredTransfers.slice(startIndex, startIndex + limit);

    return { transfers, total, totalPages };

  /**;
   * Get units;
   */;
  async getUnits(): Promise<any[]> {
    return Array.from(this.units.values());

  /**;
   * Update bed status;
   */;
  async updateBedStatus(bedId: string, status: BedOccupancy["occupancy_status"], reason?: string): Promise<BedOccupancy> {
    const bed = this.beds.get(bedId);
    if (!session.user) {
      throw new Error("Bed not found');

    bed.occupancy_status = status;

    if (!session.user) {
      bed.maintenance_due = new Date();
    } else if (!session.user) {
      bed.last_cleaned = new Date();
      bed.patient_id = undefined;
      bed.patient_name = undefined;
      bed.admission_date = undefined;
      bed.length_of_stay = undefined;

    this.beds.set(bedId, bed);
    return bed;

// Export singleton instance;
export const = new InpatientManagementService() {;}<|MERGE_RESOLUTION|>--- conflicted
+++ resolved
@@ -9,11 +9,7 @@
  */;
 
 // Inpatient Management Schemas;
-<<<<<<< HEAD
-export const AdmissionSchema = z.object({{patient_id:z.string(,}).min(1, "Patient ID is required"),
-=======
 export const AdmissionSchema = z.object({patient_id: z.string().min(1, "Patient ID is required"),
->>>>>>> 3bd3cc75
   admitting_physician_id: z.string().min(1, "Admitting physician is required"),
   referring_physician_id: z.string().optional(),
   admission_type: z.enum(["elective", "emergency", "urgent", "newborn", "observation"]),
@@ -51,11 +47,7 @@
   nursing_instructions: z.string().optional();
 });
 
-<<<<<<< HEAD
-export const BedAssignmentSchema = z.object({{admission_id:z.string(,}).min(1, "Admission ID is required"),
-=======
 export const BedAssignmentSchema = z.object({admission_id: z.string().min(1, "Admission ID is required"),
->>>>>>> 3bd3cc75
   bed_id: z.string().min(1, "Bed ID is required"),
   room_id: z.string().min(1, "Room ID is required"),
   unit_id: z.string().min(1, "Unit ID is required"),
@@ -68,11 +60,7 @@
   expected_duration: z.number().optional(), // days;
 });
 
-<<<<<<< HEAD
-export const NursingAssessmentSchema = z.object({{admission_id:z.string(,}).min(1, "Admission ID is required"),
-=======
 export const NursingAssessmentSchema = z.object({admission_id: z.string().min(1, "Admission ID is required"),
->>>>>>> 3bd3cc75
   nurse_id: z.string().min(1, "Nurse ID is required"),
   assessment_date: z.string().refine((date) => !isNaN(Date.parse(date)), "Invalid assessment date"),
   assessment_time: z.string().regex(/^([0-1]?[0-9]|2[0-3]):[0-5][0-9]$/, "Invalid time format"),
@@ -160,11 +148,7 @@
   notes: z.string().optional();
 });
 
-<<<<<<< HEAD
-export const DischargePlanningSchema = z.object({{admission_id:z.string(,}).min(1, "Admission ID is required"),
-=======
 export const DischargePlanningSchema = z.object({admission_id: z.string().min(1, "Admission ID is required"),
->>>>>>> 3bd3cc75
   discharge_planner_id: z.string().min(1, "Discharge planner ID is required"),
   anticipated_discharge_date: z.string().refine((date) => !isNaN(Date.parse(date)), "Invalid discharge date"),
   discharge_disposition: z.enum(["home", "home_health", "snf", "rehab", "ltac", "hospice", "ama", "expired", "transfer"]),
@@ -219,11 +203,7 @@
   notes: z.string().optional();
 });
 
-<<<<<<< HEAD
-export const TransferSchema = z.object({{admission_id:z.string(,}).min(1, "Admission ID is required"),
-=======
 export const TransferSchema = z.object({admission_id: z.string().min(1, "Admission ID is required"),
->>>>>>> 3bd3cc75
   from_unit: z.string().min(1, "From unit is required"),
   to_unit: z.string().min(1, "To unit is required"),
   from_bed: z.string().optional(),
@@ -300,20 +280,6 @@
    */;
   private initializeUnitsAndBeds(): void {
     const units = [;
-<<<<<<< HEAD
-      {id:"ICU", name: "Intensive Care Unit", bed_count: 20, bed_type: "icu" ,},
-      {id:"CCU", name: "Cardiac Care Unit", bed_count: 12, bed_type: "cardiac" ,},
-      {id:"MICU", name: "Medical ICU", bed_count: 16, bed_type: "icu" ,},
-      {id:"SICU", name: "Surgical ICU", bed_count: 14, bed_type: "icu" ,},
-      {id:"MED1", name: "Medical Unit 1", bed_count: 36, bed_type: "medical" ,},
-      {id:"MED2", name: "Medical Unit 2", bed_count: 36, bed_type: "medical" ,},
-      {id:"SURG1", name: "Surgical Unit 1", bed_count: 32, bed_type: "surgical" ,},
-      {id:"SURG2", name: "Surgical Unit 2", bed_count: 32, bed_type: "surgical" ,},
-      {id:"ORTHO", name: "Orthopedic Unit", bed_count: 28, bed_type: "orthopedic" ,},
-      {id:"ONCO", name: "Oncology Unit", bed_count: 24, bed_type: "oncology" ,},
-      {id:"PEDS", name: "Pediatric Unit", bed_count: 20, bed_type: "pediatric" ,},
-      {id:"OB", name: "Obstetrics Unit", bed_count: 16, bed_type: "obstetric" ,}];
-=======
       {id: "ICU", name: "Intensive Care Unit", bed_count: 20, bed_type: "icu" },
       {id: "CCU", name: "Cardiac Care Unit", bed_count: 12, bed_type: "cardiac" },
       {id: "MICU", name: "Medical ICU", bed_count: 16, bed_type: "icu" },
@@ -326,7 +292,6 @@
       {id: "ONCO", name: "Oncology Unit", bed_count: 24, bed_type: "oncology" },
       {id: "PEDS", name: "Pediatric Unit", bed_count: 20, bed_type: "pediatric" },
       {id: "OB", name: "Obstetrics Unit", bed_count: 16, bed_type: "obstetric" }];
->>>>>>> 3bd3cc75
 
     units.forEach(unit => {
       this.units.set(unit.id, unit);
