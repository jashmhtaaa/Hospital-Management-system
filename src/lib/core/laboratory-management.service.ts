--- conflicted
+++ resolved
@@ -9,11 +9,7 @@
  */;
 
 // Lab Test Validation Schemas;
-<<<<<<< HEAD
-export const LabTestSchema = z.object({{code:z.string(,}).min(1, "Test code is required"),
-=======
 export const LabTestSchema = z.object({code: z.string().min(1, "Test code is required"),
->>>>>>> 3bd3cc75
   name: z.string().min(1, "Test name is required"),
   description: z.string().optional(),
   category: z.enum(["chemistry", "hematology", "microbiology", "serology", "molecular", "pathology"]),
@@ -40,11 +36,7 @@
   is_active: z.boolean().default(true);
 });
 
-<<<<<<< HEAD
-export const LabOrderSchema = z.object({{patient_id:z.string(,}).min(1, "Patient ID is required"),
-=======
 export const LabOrderSchema = z.object({patient_id: z.string().min(1, "Patient ID is required"),
->>>>>>> 3bd3cc75
   ordering_provider_id: z.string().min(1, "Ordering provider is required"),
   test_codes: z.array(z.string()).min(1, "At least one test must be ordered"),
   priority: z.enum(["routine", "urgent", "stat", "asap"]).default("routine"),
@@ -55,11 +47,7 @@
   special_instructions: z.string().optional();
 });
 
-<<<<<<< HEAD
-export const SampleCollectionSchema = z.object({{order_id:z.string(,}).min(1, "Order ID is required"),
-=======
 export const SampleCollectionSchema = z.object({order_id: z.string().min(1, "Order ID is required"),
->>>>>>> 3bd3cc75
   collected_by: z.string().min(1, "Collector ID is required"),
   collection_date: z.string().refine((date) => !isNaN(Date.parse(date)), "Invalid collection date"),
   collection_time: z.string(),
@@ -73,11 +61,7 @@
   barcode: z.string().optional();
 });
 
-<<<<<<< HEAD
-export const LabResultSchema = z.object({{order_id:z.string(,}),
-=======
 export const LabResultSchema = z.object({order_id: z.string(),
->>>>>>> 3bd3cc75
   test_code: z.string(),
   result_value: z.string(),
   numeric_value: z.number().optional(),
@@ -128,15 +112,9 @@
         "blood",
         2,
         reference_ranges: [;
-<<<<<<< HEAD
-          {gender:"male", range_min: 13.5, range_max: 17.5, unit: "g/dL", normal_text: "Hemoglobin" ,},
-          {gender:"female", range_min: 12.0, range_max: 15.5, unit: "g/dL", normal_text: "Hemoglobin" ,}],
-        critical_values: {low_critical:7.0, high_critical: 20.0 ,},
-=======
           {gender:"male", range_min: 13.5, range_max: 17.5, unit: "g/dL", normal_text: "Hemoglobin" },
           {gender: "female", range_min: 12.0, range_max: 15.5, unit: "g/dL", normal_text: "Hemoglobin" }],
         critical_values: {low_critical: 7.0, high_critical: 20.0 },
->>>>>>> 3bd3cc75
         cost: 25.00,
         "58410-2",
         is_active: true;
@@ -147,15 +125,9 @@
         collection_instructions: "Collect in SST tube, fasting preferred",
         preparation_instructions: "Patient should fast for 8-12 hours",
         [;
-<<<<<<< HEAD
-          {gender:"both", range_min: 70, range_max: 100, unit: "mg/dL", normal_text: "Glucose" ,},
-          {gender:"both", range_min: 0.6, range_max: 1.2, unit: "mg/dL", normal_text: "Creatinine" ,}],
-        critical_values: {low_critical:50, high_critical: 400 ,},
-=======
           {gender:"both", range_min: 70, range_max: 100, unit: "mg/dL", normal_text: "Glucose" },
           {gender: "both", range_min: 0.6, range_max: 1.2, unit: "mg/dL", normal_text: "Creatinine" }],
         critical_values: {low_critical: 50, high_critical: 400 },
->>>>>>> 3bd3cc75
         cost: 35.00,
         "24323-8",
         is_active: true;
@@ -166,13 +138,8 @@
         "Collect in SST tube, fasting required",
         preparation_instructions: "Patient must fast for 12 hours",
         [;
-<<<<<<< HEAD
-          {gender:"both", range_min: 0, range_max: 200, unit: "mg/dL", normal_text: "Total Cholesterol" ,},
-          {gender:"both", range_min: 40, range_max: 999, unit: "mg/dL", normal_text: "HDL" ,}],
-=======
           {gender:"both", range_min: 0, range_max: 200, unit: "mg/dL", normal_text: "Total Cholesterol" },
           {gender: "both", range_min: 40, range_max: 999, unit: "mg/dL", normal_text: "HDL" }],
->>>>>>> 3bd3cc75
         cost: 45.00,
         "24331-1",
         is_active: true;
