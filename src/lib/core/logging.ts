--- conflicted
+++ resolved
@@ -66,13 +66,8 @@
     this.logLevel = logLevel;
   }
 
-<<<<<<< HEAD
-  private shouldLog(level: "debug" | "info" | "warn" | "error"): boolean {,
-    const levels = {debug:0, info: 1, warn: 2, error: 3 ,};
-=======
   private shouldLog(level: "debug" | "info" | "warn" | "error"): boolean {
     const levels = {debug: 0, info: 1, warn: 2, error: 3 };
->>>>>>> 3bd3cc75
     return levels[level] >= levels[this.logLevel];
   }
 
@@ -84,11 +79,7 @@
       timestamp,
       level,
       message,
-<<<<<<< HEAD
-      ...(maskedContext && {context:maskedContext }),});
-=======
       ...(maskedContext && {context: maskedContext })});
->>>>>>> 3bd3cc75
   }
 
   debug(message: string, context?: Record<string, unknown>): void {
