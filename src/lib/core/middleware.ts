--- conflicted
+++ resolved
@@ -2,20 +2,11 @@
 import { } from "next/server"
 import "zod";
 import NextRequest
-<<<<<<< HEAD
-import NextResponse }
-import ValidationError }
-import {AppError
-import {  logger  } from "next/server"
-import {type
-import {  z  } from "next/server"
-=======
 import NextResponse, ValidationError } from "./logging.ts"
 import  }   AppError
 import {  logger  } from "@/lib/database"
 import {   type
 import {  z  } from "@/lib/database"
->>>>>>> 1bf31595
 
 }
 
@@ -172,13 +163,8 @@
 
       return await handler(req, ...args);
     } catch (error) {
-<<<<<<< HEAD
-      logger.error("API error", {path: req.nextUrl.pathname,
-        method: req.method;
-=======
       logger.error("API error", {path:req.nextUrl.pathname,
         method: req.method,
->>>>>>> 1bf31595
         error;
       });
 
