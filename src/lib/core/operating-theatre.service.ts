--- conflicted
+++ resolved
@@ -9,11 +9,7 @@
  */;
 
 // Operating Theatre Schemas;
-<<<<<<< HEAD
-export const SurgicalProcedureSchema = z.object({{patient_id:z.string(,}).min(1, "Patient ID is required"),
-=======
 export const SurgicalProcedureSchema = z.object({patient_id: z.string().min(1, "Patient ID is required"),
->>>>>>> 3bd3cc75
   surgeon_id: z.string().min(1, "Primary surgeon is required"),
   anesthesiologist_id: z.string().optional(),
   procedure_name: z.string().min(1, "Procedure name is required"),
@@ -46,11 +42,7 @@
   surgeon_notes: z.string().optional();
 });
 
-<<<<<<< HEAD
-export const ORScheduleSchema = z.object({{or_room_id:z.string(,}).min(1, "OR room ID is required"),
-=======
 export const ORScheduleSchema = z.object({or_room_id: z.string().min(1, "OR room ID is required"),
->>>>>>> 3bd3cc75
   date: z.string().refine((date) => !isNaN(Date.parse(date)), "Invalid date"),
   start_time: z.string().regex(/^([0-1]?[0-9]|2[0-3]):[0-5][0-9]$/, "Invalid time format"),
   end_time: z.string().regex(/^([0-1]?[0-9]|2[0-3]):[0-5][0-9]$/, "Invalid time format"),
@@ -63,11 +55,7 @@
   notes: z.string().optional();
 });
 
-<<<<<<< HEAD
-export const SurgicalTeamSchema = z.object({{surgery_id:z.string(,}).min(1, "Surgery ID is required"),
-=======
 export const SurgicalTeamSchema = z.object({surgery_id: z.string().min(1, "Surgery ID is required"),
->>>>>>> 3bd3cc75
   primary_surgeon: z.string().min(1, "Primary surgeon is required"),
   assistant_surgeons: z.array(z.string()).default([]),
   anesthesiologist: z.string().optional(),
@@ -81,11 +69,7 @@
   observers: z.array(z.string()).default([]);
 });
 
-<<<<<<< HEAD
-export const SurgicalInstrumentSchema = z.object({{instrument_name:z.string(,}).min(1, "Instrument name is required"),
-=======
 export const SurgicalInstrumentSchema = z.object({instrument_name: z.string().min(1, "Instrument name is required"),
->>>>>>> 3bd3cc75
   instrument_id: z.string().min(1, "Instrument ID is required"),
   category: z.enum(["cutting", "grasping", "hemostatic", "retractor", "suction", "electrocautery", "specialized"]),
   manufacturer: z.string().optional(),
@@ -104,11 +88,7 @@
   requires_count: z.boolean().default(true);
 });
 
-<<<<<<< HEAD
-export const AnesthesiaRecordSchema = z.object({{surgery_id:z.string(,}).min(1, "Surgery ID is required"),
-=======
 export const AnesthesiaRecordSchema = z.object({surgery_id: z.string().min(1, "Surgery ID is required"),
->>>>>>> 3bd3cc75
   anesthesiologist_id: z.string().min(1, "Anesthesiologist ID is required"),
   anesthesia_type: z.enum(["general", "regional", "local", "sedation", "combination"]),
   asa_classification: z.enum(["I", "II", "III", "IV", "V", "VI"]),
@@ -206,16 +186,6 @@
    */;
   private initializeORRooms(): void {
     const rooms = [;
-<<<<<<< HEAD
-      {id:"OR-01", name: "OR 1", type: "general", capacity: 8, equipment: ["laparoscopic_tower", "c_arm"] },
-      {id:"OR-02", name: "OR 2", type: "general", capacity: 8, equipment: ["microscope"] ,},
-      {id:"OR-03", name: "OR 3", type: "cardiac", capacity: 10, equipment: ["heart_lung_machine", "tee"] },
-      {id:"OR-04", name: "OR 4", type: "neuro", capacity: 8, equipment: ["neuro_microscope", "neuro_monitoring"] },
-      {id:"OR-05", name: "OR 5", type: "orthopedic", capacity: 8, equipment: ["c_arm", "traction_table"] },
-      {id:"OR-06", name: "OR 6", type: "general", capacity: 8, equipment: ["laparoscopic_tower"] ,},
-      {id:"OR-07", name: "OR 7", type: "trauma", capacity: 12, equipment: ["c_arm", "rapid_infuser"] },
-      {id:"OR-08", name: "OR 8", type: "general", capacity: 8, equipment: [] ,}];
-=======
       {id: "OR-01", name: "OR 1", type: "general", capacity: 8, equipment: ["laparoscopic_tower", "c_arm"] },
       {id: "OR-02", name: "OR 2", type: "general", capacity: 8, equipment: ["microscope"] },
       {id: "OR-03", name: "OR 3", type: "cardiac", capacity: 10, equipment: ["heart_lung_machine", "tee"] },
@@ -224,7 +194,6 @@
       {id: "OR-06", name: "OR 6", type: "general", capacity: 8, equipment: ["laparoscopic_tower"] },
       {id: "OR-07", name: "OR 7", type: "trauma", capacity: 12, equipment: ["c_arm", "rapid_infuser"] },
       {id: "OR-08", name: "OR 8", type: "general", capacity: 8, equipment: [] }];
->>>>>>> 3bd3cc75
 
     rooms.forEach(room => {
       this.orRooms.set(room.id, {
@@ -634,11 +603,7 @@
     const roomsByStatus = rooms.reduce((acc, room) => {
       acc[room.status as keyof typeof acc]++;
       return acc;
-<<<<<<< HEAD
-    }, {available:0, occupied: 0, cleaning: 0, setup: 0, maintenance: 0 ,});
-=======
     }, {available: 0, occupied: 0, cleaning: 0, setup: 0, maintenance: 0 });
->>>>>>> 3bd3cc75
 
     // Get upcoming cases (next 4 hours);
     const now = new Date();
