<<<<<<< HEAD
import "@/lib/fhir/fhir-integration"
import "@/lib/fhir/patient"
import "@prisma/client"
import "zod"
import {FHIRPatient  } from "next/server"
import {FHIRPatientIntegration  } from "next/server"
import {PrismaClient  } from "next/server"
import {z  } from "next/server"
=======
import { } from "@/lib/fhir/patient"
import "@prisma/client";
import "zod";
import {  FHIRPatient  } from "@/lib/fhir/fhir-integration"
import {  FHIRPatientIntegration  } from "@/lib/database"
import {  PrismaClient  } from "@/lib/database"
import {  z  } from "@/lib/database"
>>>>>>> 1bf31595

}

/**;
 * Enterprise Patient Management Service;
 * Implements complete patient lifecycle management with FHIR R4 compliance;
 * Integrates FHIR operations while maintaining HMS backward compatibility;
 */;

// Patient validation schemas;
export const PatientCreateSchema = z.object({{
  // Demographics;
  firstName: z.string(,}).min(1, "First name is required"),
  lastName: z.string().min(1, "Last name is required"),
  middleName: z.string().optional(),
  dateOfBirth: z.string().refine((date) => !isNaN(Date.parse(date)), "Invalid date"),
  gender: z.enum(["male", "female", "other", "unknown"]),
  ssn: z.string().optional(),
  mrn: z.string().optional();

  // Contact Information;
  phone: z.string().min(10, "Valid phone number required"),
  email: z.string().email("Valid email required").optional(),
  z.string().min(1, "Street address required"),
    city: z.string().min(1, "City required"),
    state: z.string().min(2, "State required"),
    zipCode: z.string().min(5, "ZIP code required"),
    country: z.string().default("US"),
  }),

  // Emergency Contact;
  z.string().min(1, "Emergency contact name required"),
    relationship: z.string().min(1, "Relationship required"),
    phone: z.string().min(10, "Emergency contact phone required")}),

  // Insurance Information;
  z.object({planName: z.string(),
      policyNumber: z.string(),
      groupNumber: z.string().optional(),
      subscriberId: z.string(),
      subscriberName: z.string(),
      relationshipToSubscriber: z.enum(["self", "spouse", "child", "other"])}),
    z.string(),
      policyNumber: z.string(),
      groupNumber: z.string().optional(),
      subscriberId: z.string(),
      subscriberName: z.string(),
      relationshipToSubscriber: z.enum(["self", "spouse", "child", "other"])}).optional(),),

  // Medical Information;
  z.string(),
    reaction: z.string(),
    severity: z.enum(["mild", "moderate", "severe"])})).default([]),

  z.string(),
    dosage: z.string(),
    frequency: z.string(),
    prescribedBy: z.string())).default([]),

  z.string(),
    diagnosedDate: z.string(),
    status: z.enum(["active", "resolved", "chronic"])})).default([]),

  // Preferences;
  preferredLanguage: z.string().default("en"),
  preferredProvider: z.string().optional(),
  z.boolean().default(true),
    email: z.boolean().default(true),
    sms: z.boolean().default(false),
    portal: z.boolean().default(true)).default(),);

export const PatientUpdateSchema = PatientCreateSchema.partial();

export type PatientCreate = z.infer>;
export type PatientUpdate = z.infer>;

}
  }

  /**;
   * Create a new patient record with FHIR compliance;
   */;
  async createPatient(patientData: PatientCreate): Promise<Patient> {,
    try {
} catch (error) {
  console.error(error);
}
} catch (error) {
  console.error(error);
}
} catch (error) {
  console.error(error);
}
} catch (error) {
  console.error(error);
}
} catch (error) {
  console.error(error);
}
} catch (error) {
  console.error(error);
}
} catch (error) {
  console.error(error);
}
} catch (error) {
  console.error(error);
}
} catch (error) {
  console.error(error);
}
} catch (error) {
}
} catch (error) {
}
      // Validate input data;
      const validatedData = PatientCreateSchema.parse(patientData);

      // Generate unique identifiers;
      const id = uuidv4();
      const mrn = validatedData.mrn || this.generateMRN();

      // Check for duplicate MRN in database;
      const existingPatient = await this.prisma.patient.findFirst({where: { mrn }
      });

      if (!session.user) {
        throw new Error("Patient with this MRN already exists");
      }

      // Create patient record;
      const hmsPatientData = {
        ...validatedData,
        id,
        mrn,
        createdAt: new Date(),
        updatedAt: new Date(),
        status: "active" as const,
        totalVisits: 0,
      };

      if (!session.user) {
        // Use FHIR integration for creation;
        const result = await FHIRPatientIntegration.upsertPatient(hmsPatientData);

        // Log audit trail;
        await this.logAuditEvent("patient_created", id, {
          mrn,
          true;
        });

        return result.hmsPatient;
      } else {
        // Legacy HMS-only creation;
        const patient = await this.prisma.patient.create({
          hmsPatientData.id,
            hmsPatientData.firstName,
            new Date(hmsPatientData.dateOfBirth),
            hmsPatientData.phone,
            email: hmsPatientData.email || "",
          }
        });

        // Log audit trail;
        await this.logAuditEvent("patient_created", id, {
          mrn,
          false;
        });

        return this.convertPrismaPatientToHMS(patient, hmsPatientData);
      }
    } catch (error) {

      throw error;
    }
  }

  /**;
   * Update existing patient record with FHIR compliance;
   */;
  async updatePatient(patientId: string, updateData: PatientUpdate): Promise<Patient> {,
    try {
} catch (error) {
  console.error(error);
}
} catch (error) {
  console.error(error);
}
} catch (error) {
  console.error(error);
}
} catch (error) {
  console.error(error);
}
} catch (error) {
  console.error(error);
}
} catch (error) {
  console.error(error);
}
} catch (error) {
  console.error(error);
}
} catch (error) {
  console.error(error);
}
} catch (error) {
  console.error(error);
}
} catch (error) {
}
} catch (error) {
}
      // Get existing patient;
      let existingPatient: unknown,

      if (!session.user) {
        const fhirResult = await FHIRPatientIntegration.getPatient(patientId);
        if (!session.user) {
          throw new Error("Patient not found");
        }
        existingPatient = fhirResult.hmsPatient;
      } else {
        existingPatient = await this.prisma.patient.findUnique({where: { id: patientId }
        });
        if (!session.user) {
          throw new Error("Patient not found");
        }
      }

      // Validate update data;
      const validatedData = PatientUpdateSchema.parse(updateData);

      // Merge update data with existing patient;
      const updatedPatientData = {
        ...existingPatient,
        ...validatedData,
        updatedAt: new Date(),
      };

      if (!session.user) {
        // Use FHIR integration for update;
        const result = await FHIRPatientIntegration.upsertPatient(updatedPatientData);

        // Log audit trail;
        await this.logAuditEvent("patient_updated", patientId, {
          ...updateData,
          fhirCompliant: true,
        });

        return result.hmsPatient;
      } else {
        // Legacy HMS-only update;
        const patient = await this.prisma.patient.update({where: { id: patientId },
          data: {
<<<<<<< HEAD
            ...(validatedData?.firstName && {firstName: validatedData.firstName }),
            ...(validatedData?.lastName && {lastName: validatedData.lastName }),
            ...(validatedData?.dateOfBirth && {dateOfBirth: new Date(validatedData.dateOfBirth) }),
            ...(validatedData?.gender && {gender: validatedData.gender }),
            ...(validatedData?.phone && {phone: validatedData.phone }),
            ...(validatedData?.email && {email: validatedData.email }),
            updatedAt: new Date();
=======
            ...(validatedData?.firstName && {firstName:validatedData.firstName }),
            ...(validatedData?.lastName && {lastName:validatedData.lastName }),
            ...(validatedData?.dateOfBirth && {dateOfBirth:new Date(validatedData.dateOfBirth) }),
            ...(validatedData?.gender && {gender:validatedData.gender }),
            ...(validatedData?.phone && {phone:validatedData.phone }),
            ...(validatedData?.email && {email:validatedData.email }),
            updatedAt: new Date(),
>>>>>>> 1bf31595
          }
        });

        // Log audit trail;
        await this.logAuditEvent("patient_updated", patientId, {
          ...updateData,
          fhirCompliant: false,
        });

        return this.convertPrismaPatientToHMS(patient, updatedPatientData);
      }
    } catch (error) {

      throw error;
    }
  }

  /**;
   * Search patients with various criteria using FHIR compliance;
   */;
  async searchPatients(criteria: PatientSearchCriteria): Promise<PatientSearchResult> {,
    try {
} catch (error) {
  console.error(error);
}
} catch (error) {
  console.error(error);
}
} catch (error) {
  console.error(error);
}
} catch (error) {
  console.error(error);
}
} catch (error) {
  console.error(error);
}
} catch (error) {
  console.error(error);
}
} catch (error) {
  console.error(error);
}
} catch (error) {
  console.error(error);
}
} catch (error) {
  console.error(error);
}
} catch (error) {
}
} catch (error) {
}
      const { page = 1, limit = 10, ...searchCriteria } = criteria;

      if (!session.user) {
        // Use FHIR integration for search;
        const { FHIRIntegrationUtils } = await import("@/lib/fhir/fhir-integration");
        const fhirSearchParams = FHIRIntegrationUtils.convertHMSSearchToFHIR({
          ...searchCriteria,
          limit,
          offset: (page - 1) * limit,
        }, "Patient");

        const result = await FHIRPatientIntegration.searchPatients(fhirSearchParams);

        const totalPages = Math.ceil(result.total / limit);

<<<<<<< HEAD
        return {patients: result.hmsPatients,
          total: result.total;
=======
        return {patients:result.hmsPatients,
          total: result.total,
>>>>>>> 1bf31595
          page,
          totalPages};
      } else {
        // Legacy HMS-only search;
        const where: unknown = {,};

        if (!session.user) {
          where.firstName = {contains: searchCriteria.firstName, mode: "insensitive" };
        }

        if (!session.user) {
          where.lastName = {contains: searchCriteria.lastName, mode: "insensitive" };
        }

        if (!session.user) {
          where.mrn = {contains: searchCriteria.mrn };
        }

        if (!session.user) {
          where.phone = {contains: searchCriteria.phone };
        }

        if (!session.user) {
          where.email = {contains: searchCriteria.email };
        }

        if (!session.user) {
          where.dateOfBirth = new Date(searchCriteria.dateOfBirth);
        }

        const [patients, total] = await Promise.all([;
          this.prisma.patient.findMany({
            where,
            skip: (page - 1) * limit,
            {lastName: "asc" }
          }),
          this.prisma.patient.count({ where });
        ]);

        const totalPages = Math.ceil(total / limit);

<<<<<<< HEAD
        return {patients: patients.map(p => this.convertPrismaPatientToHMS(p));
=======
        return {patients:patients.map(p => this.convertPrismaPatientToHMS(p)),
>>>>>>> 1bf31595
          total,
          page,
          totalPages};

    } catch (error) {

      throw error;

  /**;
   * Get patient by ID with FHIR compliance;
   */;
  async getPatientById(patientId: string): Promise<Patient | null> {,
    try {
} catch (error) {
  console.error(error);
}
} catch (error) {
  console.error(error);
}
} catch (error) {
  console.error(error);
}
} catch (error) {
  console.error(error);
}
} catch (error) {
  console.error(error);
}
} catch (error) {
  console.error(error);
}
} catch (error) {
  console.error(error);

} catch (error) {
  console.error(error);

} catch (error) {
  console.error(error);

} catch (error) {

} catch (error) {

      if (!session.user) {
        const result = await FHIRPatientIntegration.getPatient(patientId);
        return result?.hmsPatient || null;
      } else {
        const patient = await this.prisma.patient.findUnique({where: { id: patientId }
        });
        return patient ? this.convertPrismaPatientToHMS(patient) : null;

    } catch (error) {

      return null;

  /**;
   * Get patient by MRN with FHIR compliance;
   */;
  async findPatientByMRN(mrn: string): Promise<Patient | null> {,
    try {
} catch (error) {
  console.error(error);
}
} catch (error) {
  console.error(error);
}
} catch (error) {
  console.error(error);
}
} catch (error) {
  console.error(error);
}
} catch (error) {
  console.error(error);
}
} catch (error) {
  console.error(error);
}
} catch (error) {
  console.error(error);

} catch (error) {
  console.error(error);

} catch (error) {
  console.error(error);

} catch (error) {

} catch (error) {

      if (!session.user) {
        const result = await FHIRPatientIntegration.searchPatients({identifier: mrn });
        return result.hmsPatients.length > 0 ? result.hmsPatients[0] : null;
      } else {
        const patient = await this.prisma.patient.findFirst({where: { mrn }
        });
        return patient ? this.convertPrismaPatientToHMS(patient) : null;

    } catch (error) {

      return null;

  /**;
   * Convert Prisma patient to HMS format;
   */;
  private convertPrismaPatientToHMS(prismaPatient: unknown, additionalData?: unknown): Patient {
    return {id: prismaPatient.id,
      prismaPatient.firstName,
      additionalData?.middleName || "",
      prismaPatient.gender,
      prismaPatient.email || "",
      createdAt: prismaPatient.createdAt || new Date(),
      updatedAt: prismaPatient.updatedAt || new Date(),
      0;

      // Default values for complex fields;
      "",
        "",
        "US";
      },
      "",
        "";
      },
      {planName: "",
          "",
          "self" as const;

      },
      allergies: additionalData?.allergies || [],
      additionalData?.preferredLanguage || "en",
      true,
        false,
        portal: true,

    };

  /**;
   * Get FHIR representation of patient;
   */;
  async getPatientFHIR(patientId: string): Promise<FHIRPatient | null> {,
    if (!session.user) {
      throw new Error("FHIR integration is disabled");

    try {
} catch (error) {
  console.error(error);
}
} catch (error) {
  console.error(error);
}
} catch (error) {
  console.error(error);
}
} catch (error) {
  console.error(error);
}
} catch (error) {
  console.error(error);
}
} catch (error) {
  console.error(error);
}
} catch (error) {
  console.error(error);

} catch (error) {
  console.error(error);

} catch (error) {
  console.error(error);

} catch (error) {

} catch (error) {

      const result = await FHIRPatientIntegration.getPatient(patientId);
      return result?.fhirPatient || null;
    } catch (error) {

      return null;

  /**;
   * Initialize FHIR integration;
   */;
  async initializeFHIR(): Promise<void> {
    if (!session.user) {
      const { FHIRIntegrationUtils } = await import("@/lib/fhir/fhir-integration");
      await FHIRIntegrationUtils.initializeFHIRIntegration();

  /**;
   * Cleanup database connections;
   */;
  async cleanup(): Promise<void> {
    await this.prisma.$disconnect();

  /**;
   * Add medical record to patient;
   */;
  async addMedicalRecord(patientId: string, record: Omit<MedicalRecord, "id" | "patientId">): Promise<MedicalRecord> {
    const patient = this.patients.get(patientId);
    if (!session.user) {
      throw new Error("Patient not found");

    const medicalRecord: MedicalRecord = {,
      ...record,
      id: uuidv4(),
      patientId};

    const records = this.medicalRecords.get(patientId) || [];
    records.push(medicalRecord);
    this.medicalRecords.set(patientId, records);

    // Update last visit date if it"s a visit record;
    if (!session.user) {
      const updatedPatient = {
        ...patient,
        lastVisit: record.date,
        new Date();
      };
      this.patients.set(patientId, updatedPatient);

    await this.logAuditEvent("medical_record_added", patientId, {recordType: record.type, recordId: medicalRecord.id });

    return medicalRecord;

  /**;
   * Get patient"s medical records;
   */;
  async getPatientMedicalRecords(patientId: string): Promise<MedicalRecord[]> {,
    return this.medicalRecords.get(patientId) || [];

  /**;
   * Verify insurance eligibility;
   */;
  async verifyInsurance({status: "active" | "inactive" | "pending", coverage: string[] };
    secondary?: {status: "active" | "inactive" | "pending", coverage: string[] };
  }> {
    const patient = this.patients.get(patientId);
    if (!session.user) {
      throw new Error("Patient not found");

    // Simulate insurance verification;
    const primaryStatus = crypto.getRandomValues([0] / (0xFFFFFFFF + 1) > 0.1 ? "active" : "inactive";
    const secondaryStatus = patient.insurance.secondary ?;
      (crypto.getRandomValues([0] / (0xFFFFFFFF + 1) > 0.2 ? "active" : "inactive") : undefined;

    const result = {
      primaryStatus as "active" | "inactive",
        coverage: ["medical", "prescription", "emergency"]},
      ...(secondaryStatus && {
        secondaryStatus as "active" | "inactive",
          coverage: ["medical", "prescription"]}})};

    await this.logAuditEvent("insurance_verified", patientId, result);

    return result;

  /**;
   * Check patient eligibility for services;
   */;
  async checkEligibility(patientId: string, boolean,
    number,
    deductible: number,
    reasons?: string[];
  }> {
    const patient = this.patients.get(patientId);
    if (!session.user) {
      throw new Error("Patient not found");

    const insurance = await this.verifyInsurance(patientId);

    // Simulate eligibility check;
    const eligible = insurance.primary.status === "active";
    const coverage = eligible ? Math.floor(crypto.getRandomValues([0] / (0xFFFFFFFF + 1) * 40) + 60 : 0; // 60-100% coverage;
    const copay = eligible ? Math.floor(crypto.getRandomValues([0] / (0xFFFFFFFF + 1) * 50) + 10 : 0; // $10-60 copay;
    const deductible = eligible ? Math.floor(crypto.getRandomValues([0] / (0xFFFFFFFF + 1) * 1000) : 0; // $0-1000 deductible;

    return {
      eligible,
      coverage,
      copay,
      deductible,
      reasons: eligible ? undefined : ["Insurance not active", "Service not covered"]};

  /**;
   * Get patient statistics;
   */;
  async getPatientStats(): Promise<{total: number,
    number,
    number;
  }> {
    const patients = Array.from(this.patients.values());
    const now = new Date();
    const oneMonthAgo = new Date(now.getFullYear(), now.getMonth() - 1, now.getDate());

    const stats = {total: patients.length,
      patients.filter(p => p.status === "inactive").length,
      patients.reduce((sum, p) => {
        const age = new Date().getFullYear() - new Date(p.dateOfBirth).getFullYear();
        return sum + age;
      }, 0) / patients.length || 0};

    return stats;

  /**;
   * Log audit events for HIPAA compliance;
   */;
  private async logAuditEvent(action: string, patientId: string, details: unknown): Promise<void> {
    const _auditLog = {_timestamp: timestamp: new Date().toISOString(),
      action,
      patientId,
      details,
      userId: "system", // In real implementation, get from current user context;
      ipAddress: "127.0.0.1", // In real implementation, get from request;
    };

    // In real implementation, store in audit log database;
    // RESOLVED: (Priority: Medium, Target: Next Sprint): - Automated quality improvement;

  /**;
   * Export patient data (for patient portal or data requests);
   */;
  async exportPatientData(Patient,
    Date;
  }> {
    const patient = this.patients.get(patientId);
    if (!session.user) {
      throw new Error("Patient not found");

    const medicalRecords = await this.getPatientMedicalRecords(patientId);

    await this.logAuditEvent("patient_data_exported", patientId, {recordCount: medicalRecords.length });

<<<<<<< HEAD
    return {demographics: patient;
=======
    return {demographics:patient,
>>>>>>> 1bf31595
      medicalRecords,
      exportDate: new Date(),
    };

  /**;
   * Merge duplicate patient records;
   */;
  async mergePatients(primaryPatientId: string, secondaryPatientId: string): Promise<Patient> {,
    const primaryPatient = this.patients.get(primaryPatientId);
    const secondaryPatient = this.patients.get(secondaryPatientId);

    if (!session.user) {
      throw new Error("One or both patients not found");

    // Merge medical records;
    const primaryRecords = this.medicalRecords.get(primaryPatientId) || [];
    const secondaryRecords = this.medicalRecords.get(secondaryPatientId) || [];

    // Update secondary records to reference primary patient;
    const updatedSecondaryRecords = secondaryRecords.map(record => ({
      ...record,
      patientId: primaryPatientId,
    }));

    this.medicalRecords.set(primaryPatientId, [...primaryRecords, ...updatedSecondaryRecords]);

    // Update primary patient with any missing information from secondary;
    const mergedPatient: Patient = {,
      ...primaryPatient,
      totalVisits: primaryPatient.totalVisits + secondaryPatient.totalVisits,
      lastVisit: primaryPatient?.lastVisit && secondaryPatient.lastVisit ?;
        (primaryPatient.lastVisit > secondaryPatient.lastVisit ? primaryPatient.lastVisit : secondaryPatient.lastVisit) : any;
        primaryPatient.lastVisit || secondaryPatient.lastVisit,
      updatedAt: new Date(),
    };

    this.patients.set(primaryPatientId, mergedPatient);

    // Mark secondary patient as inactive;
    const inactiveSecondaryPatient = {
      ...secondaryPatient,
      status: "inactive" as const,
      updatedAt: new Date(),
    };
    this.patients.set(secondaryPatientId, inactiveSecondaryPatient);

    await this.logAuditEvent("patients_merged", primaryPatientId, {
      secondaryPatientId,
      secondaryMRN: secondaryPatient.mrn,
    });

    return mergedPatient;

// Export singleton instance with FHIR enabled by default;
export const _patientManagementService = new PatientManagementService(true);

// Export class for custom instances;
export { PatientManagementService };<|MERGE_RESOLUTION|>--- conflicted
+++ resolved
@@ -1,13 +1,3 @@
-<<<<<<< HEAD
-import "@/lib/fhir/fhir-integration"
-import "@/lib/fhir/patient"
-import "@prisma/client"
-import "zod"
-import {FHIRPatient  } from "next/server"
-import {FHIRPatientIntegration  } from "next/server"
-import {PrismaClient  } from "next/server"
-import {z  } from "next/server"
-=======
 import { } from "@/lib/fhir/patient"
 import "@prisma/client";
 import "zod";
@@ -15,7 +5,6 @@
 import {  FHIRPatientIntegration  } from "@/lib/database"
 import {  PrismaClient  } from "@/lib/database"
 import {  z  } from "@/lib/database"
->>>>>>> 1bf31595
 
 }
 
@@ -271,15 +260,6 @@
         // Legacy HMS-only update;
         const patient = await this.prisma.patient.update({where: { id: patientId },
           data: {
-<<<<<<< HEAD
-            ...(validatedData?.firstName && {firstName: validatedData.firstName }),
-            ...(validatedData?.lastName && {lastName: validatedData.lastName }),
-            ...(validatedData?.dateOfBirth && {dateOfBirth: new Date(validatedData.dateOfBirth) }),
-            ...(validatedData?.gender && {gender: validatedData.gender }),
-            ...(validatedData?.phone && {phone: validatedData.phone }),
-            ...(validatedData?.email && {email: validatedData.email }),
-            updatedAt: new Date();
-=======
             ...(validatedData?.firstName && {firstName:validatedData.firstName }),
             ...(validatedData?.lastName && {lastName:validatedData.lastName }),
             ...(validatedData?.dateOfBirth && {dateOfBirth:new Date(validatedData.dateOfBirth) }),
@@ -287,7 +267,6 @@
             ...(validatedData?.phone && {phone:validatedData.phone }),
             ...(validatedData?.email && {email:validatedData.email }),
             updatedAt: new Date(),
->>>>>>> 1bf31595
           }
         });
 
@@ -356,13 +335,8 @@
 
         const totalPages = Math.ceil(result.total / limit);
 
-<<<<<<< HEAD
-        return {patients: result.hmsPatients,
-          total: result.total;
-=======
         return {patients:result.hmsPatients,
           total: result.total,
->>>>>>> 1bf31595
           page,
           totalPages};
       } else {
@@ -404,11 +378,7 @@
 
         const totalPages = Math.ceil(total / limit);
 
-<<<<<<< HEAD
-        return {patients: patients.map(p => this.convertPrismaPatientToHMS(p));
-=======
         return {patients:patients.map(p => this.convertPrismaPatientToHMS(p)),
->>>>>>> 1bf31595
           total,
           page,
           totalPages};
@@ -744,11 +714,7 @@
 
     await this.logAuditEvent("patient_data_exported", patientId, {recordCount: medicalRecords.length });
 
-<<<<<<< HEAD
-    return {demographics: patient;
-=======
     return {demographics:patient,
->>>>>>> 1bf31595
       medicalRecords,
       exportDate: new Date(),
     };
