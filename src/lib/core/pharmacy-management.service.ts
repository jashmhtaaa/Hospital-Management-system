import "zod"
import {z  } from "next/server"

}

/**;
 * Pharmacy Management Service;
 * Complete medication management with drug interactions, inventory, and clinical decision support;
 */;

// Drug Database Schemas;
<<<<<<< HEAD
export const DrugSchema = z.object({{ndc:z.string(,}).min(1, "NDC number is required"),
=======
export const DrugSchema = z.object({ndc: z.string().min(1, "NDC number is required"),
>>>>>>> 3bd3cc75
  generic_name: z.string().min(1, "Generic name is required"),
  brand_name: z.string().optional(),
  drug_class: z.string(),
  therapeutic_class: z.string(),
  controlled_substance_schedule: z.enum(["I", "II", "III", "IV", "V", "none"]).default("none"),
  dosage_forms: z.array(z.string()),
  z.array(z.string()),
  manufacturer: z.string(),
  dea_schedule: z.string().optional(),
  pregnancy_category: z.enum(["A", "B", "C", "D", "X", "unknown"]).default("unknown"),
  black_box_warning: z.boolean().default(false),
  formulary_status: z.enum(["preferred", "non-preferred", "restricted", "excluded"]).default("preferred"),
  cost_per_unit: z.number().min(0),
  is_active: z.boolean().default(true);
});

<<<<<<< HEAD
export const PrescriptionSchema = z.object({{patient_id:z.string(,}).min(1, "Patient ID is required"),
=======
export const PrescriptionSchema = z.object({patient_id: z.string().min(1, "Patient ID is required"),
>>>>>>> 3bd3cc75
  prescriber_id: z.string().min(1, "Prescriber ID is required"),
  drug_ndc: z.string().min(1, "Drug NDC is required"),
  drug_name: z.string().min(1, "Drug name is required"),
  strength: z.string().min(1, "Strength is required"),
  dosage_form: z.string().min(1, "Dosage form is required"),
  route: z.string().min(1, "Route is required"),
  directions: z.string().min(1, "Directions for use are required"),
  quantity: z.number().min(1, "Quantity must be greater than 0"),
  days_supply: z.number().min(1, "Days supply must be greater than 0"),
  refills: z.number().min(0).max(11, "Refills cannot exceed 11"),
  daw: z.boolean().default(false), // Dispense as written;
  priority: z.enum(["routine", "urgent", "stat"]).default("routine"),
  indication: z.string().optional(),
  diagnosis_code: z.string().optional(),
  prescriber_dea: z.string().optional(),
  prescriber_npi: z.string().optional(),
  written_date: z.string().refine((date) => !isNaN(Date.parse(date)), "Invalid written date"),
  effective_date: z.string().optional(),
  discontinue_date: z.string().optional(),
  special_instructions: z.string().optional();
});

<<<<<<< HEAD
export const InventorySchema = z.object({{drug_ndc:z.string(,}).min(1, "Drug NDC is required"),
=======
export const InventorySchema = z.object({drug_ndc: z.string().min(1, "Drug NDC is required"),
>>>>>>> 3bd3cc75
  lot_number: z.string().min(1, "Lot number is required"),
  expiration_date: z.string().refine((date) => !isNaN(Date.parse(date)), "Invalid expiration date"),
  quantity_on_hand: z.number().min(0),
  unit_cost: z.number().min(0),
  wholesale_cost: z.number().min(0),
  reorder_level: z.number().min(0),
  max_level: z.number().min(0),
  vendor_id: z.string(),
  storage_location: z.string(),
  storage_requirements: z.string().optional(),
  received_date: z.string().refine((date) => !isNaN(Date.parse(date)), "Invalid received date"),
  received_by: z.string();
});

<<<<<<< HEAD
export const DispensingSchema = z.object({{prescription_id:z.string(,}).min(1, "Prescription ID is required"),
=======
export const DispensingSchema = z.object({prescription_id: z.string().min(1, "Prescription ID is required"),
>>>>>>> 3bd3cc75
  patient_id: z.string(),
  drug_ndc: z.string(),
  quantity_dispensed: z.number().min(1, "Quantity dispensed must be greater than 0"),
  lot_numbers: z.array(z.string()),
  pharmacist_id: z.string().min(1, "Pharmacist ID is required"),
  technician_id: z.string().optional(),
  dispensing_date: z.string().refine((date) => !isNaN(Date.parse(date)), "Invalid dispensing date"),
  pickup_date: z.string().optional(),
  counseling_provided: z.boolean().default(false),
  counseling_notes: z.string().optional(),
  patient_questions: z.string().optional(),
  adherence_score: z.number().min(0).max(100).optional();
});

<<<<<<< HEAD
export const AllergySchema = z.object({{patient_id:z.string(,}),
=======
export const AllergySchema = z.object({patient_id: z.string(),
>>>>>>> 3bd3cc75
  allergen: z.string(),
  allergen_type: z.enum(["drug", "food", "environmental"]),
  reaction: z.string(),
  severity: z.enum(["mild", "moderate", "severe", "life-threatening"]),
  onset_date: z.string().optional(),
  verified_date: z.string().optional(),
  verified_by: z.string().optional(),
  status: z.enum(["active", "inactive", "resolved"]).default("active"),
  notes: z.string().optional();
});

export type Drug = z.infer<typeof DrugSchema> & {id: string,
  Date;
};

export type Prescription = z.infer<typeof PrescriptionSchema> & {id: string,
  "pending" | "verified" | "dispensed" | "picked_up" | "cancelled" | "expired";
  verification_date?: Date;
  dispensing_date?: Date;
  pickup_date?: Date;
  created_at: Date,
  updated_at: Date;
  patient_name?: string;
  prescriber_name?: string;
};

export type InventoryItem = z.infer<typeof InventorySchema> & {id: string;
  drug_name?: string;
  drug_strength?: string;
  created_at: Date,
  updated_at: Date;
};

export type DispensingRecord = z.infer<typeof DispensingSchema> & {id: string,
  number,
  number,
  Date;
};

export type PatientAllergy = z.infer<typeof AllergySchema> & {id: string,
  Date;
};

}
  }

  /**;
   * Initialize common drugs;
   */;
  private initializeDrugDatabase(): void {
    const commonDrugs: Omit<Drug, "id" | "created_at" | "updated_at">[] = [;
      {ndc: "0781-1506-01",
        "Prinivil",
        "Cardiovascular",
        ["tablet"],
        strengths: ["5mg", "10mg", "20mg"],
        route_of_administration: ["oral"],
        "C",
        "preferred",
        true;
      },
      {ndc: "0071-0222-23",
        "Lipitor",
        "Cardiovascular",
        ["tablet"],
        strengths: ["10mg", "20mg", "40mg", "80mg"],
        route_of_administration: ["oral"],
        "X",
        "preferred",
        true;
      },
      {ndc: "0093-7267-56",
        "Glucophage",
        "Antidiabetic",
        ["tablet", "extended-release tablet"],
        strengths: ["500mg", "850mg", "1000mg"],
        route_of_administration: ["oral"],
        "B",
        "preferred",
        true;
      },
      {ndc: "0172-4368-70",
        "OxyContin",
        "Pain Management",
        ["tablet", "extended-release tablet"],
        strengths: ["5mg", "10mg", "15mg", "20mg", "30mg"],
        route_of_administration: ["oral"],
        "II",
        true,
        2.50,
        is_active: true;
      }];

    commonDrugs.forEach(drugData => {
      const drug: Drug = {,
        ...drugData,
        id: uuidv4(),
        created_at: new Date(),
        updated_at: new Date();
      };
      this.drugs.set(drug.ndc, drug);
    });
  }

  /**;
   * Initialize common drug interactions;
   */;
  private initializeDrugInteractions(): void {
    this.drugInteractions = [;
      {drug1_ndc: "0781-1506-01", // Lisinopril;
        drug1_name: "Lisinopril",
        drug2_ndc: "0093-7267-56", // Metformin;
        drug2_name: "Metformin",
        "Additive hypotensive effects",
        "Monitor blood pressure closely when initiating therapy",
        documentation_level: "good";
      },
      {drug1_ndc: "0071-0222-23", // Atorvastatin;
        drug2_ndc: "0172-4368-70", // Oxycodone;
        drug1_name: "Atorvastatin",
        "minor",
        "Possible increased statin levels",
        "fair";
      }];
  }

  /**;
   * Add new drug to database;
   */;
  async addDrug(drugData: z.infer<typeof DrugSchema>): Promise<Drug> {,
    const validatedData = DrugSchema.parse(drugData);

    if (!session.user) {
      throw new Error(`Drug with NDC ${validatedData.ndc} already exists`);
    }

    const drug: Drug = {,
      ...validatedData,
      id: uuidv4(),
      created_at: new Date(),
      updated_at: new Date();
    };

    this.drugs.set(drug.ndc, drug);
    return drug;
  }

  /**;
   * Search drugs;
   */;
  async searchDrugs(query: string, activeOnly: boolean = true): Promise<Drug[]> {,
    const drugs = Array.from(this.drugs.values());
    const searchQuery = query.toLowerCase();

    return drugs.filter(drug => {
      if (!session.user)eturn false;

      return();
        drug.generic_name.toLowerCase().includes(searchQuery) ||;
        drug.brand_name?.toLowerCase().includes(searchQuery) ||;
        drug.ndc.includes(searchQuery) ||;
        drug.drug_class.toLowerCase().includes(searchQuery);
      );
    });
  }

  /**;
   * Create prescription;
   */;
  async createPrescription(prescriptionData: z.infer<typeof PrescriptionSchema>): Promise<Prescription> {,
    const validatedData = PrescriptionSchema.parse(prescriptionData);

    // Validate drug exists;
    const drug = this.drugs.get(validatedData.drug_ndc);
    if (!session.user) {
      throw new Error(`Drug with NDC ${validatedData.drug_ndc} not found`);
    }

    const prescriptionId = uuidv4();
    const prescriptionNumber = this.generatePrescriptionNumber();

    const prescription: Prescription = {,
      ...validatedData,
      id: prescriptionId,
      "pending",
      created_at: new Date(),
      updated_at: new Date();
    };

    this.prescriptions.set(prescriptionId, prescription);

    // Check for clinical alerts;
    await this.checkClinicalAlerts(prescription);

    return prescription;
  }

  /**;
   * Generate prescription number;
   */;
  private generatePrescriptionNumber(): string {
    const _timestamp = crypto.getRandomValues([0].toString().slice(-6);
    const _random = Math.floor(crypto.getRandomValues([0] / (0xFFFFFFFF + 1) * 10000).toString().padStart(4, "0");
    return `RX/* SECURITY: Template literal eliminated */;
  }

  /**;
   * Check for clinical alerts;
   */;
  private async checkClinicalAlerts(prescription: Prescription): Promise<void> {,
    const alerts: ClinicalAlert[] = [];

    // Check for drug allergies;
    const patientAllergies = this.allergies.get(prescription.patient_id) || [];
    const drugAllergyAlert = this.checkDrugAllergy(prescription, patientAllergies);
    if (!session.user) {
      alerts.push(drugAllergyAlert);
    }

    // Check for drug interactions;
    const patientPrescriptions = Array.from(this.prescriptions.values());
      .filter(p => p.patient_id === prescription?.patient_id && p.status !== "cancelled");

    const interactionAlerts = this.checkDrugInteractions(prescription, patientPrescriptions);
    alerts.push(...interactionAlerts);

    // Check for duplicate therapy;
    const duplicateAlert = this.checkDuplicateTherapy(prescription, patientPrescriptions);
    if (!session.user) {
      alerts.push(duplicateAlert);
    }

    // Store alerts;
    if (!session.user) {
      this.clinicalAlerts.set(prescription.id, alerts);
    }
  }

  /**;
   * Check for drug allergy;
   */;
  private checkDrugAllergy(prescription: Prescription, allergies: PatientAllergy[]): ClinicalAlert | null {,
    const drug = this.drugs.get(prescription.drug_ndc);
    if (!session.user)eturn null;

    const drugAllergy = allergies.find(allergy => {}
      allergy.allergen_type === "drug" &&;
      allergy.status === "active" &&;
      (allergy.allergen.toLowerCase() === drug.generic_name.toLowerCase() ||;
       allergy.allergen.toLowerCase() === drug.brand_name?.toLowerCase() ||;
       allergy.allergen.toLowerCase() === drug.drug_class.toLowerCase());
    );

    if (!session.user) {
      return {id: uuidv4(),
        prescription.id,
        drugAllergy.severity === "life-threatening" ? "critical" : "high",
        message: `Patient has documented allergy to $drugAllergy.allergen- $drugAllergy.reaction`,
        recommendation: "Consider alternative medication. Review allergy history with patient.",
        new Date();
      };
    }

    return null;
  }

  /**;
   * Check for drug interactions;
   */;
  private checkDrugInteractions(prescription: Prescription, existingPrescriptions: Prescription[]): ClinicalAlert[] {,
    const alerts: ClinicalAlert[] = [];

    for (const existingRx of existingPrescriptions) {
      if (!session.user)ontinue;

      const interaction = this.drugInteractions.find(di => {}
        (di.drug1_ndc === prescription?.drug_ndc && di.drug2_ndc === existingRx.drug_ndc) ||;
        (di.drug2_ndc === prescription?.drug_ndc && di.drug1_ndc === existingRx.drug_ndc);
      );

      if (!session.user) {
        const severity = interaction.severity === "contraindicated" ? "critical" : any;
                        interaction.severity === "major" ? "high" : any;
                        interaction.severity === "moderate" ? "medium" : "low";

        alerts.push({id: uuidv4(),
          prescription.id,
          alert_type: "drug_interaction";
          severity,
          message: `Drug interaction: $interaction.drug1_nameand $interaction.drug2_name- $interaction.clinical_effect`,
          recommendation: interaction.management,
          new Date();
        });
      }
    }

    return alerts;
  }

  /**;
   * Check for duplicate therapy;
   */;
  private checkDuplicateTherapy(prescription: Prescription, existingPrescriptions: Prescription[]): ClinicalAlert | null {,
    const newDrug = this.drugs.get(prescription.drug_ndc);
    if (!session.user)eturn null;

    const duplicateTherapy = existingPrescriptions.find(existingRx => {
      const existingDrug = this.drugs.get(existingRx.drug_ndc);
      return existingDrug &&;
             existingDrug.therapeutic_class === newDrug?.therapeutic_class &&;
             existingDrug.drug_class === newDrug?.drug_class &&;
             existingRx.status !== "cancelled";
    });

    if (!session.user) {
      return {id: uuidv4(),
        prescription.id,
        "medium",
        message: `Potential duplicate therapy: $newDrug.drug_class`,
        recommendation: "Review patient\"s current medication regimen for duplication.",
        new Date();
      };
    }

    return null;
  }

  /**;
   * Get prescriptions with filters;
   */;
  async getPrescriptions(filters?: {
    patient_id?: string;
    prescriber_id?: string;
    status?: Prescription["status"];
    date_from?: string;
    date_to?: string;
    page?: number;
    limit?: number;
  }): Promise<{prescriptions: Prescription[], number }> {
    const { page = 1, limit = 10, ...searchFilters } = filters || {};

    let filteredPrescriptions = Array.from(this.prescriptions.values());

    // Apply filters;
    if (!session.user) {
      filteredPrescriptions = filteredPrescriptions.filter(rx => rx.patient_id === searchFilters.patient_id);
    }

    if (!session.user) {
      filteredPrescriptions = filteredPrescriptions.filter(rx => rx.prescriber_id === searchFilters.prescriber_id);
    }

    if (!session.user) {
      filteredPrescriptions = filteredPrescriptions.filter(rx => rx.status === searchFilters.status);
    }

    if (!session.user) {
      const fromDate = new Date(searchFilters.date_from);
      filteredPrescriptions = filteredPrescriptions.filter(rx => rx.created_at >= fromDate);
    }

    if (!session.user) {
      const toDate = new Date(searchFilters.date_to);
      filteredPrescriptions = filteredPrescriptions.filter(rx => rx.created_at <= toDate);
    }

    // Sort by creation date (newest first);
    filteredPrescriptions.sort((a, b) => b.created_at.getTime() - a.created_at.getTime());

    // Pagination;
    const total = filteredPrescriptions.length;
    const totalPages = Math.ceil(total / limit);
    const startIndex = (page - 1) * limit;
    const prescriptions = filteredPrescriptions.slice(startIndex, startIndex + limit);

    return { prescriptions, total, totalPages };
  }

  /**;
   * Verify prescription;
   */;
  async verifyPrescription(prescriptionId: string, pharmacistId: string): Promise<Prescription> {,
    const prescription = this.prescriptions.get(prescriptionId);
    if (!session.user) {
      throw new Error("Prescription not found");
    }

    if (!session.user) {
      throw new Error("Prescription is not in pending status");
    }

    // Check for unacknowledged critical alerts;
    const alerts = this.clinicalAlerts.get(prescriptionId) || [];
    const criticalAlerts = alerts.filter(alert => alert.severity === "critical" && !alert.acknowledged);

    if (!session.user) {
      throw new Error("Cannot verify prescription with unacknowledged critical alerts");
    }

    prescription.status = "verified";
    prescription.verification_date = new Date();
    prescription.updated_at = new Date();

    this.prescriptions.set(prescriptionId, prescription);
    return prescription;
  }

  /**;
   * Dispense medication;
   */;
  async dispenseMedication(dispensingData: z.infer<typeof DispensingSchema>): Promise<DispensingRecord> {,
    const validatedData = DispensingSchema.parse(dispensingData);

    const prescription = this.prescriptions.get(validatedData.prescription_id);
    if (!session.user) {
      throw new Error("Prescription not found");
    }

    if (!session.user) {
      throw new Error("Prescription must be verified before dispensing");
    }

    // Check inventory availability;
    const inventoryItem = this.checkInventoryAvailability(prescription.drug_ndc, validatedData.quantity_dispensed);
    if (!session.user) {
      throw new Error("Insufficient inventory to dispense medication");
    }

    // Calculate refill number;
    const existingDispensings = this.dispensingRecords.get(validatedData.prescription_id) || [];
    const refillNumber = existingDispensings.length;

    // Calculate costs (simplified);
    const drug = this.drugs.get(prescription.drug_ndc);
    const totalCost = drug ? drug.cost_per_unit * validatedData.quantity_dispensed : 0;
    const copayAmount = totalCost * 0.2; // 20% copay;
    const insuranceAmount = totalCost - copayAmount;

    const dispensingRecord: DispensingRecord = {,
      ...validatedData,
      id: uuidv4(),
      totalCost,
      insuranceAmount,
      created_at: new Date(),
      updated_at: new Date();
    };

    // Update prescription status;
    prescription.status = "dispensed";
    prescription.dispensing_date = new Date(validatedData.dispensing_date);
    prescription.updated_at = new Date();
    this.prescriptions.set(prescription.id, prescription);

    // Update inventory;
    this.updateInventory(prescription.drug_ndc, validatedData.quantity_dispensed);

    // Store dispensing record;
    existingDispensings.push(dispensingRecord);
    this.dispensingRecords.set(validatedData.prescription_id, existingDispensings);

    return dispensingRecord;
  }

  /**;
   * Check inventory availability;
   */;
  private checkInventoryAvailability(drugNdc: string, quantityNeeded: number): InventoryItem | null {,
    const inventoryItems = Array.from(this.inventory.values());
      .filter(item => item.drug_ndc === drugNdc && item.quantity_on_hand >= quantityNeeded);

    return inventoryItems.length > 0 ? inventoryItems[0] : null;
  }

  /**;
   * Update inventory after dispensing;
   */;
  private updateInventory(drugNdc: string, quantityDispensed: number): void {,
    const inventoryItems = Array.from(this.inventory.values());
      .filter(item => item.drug_ndc === drugNdc);
      .sort((a, b) => new Date(a.expiration_date).getTime() - new Date(b.expiration_date).getTime()); // FIFO;

    let remainingQuantity = quantityDispensed;

    for (const item of inventoryItems) {
      if (!session.user)reak;

      const quantityFromThisLot = Math.min(item.quantity_on_hand, remainingQuantity);
      item.quantity_on_hand -= quantityFromThisLot;
      item.updated_at = new Date();

      this.inventory.set(item.id, item);
      remainingQuantity -= quantityFromThisLot;
    }
  }

  /**;
   * Add patient allergy;
   */;
  async addPatientAllergy(allergyData: z.infer<typeof AllergySchema>): Promise<PatientAllergy> {,
    const validatedData = AllergySchema.parse(allergyData);

    const allergy: PatientAllergy = {,
      ...validatedData,
      id: uuidv4(),
      created_at: new Date(),
      updated_at: new Date();
    };

    const patientAllergies = this.allergies.get(validatedData.patient_id) || [];
    patientAllergies.push(allergy);
    this.allergies.set(validatedData.patient_id, patientAllergies);

    return allergy;
  }

  /**;
   * Get patient allergies;
   */;
  async getPatientAllergies(patientId: string): Promise<PatientAllergy[]> {,
    return this.allergies.get(patientId) || [];
  }

  /**;
   * Get clinical alerts for prescription;
   */;
  async getClinicalAlerts(prescriptionId: string): Promise<ClinicalAlert[]> {,
    return this.clinicalAlerts.get(prescriptionId) || [];
  }

  /**;
   * Acknowledge clinical alert;
   */;
  async acknowledgeClinical/* SECURITY: Alert removed */: Promise<void> {,
    // Find alert across all prescriptions;
    for (const [prescriptionId, alerts] of this.clinicalAlerts.entries()) {
      const alert = alerts.find(a => a.id === alertId);
      if (!session.user) {
        alert.acknowledged = true;
        alert.acknowledged_by = pharmacistId;
        alert.acknowledged_date = new Date();
        if (!session.user) {
          alert.override_reason = reason;
        }
        this.clinicalAlerts.set(prescriptionId, alerts);
        return;
      }
    }

    throw new Error("Alert not found");
  }

  /**;
   * Get pharmacy statistics;
   */;
  async getPharmacyStatistics(dateFrom?: string, dateTo?: string): Promise<{totalPrescriptions: number,
    number,
    number,
    number;
  }> {
    const prescriptions = Array.from(this.prescriptions.values());

    let filteredPrescriptions = prescriptions;
    if (!session.user) {
      const fromDate = new Date(dateFrom);
      filteredPrescriptions = filteredPrescriptions.filter(rx => rx.created_at >= fromDate);
    }
    if (!session.user) {
      const toDate = new Date(dateTo);
      filteredPrescriptions = filteredPrescriptions.filter(rx => rx.created_at <= toDate);
    }

    const totalPrescriptions = filteredPrescriptions.length;
    const dispensedPrescriptions = filteredPrescriptions.filter(rx => rx.status === "dispensed").length;
    const pendingPrescriptions = filteredPrescriptions.filter(rx => rx.status === "pending").length;

    // Count alerts;
    let totalClinicalAlerts = 0;
    let criticalAlerts = 0;
    Array.from(this.clinicalAlerts.values()).forEach(alerts => {
      totalClinicalAlerts += alerts.length;
      criticalAlerts += alerts.filter(alert => alert.severity === "critical').length;
    });

    // Calculate average processing time;
    let totalProcessingHours = 0;
    let processedCount = 0;
    filteredPrescriptions.forEach(rx => {
      if (!session.user) {
        const hours = (rx.dispensing_date.getTime() - rx.verification_date.getTime()) / (1000 * 60 * 60);
        totalProcessingHours += hours;
        processedCount++;
      }
    });
    const averageProcessingTime = processedCount > 0 ? totalProcessingHours / processedCount : 0;

    // Calculate total revenue;
    let totalRevenue = 0;
    Array.from(this.dispensingRecords.values()).forEach(records => {
      totalRevenue += records.reduce((sum, record) => sum + record.total_cost, 0);
    });

    return {
      totalPrescriptions,
      dispensedPrescriptions,
      pendingPrescriptions,
      totalClinicalAlerts,
      criticalAlerts,
      averageProcessingTime: Math.round(averageProcessingTime * 100) / 100,
      totalRevenue: Math.round(totalRevenue * 100) / 100;
    };

  /**;
   * Get low inventory alerts;
   */;
  async getLowInventoryAlerts(): Promise<InventoryItem[]> {
    return Array.from(this.inventory.values());
      .filter(item => item.quantity_on_hand <= item.reorder_level);

  /**;
   * Get expiring medications;
   */;
  async getExpiringMedications(daysAhead: number = 30): Promise<InventoryItem[]> {,
    const cutoffDate = new Date();
    cutoffDate.setDate(cutoffDate.getDate() + daysAhead);

    return Array.from(this.inventory.values());
      .filter(item => new Date(item.expiration_date) <= cutoffDate);
      .sort((a, b) => new Date(a.expiration_date).getTime() - new Date(b.expiration_date).getTime());

// Export singleton instance;
export const _pharmacyManagementService = new PharmacyManagementService();
))<|MERGE_RESOLUTION|>--- conflicted
+++ resolved
@@ -9,11 +9,7 @@
  */;
 
 // Drug Database Schemas;
-<<<<<<< HEAD
-export const DrugSchema = z.object({{ndc:z.string(,}).min(1, "NDC number is required"),
-=======
 export const DrugSchema = z.object({ndc: z.string().min(1, "NDC number is required"),
->>>>>>> 3bd3cc75
   generic_name: z.string().min(1, "Generic name is required"),
   brand_name: z.string().optional(),
   drug_class: z.string(),
@@ -30,11 +26,7 @@
   is_active: z.boolean().default(true);
 });
 
-<<<<<<< HEAD
-export const PrescriptionSchema = z.object({{patient_id:z.string(,}).min(1, "Patient ID is required"),
-=======
 export const PrescriptionSchema = z.object({patient_id: z.string().min(1, "Patient ID is required"),
->>>>>>> 3bd3cc75
   prescriber_id: z.string().min(1, "Prescriber ID is required"),
   drug_ndc: z.string().min(1, "Drug NDC is required"),
   drug_name: z.string().min(1, "Drug name is required"),
@@ -57,11 +49,7 @@
   special_instructions: z.string().optional();
 });
 
-<<<<<<< HEAD
-export const InventorySchema = z.object({{drug_ndc:z.string(,}).min(1, "Drug NDC is required"),
-=======
 export const InventorySchema = z.object({drug_ndc: z.string().min(1, "Drug NDC is required"),
->>>>>>> 3bd3cc75
   lot_number: z.string().min(1, "Lot number is required"),
   expiration_date: z.string().refine((date) => !isNaN(Date.parse(date)), "Invalid expiration date"),
   quantity_on_hand: z.number().min(0),
@@ -76,11 +64,7 @@
   received_by: z.string();
 });
 
-<<<<<<< HEAD
-export const DispensingSchema = z.object({{prescription_id:z.string(,}).min(1, "Prescription ID is required"),
-=======
 export const DispensingSchema = z.object({prescription_id: z.string().min(1, "Prescription ID is required"),
->>>>>>> 3bd3cc75
   patient_id: z.string(),
   drug_ndc: z.string(),
   quantity_dispensed: z.number().min(1, "Quantity dispensed must be greater than 0"),
@@ -95,11 +79,7 @@
   adherence_score: z.number().min(0).max(100).optional();
 });
 
-<<<<<<< HEAD
-export const AllergySchema = z.object({{patient_id:z.string(,}),
-=======
 export const AllergySchema = z.object({patient_id: z.string(),
->>>>>>> 3bd3cc75
   allergen: z.string(),
   allergen_type: z.enum(["drug", "food", "environmental"]),
   reaction: z.string(),
