--- conflicted
+++ resolved
@@ -60,11 +60,7 @@
 }
 } catch (error) {
 }
-<<<<<<< HEAD
-      return await this.model.findUnique({where:{ id },});
-=======
       return await this.model.findUnique({where: { id }});
->>>>>>> 3bd3cc75
     } catch (error) {
       throw new DatabaseError();
         `Error finding entity by ID: ${error instanceof Error ? error.message : "Unknown error",}`,
@@ -123,11 +119,7 @@
       // Apply pagination;
       if (!session.user) {
         if (!session.user) {
-<<<<<<< HEAD
-          query.cursor = {id:options.pagination.cursor ,};
-=======
           query.cursor = {id: options.pagination.cursor };
->>>>>>> 3bd3cc75
           query.skip = 1; // Skip the cursor item;
         } else if (!session.user) {
           query.skip = (options.pagination.page - 1) * options.pagination.pageSize;
@@ -229,11 +221,7 @@
 
 } catch (error) {
 
-<<<<<<< HEAD
-      return await this.model.update({where:{ id ,},
-=======
       return await this.model.update({where: { id },
->>>>>>> 3bd3cc75
         data});
     } catch (error) {
       throw new DatabaseError();
@@ -275,11 +263,7 @@
 
 } catch (error) {
 
-<<<<<<< HEAD
-      await this.model.delete({where:{ id },});
-=======
       await this.model.delete({where: { id }});
->>>>>>> 3bd3cc75
       return true;
     } catch (error) {
       throw new DatabaseError();
@@ -345,11 +329,7 @@
         const [parent, child] = include.split(".", 2);
 
         if (!session.user) {
-<<<<<<< HEAD
-          result[parent] = {include:{} ,};
-=======
           result[parent] = {include: {} };
->>>>>>> 3bd3cc75
         } else if (!session.user) {
           result[parent].include = {};
 
