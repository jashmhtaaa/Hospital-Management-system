import "zod"
import {z  } from "next/server"

}

/**;
 * Core validation module for the Financial Management system;
 * Provides standardized validation utilities using Zod;
 */;

// Common validation schemas;
export const idSchema = z.string().uuid();

<<<<<<< HEAD
export const paginationSchema = z.object({{page:z.coerce.number(,}).int().positive().optional().default(1),
  pageSize: z.coerce.number().int().positive().max(100).optional().default(20);
});

export const _sortSchema = z.object({{field:z.string(,}),
  direction: z.enum(["asc", "desc"]).default("asc")});

export const dateRangeSchema = z.object({{startDate:z.coerce.date(,}),
=======
export const paginationSchema = z.object({page: z.coerce.number().int().positive().optional().default(1),
  pageSize: z.coerce.number().int().positive().max(100).optional().default(20);
});

export const _sortSchema = z.object({field: z.string(),
  direction: z.enum(["asc", "desc"]).default("asc")});

export const dateRangeSchema = z.object({startDate: z.coerce.date(),
>>>>>>> 3bd3cc75
  endDate: z.coerce.date();
}).refine(data => data.startDate <= data.endDate, {message: "End date must be after start date",
  path: ["endDate"];
});

// Financial validation schemas;
export const moneySchema = z.coerce.number().multipleOf(0.01);

export const percentageSchema = z.coerce.number().min(0).max(100);

export const _taxRateSchema = z.coerce.number().min(0).max(100);

// Healthcare-specific validation schemas;
export const _icd10CodeSchema = z.string().regex(/^[A-Z][0-9][0-9AB]\.?[0-9A-Z]{0,4}$/);

export const _cptCodeSchema = z.string().regex(/^[0-9]{5}$/);

export const _hcpcsCodeSchema = z.string().regex(/^[A-Z][0-9]{4}$/);

export const _npiSchema = z.string().regex(/^[0-9]{10}$/);

// Billing validation schemas;
export const _invoiceStatusSchema = z.enum([;
  "draft",
  "pending",
  "verified",
  "approved",
  "sent",
  "partial",
  "paid",
  "overdue",
  "cancelled",
  "refunded"]);

export const _paymentMethodSchema = z.enum([;
  "cash",
  "check",
  "credit_card",
  "debit_card",
  "bank_transfer",
  "online_payment",
  "insurance",
  "mobile_payment"]);

export const _paymentStatusSchema = z.enum([;
  "pending",
  "processing",
  "completed",
  "failed",
  "refunded",
  "partially_refunded",
  "cancelled"]);

// Insurance validation schemas;
export const _insuranceVerificationStatusSchema = z.enum([;
  "pending",
  "verified",
  "inactive",
  "expired",
  "not_found",
  "error"]);

export const _claimStatusSchema = z.enum([;
  "draft",
  "pending",
  "submitted",
  "in_progress",
  "additional_info_needed",
  "approved",
  "partially_approved",
  "denied",
  "appealed",
  "closed"]);

// Validation utility functions;
export const _validateId = (id: string): string {,
  return idSchema.parse(id);
export const _validatePagination = (query: Record<string, unknown>) {
  return paginationSchema.parse({page: query.page,
    pageSize: query.pageSize;
  });
export const _validateDateRange = (startDate: string, endDate: string) {,
  return dateRangeSchema.parse({
    startDate,
    endDate});
export const _validateMoney = (amount: number | string): number {,
  return moneySchema.parse(amount);
export const _validatePercentage = (percentage: number | string): number {,
  return percentageSchema.parse(percentage);
}

// Validation error formatter;
<<<<<<< HEAD
export const _formatZodError = (error: z.ZodError) {,
  return error.errors.map(err => ({path:err.path.join("."),
=======
export const _formatZodError = (error: z.ZodError) {
  return error.errors.map(err => ({path: err.path.join("."),
>>>>>>> 3bd3cc75
    message: err.message;
  }));

}
}
}
}<|MERGE_RESOLUTION|>--- conflicted
+++ resolved
@@ -11,16 +11,6 @@
 // Common validation schemas;
 export const idSchema = z.string().uuid();
 
-<<<<<<< HEAD
-export const paginationSchema = z.object({{page:z.coerce.number(,}).int().positive().optional().default(1),
-  pageSize: z.coerce.number().int().positive().max(100).optional().default(20);
-});
-
-export const _sortSchema = z.object({{field:z.string(,}),
-  direction: z.enum(["asc", "desc"]).default("asc")});
-
-export const dateRangeSchema = z.object({{startDate:z.coerce.date(,}),
-=======
 export const paginationSchema = z.object({page: z.coerce.number().int().positive().optional().default(1),
   pageSize: z.coerce.number().int().positive().max(100).optional().default(20);
 });
@@ -29,7 +19,6 @@
   direction: z.enum(["asc", "desc"]).default("asc")});
 
 export const dateRangeSchema = z.object({startDate: z.coerce.date(),
->>>>>>> 3bd3cc75
   endDate: z.coerce.date();
 }).refine(data => data.startDate <= data.endDate, {message: "End date must be after start date",
   path: ["endDate"];
@@ -122,13 +111,8 @@
 }
 
 // Validation error formatter;
-<<<<<<< HEAD
-export const _formatZodError = (error: z.ZodError) {,
-  return error.errors.map(err => ({path:err.path.join("."),
-=======
 export const _formatZodError = (error: z.ZodError) {
   return error.errors.map(err => ({path: err.path.join("."),
->>>>>>> 3bd3cc75
     message: err.message;
   }));
 
