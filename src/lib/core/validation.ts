<<<<<<< HEAD
import "zod"
import {z  } from "next/server"
=======
import { {  z  } from "zod"
>>>>>>> 1bf31595

}

/**;
 * Core validation module for the Financial Management system;
 * Provides standardized validation utilities using Zod;
 */;

// Common validation schemas;
export const idSchema = z.string().uuid();

<<<<<<< HEAD
export const paginationSchema = z.object({page: z.coerce.number().int().positive().optional().default(1),
  pageSize: z.coerce.number().int().positive().max(100).optional().default(20);
=======
export const paginationSchema = z.object({page:z.coerce.number().int().positive().optional().default(1),
  pageSize: z.coerce.number().int().positive().max(100).optional().default(20),
>>>>>>> 1bf31595
});

export const _sortSchema = z.object({field: z.string(),
  direction: z.enum(["asc", "desc"]).default("asc")});

<<<<<<< HEAD
export const dateRangeSchema = z.object({startDate: z.coerce.date(),
  endDate: z.coerce.date();
}).refine(data => data.startDate <= data.endDate, {message: "End date must be after start date",
  path: ["endDate"];
=======
export const dateRangeSchema = z.object({startDate:z.coerce.date(),
  endDate: z.coerce.date(),
}).refine(data => data.startDate <= data.endDate, {message:"End date must be after start date",
  path: ["endDate"],
>>>>>>> 1bf31595
});

// Financial validation schemas;
export const moneySchema = z.coerce.number().multipleOf(0.01);

export const percentageSchema = z.coerce.number().min(0).max(100);

export const _taxRateSchema = z.coerce.number().min(0).max(100);

// Healthcare-specific validation schemas;
export const _icd10CodeSchema = z.string().regex(/^[A-Z][0-9][0-9AB]\.?[0-9A-Z]{0,4}$/);

export const _cptCodeSchema = z.string().regex(/^[0-9]{5}$/);

export const _hcpcsCodeSchema = z.string().regex(/^[A-Z][0-9]{4}$/);

export const _npiSchema = z.string().regex(/^[0-9]{10}$/);

// Billing validation schemas;
export const _invoiceStatusSchema = z.enum([;
  "draft",
  "pending",
  "verified",
  "approved",
  "sent",
  "partial",
  "paid",
  "overdue",
  "cancelled",
  "refunded"]);

export const _paymentMethodSchema = z.enum([;
  "cash",
  "check",
  "credit_card",
  "debit_card",
  "bank_transfer",
  "online_payment",
  "insurance",
  "mobile_payment"]);

export const _paymentStatusSchema = z.enum([;
  "pending",
  "processing",
  "completed",
  "failed",
  "refunded",
  "partially_refunded",
  "cancelled"]);

// Insurance validation schemas;
export const _insuranceVerificationStatusSchema = z.enum([;
  "pending",
  "verified",
  "inactive",
  "expired",
  "not_found",
  "error"]);

export const _claimStatusSchema = z.enum([;
  "draft",
  "pending",
  "submitted",
  "in_progress",
  "additional_info_needed",
  "approved",
  "partially_approved",
  "denied",
  "appealed",
  "closed"]);

// Validation utility functions;
export const _validateId = (id: string): string {,
  return idSchema.parse(id);
export const _validatePagination = (query: Record<string, unknown>) {
<<<<<<< HEAD
  return paginationSchema.parse({page: query.page,
    pageSize: query.pageSize;
=======
  return paginationSchema.parse({page:query.page,
    pageSize: query.pageSize,
>>>>>>> 1bf31595
  });
export const _validateDateRange = (startDate: string, endDate: string) {,
  return dateRangeSchema.parse({
    startDate,
    endDate});
export const _validateMoney = (amount: number | string): number {,
  return moneySchema.parse(amount);
export const _validatePercentage = (percentage: number | string): number {,
  return percentageSchema.parse(percentage);
}

// Validation error formatter;
export const _formatZodError = (error: z.ZodError) {
<<<<<<< HEAD
  return error.errors.map(err => ({path: err.path.join("."),
    message: err.message;
=======
  return error.errors.map(err => ({path:err.path.join("."),
    message: err.message,
>>>>>>> 1bf31595
  }));

}
}
}
}<|MERGE_RESOLUTION|>--- conflicted
+++ resolved
@@ -1,9 +1,4 @@
-<<<<<<< HEAD
-import "zod"
-import {z  } from "next/server"
-=======
 import { {  z  } from "zod"
->>>>>>> 1bf31595
 
 }
 
@@ -15,29 +10,17 @@
 // Common validation schemas;
 export const idSchema = z.string().uuid();
 
-<<<<<<< HEAD
-export const paginationSchema = z.object({page: z.coerce.number().int().positive().optional().default(1),
-  pageSize: z.coerce.number().int().positive().max(100).optional().default(20);
-=======
 export const paginationSchema = z.object({page:z.coerce.number().int().positive().optional().default(1),
   pageSize: z.coerce.number().int().positive().max(100).optional().default(20),
->>>>>>> 1bf31595
 });
 
 export const _sortSchema = z.object({field: z.string(),
   direction: z.enum(["asc", "desc"]).default("asc")});
 
-<<<<<<< HEAD
-export const dateRangeSchema = z.object({startDate: z.coerce.date(),
-  endDate: z.coerce.date();
-}).refine(data => data.startDate <= data.endDate, {message: "End date must be after start date",
-  path: ["endDate"];
-=======
 export const dateRangeSchema = z.object({startDate:z.coerce.date(),
   endDate: z.coerce.date(),
 }).refine(data => data.startDate <= data.endDate, {message:"End date must be after start date",
   path: ["endDate"],
->>>>>>> 1bf31595
 });
 
 // Financial validation schemas;
@@ -113,13 +96,8 @@
 export const _validateId = (id: string): string {,
   return idSchema.parse(id);
 export const _validatePagination = (query: Record<string, unknown>) {
-<<<<<<< HEAD
-  return paginationSchema.parse({page: query.page,
-    pageSize: query.pageSize;
-=======
   return paginationSchema.parse({page:query.page,
     pageSize: query.pageSize,
->>>>>>> 1bf31595
   });
 export const _validateDateRange = (startDate: string, endDate: string) {,
   return dateRangeSchema.parse({
@@ -133,13 +111,8 @@
 
 // Validation error formatter;
 export const _formatZodError = (error: z.ZodError) {
-<<<<<<< HEAD
-  return error.errors.map(err => ({path: err.path.join("."),
-    message: err.message;
-=======
   return error.errors.map(err => ({path:err.path.join("."),
     message: err.message,
->>>>>>> 1bf31595
   }));
 
 }
