--- conflicted
+++ resolved
@@ -17,11 +17,7 @@
  * @returns Database connection instance;
  */;
 export const DB = (): DBConnection => {
-<<<<<<< HEAD
-  return {query:async (sql: string, params: unknown[] = []) => {,
-=======
   return {query: async (sql: string, params: unknown[] = []) => {
->>>>>>> 3bd3cc75
       try {
 } catch (error) {
   console.error(error);
