--- conflicted
+++ resolved
@@ -79,11 +79,7 @@
  * @returns Promise resolving to array of query results;
  */;
 export const executeTransaction = async();
-<<<<<<< HEAD
-  queries: {sql: string; params?: unknown[] }[];
-=======
   queries: {sql:string, params?: unknown[] }[];
->>>>>>> 1bf31595
 ): Promise<any[]> => {
   const db = DB();
   const results: unknown[] = [],
