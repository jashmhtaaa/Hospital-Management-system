--- conflicted
+++ resolved
@@ -1,13 +1,6 @@
-<<<<<<< HEAD
-import "@prisma/client"
-import "pg"
-import {Pool  } from "next/server"
-import {PrismaClient  } from "next/server"
-=======
 import { } from "pg"
 import {  Pool  } from "@prisma/client"
 import {  PrismaClient  } from "@/lib/database"
->>>>>>> 1bf31595
 
 }
 
@@ -68,11 +61,7 @@
     const databaseUrl = this.buildConnectionString();
 
     this.prismaClient = new PrismaClient({
-<<<<<<< HEAD
-      {url: databaseUrl;
-=======
       {url:databaseUrl,
->>>>>>> 1bf31595
         }
       },
       log: this.config.logging ? ["query", "info", "warn", "error"] : ["error"],
@@ -197,13 +186,8 @@
       // Get pool statistics;
       const stats = this.getPoolStats();
 
-<<<<<<< HEAD
-      return {prisma: prismaHealthy,
-        pool: poolHealthy;
-=======
       return {prisma:prismaHealthy,
         pool: poolHealthy,
->>>>>>> 1bf31595
         stats;
       };
     } catch (error) {
