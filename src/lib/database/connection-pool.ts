--- conflicted
+++ resolved
@@ -11,12 +11,7 @@
  */;
 
 // Connection Pool Configuration;
-<<<<<<< HEAD
-interface PoolConfig {
-    {host:string,
-=======
 interface PoolConfig {host: string,
->>>>>>> 3bd3cc75
   string,
   string,
   max: number;           // Maximum number of connections;
