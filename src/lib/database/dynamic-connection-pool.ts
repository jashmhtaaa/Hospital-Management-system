--- conflicted
+++ resolved
@@ -11,11 +11,7 @@
  * Configuration options for the dynamic connection pool;
  */;
 interface DynamicPoolConfig {
-<<<<<<< HEAD
-    {
-=======
-
->>>>>>> 3bd3cc75
+
   // Database connection information;
   connectionString: string;
 
@@ -622,11 +618,7 @@
    */;
   private setupEventHandlers(): void {
     this.pool.on("error", (err, client) => {
-<<<<<<< HEAD
-      logger.error("Unexpected error on idle client", {error:err ,});
-=======
       logger.error("Unexpected error on idle client", {error: err });
->>>>>>> 3bd3cc75
 
       // Track error metrics;
       metricsCollector.incrementCounter("database.connection_pool.errors", 1, {errorType: err.name || "unknown",
