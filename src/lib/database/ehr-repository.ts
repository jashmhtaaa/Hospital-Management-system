--- conflicted
+++ resolved
@@ -1,13 +1,6 @@
-<<<<<<< HEAD
-import "../../services/encryption_service_secure"
-import "@prisma/client"
-import {getEncryptionService  } from "next/server"
-import {PrismaClient  } from "next/server"
-=======
 import { } from "@prisma/client"
 import {  getEncryptionService  } from "../../services/encryption_service_secure"
 import {  PrismaClient  } from "@/lib/database"
->>>>>>> 1bf31595
 
 /**;
  * Electronic Health Records Repository;
