--- conflicted
+++ resolved
@@ -108,11 +108,7 @@
         this.encryptedFields;
       );
 
-<<<<<<< HEAD
-      const created = await this.prisma.clinicalNote.create({data:{,
-=======
       const created = await this.prisma.clinicalNote.create({data: {
->>>>>>> 3bd3cc75
           ...encryptedNote,
           vital_signs: note.vital_signs ? JSON.stringify(note.vital_signs) : null,
           note.snomed_codes ? JSON.stringify(note.snomed_codes) : null,
@@ -161,11 +157,7 @@
 }
 } catch (error) {
 }
-<<<<<<< HEAD
-      const note = await this.prisma.clinicalNote.findUnique({where:{ id },
-=======
       const note = await this.prisma.clinicalNote.findUnique({where: { id }
->>>>>>> 3bd3cc75
       });
 
       if (!session.user)eturn null;
@@ -208,13 +200,8 @@
 }
 } catch (error) {
 }
-<<<<<<< HEAD
-      const notes = await this.prisma.clinicalNote.findMany({where:{ patient_id: patientId ,},
-        orderBy: {created_at:"desc" },
-=======
       const notes = await this.prisma.clinicalNote.findMany({where: { patient_id: patientId },
         orderBy: {created_at: "desc" }
->>>>>>> 3bd3cc75
       });
 
       return Promise.all(notes.map(note => this.decryptClinicalNote(note)));
@@ -262,13 +249,8 @@
         this.encryptedFields;
       );
 
-<<<<<<< HEAD
-      const updated = await this.prisma.clinicalNote.update({where:{ id ,},
-        data: {,
-=======
       const updated = await this.prisma.clinicalNote.update({where: { id },
         data: {
->>>>>>> 3bd3cc75
           ...encryptedUpdates,
           vital_signs: updates.vital_signs ? JSON.stringify(updates.vital_signs) : undefined,
           updates.snomed_codes ? JSON.stringify(updates.snomed_codes) : undefined,
@@ -314,11 +296,7 @@
 
 } catch (error) {
 
-<<<<<<< HEAD
-      await this.prisma.clinicalNote.delete({where:{ id },
-=======
       await this.prisma.clinicalNote.delete({where: { id }
->>>>>>> 3bd3cc75
       });
     } catch (error) {
       throw new Error(`Failed to delete clinical note: ${,}`;
@@ -357,11 +335,7 @@
 
 } catch (error) {
 
-<<<<<<< HEAD
-      const created = await this.prisma.carePlan.create({data:{,
-=======
       const created = await this.prisma.carePlan.create({data: {
->>>>>>> 3bd3cc75
           ...carePlan,
           goals: JSON.stringify(carePlan.goals),
           activities: JSON.stringify(carePlan.activities),
@@ -409,11 +383,7 @@
 
 } catch (error) {
 
-<<<<<<< HEAD
-      const carePlan = await this.prisma.carePlan.findUnique({where:{ id },
-=======
       const carePlan = await this.prisma.carePlan.findUnique({where: { id }
->>>>>>> 3bd3cc75
       });
 
       if (!session.user)eturn null;
@@ -454,13 +424,8 @@
 
 } catch (error) {
 
-<<<<<<< HEAD
-      const carePlans = await this.prisma.carePlan.findMany({where:{ patient_id: patientId ,},
-        orderBy: {created_at:"desc" },
-=======
       const carePlans = await this.prisma.carePlan.findMany({where: { patient_id: patientId },
         orderBy: {created_at: "desc" }
->>>>>>> 3bd3cc75
       });
 
       return carePlans.map(cp => this.deserializeCarePlan(cp));
@@ -507,11 +472,7 @@
         this.encryptedFields;
       );
 
-<<<<<<< HEAD
-      const created = await this.prisma.problemListItem.create({data:{,
-=======
       const created = await this.prisma.problemListItem.create({data: {
->>>>>>> 3bd3cc75
           ...encryptedItem,
           created_at: new Date(),
           updated_at: new Date();
@@ -555,13 +516,8 @@
 
 } catch (error) {
 
-<<<<<<< HEAD
-      const items = await this.prisma.problemListItem.findMany({where:{ patient_id: patientId ,},
-        orderBy: {created_at:"desc" },
-=======
       const items = await this.prisma.problemListItem.findMany({where: { patient_id: patientId },
         orderBy: {created_at: "desc" }
->>>>>>> 3bd3cc75
       });
 
       return Promise.all(items.map(item => this.decryptProblemListItem(item)));
@@ -602,11 +558,7 @@
 
 } catch (error) {
 
-<<<<<<< HEAD
-      const created = await this.prisma.clinicalGuideline.create({data:{,
-=======
       const created = await this.prisma.clinicalGuideline.create({data: {
->>>>>>> 3bd3cc75
           ...guideline,
           icd10_codes: guideline.icd10_codes ? JSON.stringify(guideline.icd10_codes) : null,
           JSON.stringify(guideline.decision_support_rules),
@@ -662,11 +614,7 @@
 
       const guidelines = await this.prisma.clinicalGuideline.findMany({
         where,
-<<<<<<< HEAD
-        orderBy: {created_at:"desc" },
-=======
         orderBy: {created_at: "desc" }
->>>>>>> 3bd3cc75
       });
 
       return guidelines.map(g => this.deserializeClinicalGuideline(g));
