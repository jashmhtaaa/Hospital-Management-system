--- conflicted
+++ resolved
@@ -4,16 +4,6 @@
 import "@/lib/fhir/types";
 import "@prisma/client";
 import FHIRAppointment
-<<<<<<< HEAD
-import FHIRAppointmentUtils }
-import FHIRPatient
-import FHIRPatientUtils }
-import {FHIRBase  } from "next/server"
-import {FHIREncounter  } from "next/server"
-import {FHIRMedicationRequest  } from "next/server"
-import {PrismaClient  } from "next/server"
-import {type
-=======
 import FHIRAppointmentUtils, FHIRPatient
 import FHIRPatientUtils } from "@/lib/fhir/encounter"
 import  }  FHIRBase  } from "@/lib/database"
@@ -21,7 +11,6 @@
 import {  FHIRMedicationRequest  } from "@/lib/database"
 import {  PrismaClient  } from "@/lib/database"
 import {  type
->>>>>>> 1bf31595
 
  } from "next/server"
 
@@ -307,11 +296,7 @@
       patients.map(patient => this.retrievePatient(patient.id));
     );
 
-<<<<<<< HEAD
-    return {resources: fhirPatients.filter(Boolean) as FHIRPatient[];
-=======
     return {resources:fhirPatients.filter(Boolean) as FHIRPatient[],
->>>>>>> 1bf31595
       total,
       hasMore: _offset + _count < total,
     };
@@ -600,11 +585,7 @@
 
       const total = Number.parseInt(totalResult[0]?.count || "0");
 
-<<<<<<< HEAD
-      return {resources: resources.map(r => r.content) as T[];
-=======
       return {resources:resources.map(r => r.content) as T[],
->>>>>>> 1bf31595
         total,
         hasMore: _offset + _count < total,
       };
