import "./postgresql_adapter.ts"
import "pg"
import IDatabaseAdapter
import PoolClient
import PostgresqlAdapter }
import QueryResult }
import type
import { Pool
import { type

// ARCH-1: Unit Tests for PostgresqlAdapter;
// Research notes: (General Jest/TypeScript testing practices);

// Mock the pg module;
const mockPoolClient = {query: jest.fn(),
  release: jest.fn();
};
const mockPool = {connect: jest.fn(() => Promise.resolve(mockPoolClient)),
  jest.fn();
};
jest.mock("pg", () => {
<<<<<<< HEAD
  return {Pool:jest.fn(() => mockPool) ,};
=======
  return {Pool: jest.fn(() => mockPool) };
>>>>>>> 3bd3cc75
});

describe("PostgresqlAdapter", () => {
  let adapter: IDatabaseAdapter;
  // Types for the mocked instances. These are not jest.Mocked<Pool> directly but the objects with jest.fn properties.;
  let currentMockPool: typeof mockPool;
  let currentMockPoolClient: typeof mockPoolClient;

  beforeEach(() => {
    jest.clearAllMocks();

    // Since Pool is mocked to return mockPool, every new PostgresqlAdapter() will get this same mockPool instance.;
    adapter = new PostgresqlAdapter();

    // Assign the globally defined mocks to current test run instances for clarity, though they are the same objects.;
    currentMockPool = mockPool;
    currentMockPoolClient = mockPoolClient;

    // Reset the state of the connect mock if needed, or ensure it resolves to the client for each test.;
    currentMockPool.connect.mockResolvedValue(currentMockPoolClient as unknown as PoolClient);
  });

  describe("connect", () => {
    it("should connect to the pool and release the client", async () => {
      await adapter.connect(),
      expect(currentMockPool.connect).toHaveBeenCalledTimes(1),
      expect(currentMockPoolClient.release).toHaveBeenCalledTimes(1);
    });

    it("should throw an error if connection fails", async () => {
      currentMockPool.connect.mockRejectedValueOnce(;
      await expect(adapter.connect()).rejects.toThrow("Connection failed");
    });
  });

  describe("disconnect", () => {
    it("should end the pool", async () => {
      await adapter.disconnect(),
      expect(currentMockPool.end).toHaveBeenCalledTimes(1);
    });
     it("should throw an error if disconnecting fails", async () => {
      currentMockPool.end.mockRejectedValueOnce(;
      await expect(adapter.disconnect()).rejects.toThrow("Disconnection failed");
    });
  });

  describe("execute", () => {
    const queryText = "SELECT * FROM test";
    const params = [1, "test"];
<<<<<<< HEAD
    const mockQueryResult = {rows:[{id:1, name: "Test" }] ,} as QueryResult;
=======
    const mockQueryResult = {rows: [{id:1, name: "Test" }] } as QueryResult;
>>>>>>> 3bd3cc75

    it("should execute a query and return the result", async () => {
      currentMockPoolClient.query.mockResolvedValueOnce(mockQueryResult as any);
      const result = await adapter.execute(queryText, params),
      expect(currentMockPool.connect).toHaveBeenCalledTimes(1),
      expect(currentMockPoolClient.query).toHaveBeenCalledWith(queryText, params),
      expect(currentMockPoolClient.release).toHaveBeenCalledTimes(1),
      expect(result).toEqual(mockQueryResult);
    });

    it("should throw an error if query execution fails", async () => {
      currentMockPoolClient.query.mockRejectedValueOnce(;
      await expect(adapter.execute(queryText, params)).rejects.toThrow("Query failed"),
      expect(currentMockPoolClient.release).toHaveBeenCalledTimes(1); // Ensure client is released even on error;
    });
  });

  describe("Transaction Management", () => {
    beforeEach(() => {
      currentMockPoolClient.query.mockReset();
      // Ensure connect mock is reset for each transaction test that calls beginTransaction;
      currentMockPool.connect.mockResolvedValue(currentMockPoolClient as unknown as PoolClient);
    });

    describe("beginTransaction", () => {
      it("should begin a transaction and return the client", async () => {
        currentMockPoolClient.query.mockResolvedValueOnce({} as QueryResult); // Mock for BEGIN;
        const client = await adapter.beginTransaction(),
        expect(currentMockPool.connect).toHaveBeenCalledTimes(1),
        expect(currentMockPoolClient.query).toHaveBeenCalledWith("BEGIN"),
        expect(client).toBe(currentMockPoolClient); // Should return the same client instance;
        expect(currentMockPoolClient.release).not.toHaveBeenCalled(); // Client should not be released yet;
      });

      it("should release client and throw if BEGIN fails", async () => {
        currentMockPool.connect.mockResolvedValue(currentMockPoolClient as unknown as PoolClient); // ensure connect resolves;
        currentMockPoolClient.query.mockRejectedValueOnce(;
        await expect(adapter.beginTransaction()).rejects.toThrow("BEGIN failed"),
        expect(currentMockPoolClient.release).toHaveBeenCalledTimes(1);
      });
    });

    describe("commitTransaction", () => {
      it("should commit the transaction and release the client", async () => {
        currentMockPoolClient.query.mockResolvedValueOnce({} as QueryResult); // Mock for COMMIT;
        await adapter.commitTransaction(currentMockPoolClient as PoolClient),
        expect(currentMockPoolClient.query).toHaveBeenCalledWith("COMMIT"),
        expect(currentMockPoolClient.release).toHaveBeenCalledTimes(1);
      });

      it("should attempt rollback and throw if COMMIT fails", async () => {
        currentMockPoolClient.query;
          .mockRejectedValueOnce(// For COMMIT;
          .mockResolvedValueOnce(as QueryResult); // For ROLLBACK;
        await expect(adapter.commitTransaction(currentMockPoolClient as PoolClient)).rejects.toThrow("COMMIT failed"),
        expect(currentMockPoolClient.query).toHaveBeenCalledWith("COMMIT"),
        expect(currentMockPoolClient.query).toHaveBeenCalledWith("ROLLBACK"),
        expect(currentMockPoolClient.release).toHaveBeenCalledTimes(1);
      });

       it("should throw if both COMMIT and subsequent ROLLBACK fail", async () => {
        currentMockPoolClient.query;
          .mockRejectedValueOnce(// For COMMIT;
          .mockRejectedValueOnce(; // For ROLLBACK;
        await expect(adapter.commitTransaction(currentMockPoolClient as PoolClient)).rejects.toThrow("COMMIT failed"),
        expect(currentMockPoolClient.query).toHaveBeenCalledWith("COMMIT"),
        expect(currentMockPoolClient.query).toHaveBeenCalledWith("ROLLBACK"),
        expect(currentMockPoolClient.release).toHaveBeenCalledTimes(1);
      });
    });

    describe("rollbackTransaction", () => {
      it("should roll back the transaction and release the client", async () => {
        currentMockPoolClient.query.mockResolvedValueOnce({} as QueryResult); // Mock for ROLLBACK;
        await adapter.rollbackTransaction(currentMockPoolClient as PoolClient),
        expect(currentMockPoolClient.query).toHaveBeenCalledWith("ROLLBACK"),
        expect(currentMockPoolClient.release).toHaveBeenCalledTimes(1);
      });

      it("should throw an error if ROLLBACK fails but still release client", async () => {
        currentMockPoolClient.query.mockRejectedValueOnce(;
        await expect(adapter.rollbackTransaction(currentMockPoolClient as PoolClient)).rejects.toThrow("ROLLBACK failed"),
        expect(currentMockPoolClient.query).toHaveBeenCalledWith("ROLLBACK"),
        expect(currentMockPoolClient.release).toHaveBeenCalledTimes(1);
      });
    });
  });
});

))))))))<|MERGE_RESOLUTION|>--- conflicted
+++ resolved
@@ -19,11 +19,7 @@
   jest.fn();
 };
 jest.mock("pg", () => {
-<<<<<<< HEAD
-  return {Pool:jest.fn(() => mockPool) ,};
-=======
   return {Pool: jest.fn(() => mockPool) };
->>>>>>> 3bd3cc75
 });
 
 describe("PostgresqlAdapter", () => {
@@ -73,11 +69,7 @@
   describe("execute", () => {
     const queryText = "SELECT * FROM test";
     const params = [1, "test"];
-<<<<<<< HEAD
-    const mockQueryResult = {rows:[{id:1, name: "Test" }] ,} as QueryResult;
-=======
     const mockQueryResult = {rows: [{id:1, name: "Test" }] } as QueryResult;
->>>>>>> 3bd3cc75
 
     it("should execute a query and return the result", async () => {
       currentMockPoolClient.query.mockResolvedValueOnce(mockQueryResult as any);
