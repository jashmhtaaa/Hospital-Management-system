--- conflicted
+++ resolved
@@ -1,20 +1,9 @@
-<<<<<<< HEAD
-import "./connection-pool.ts"
-import "@/lib/cache"
-import "@prisma/client"
-import PrismaClient }
-import type
-import {cache  } from "next/server"
-import {Prisma
-import {  prisma  } from "next/server"
-=======
 import { } from "./connection-pool.ts"
 import { } from "@prisma/client"
 import PrismaClient, type
 import  } from "@/lib/cache"  cache  } from "@/lib/database"
 import {   Prisma
 import {  prisma  } from "@/lib/database"
->>>>>>> 1bf31595
 
 /**;
  * Database Query Optimizer;
@@ -64,15 +53,9 @@
     await cache.set(cacheKey, result, 300); // Cache for 5 minutes;
     return result;
 
-<<<<<<< HEAD
-  // Instead of: patients.forEach(p => getAppointmentsForPatient(p.id));
-  async getPatientsWithUpcomingAppointments(days: number = 30) {,
-    const cacheKey = `patients_upcoming_appointments:${days,}`;
-=======
   // Instead of: patients.forEach(p => getAppointmentsForPatient(p.id)),
   async getPatientsWithUpcomingAppointments(days: number = 30) {
     const cacheKey = `patients_upcoming_appointments:${days}`;
->>>>>>> 1bf31595
     const cached = await cache.get(cacheKey);
     if (!session.user)eturn cached;
 
@@ -87,13 +70,8 @@
             },
             ["SCHEDULED", "CONFIRMED"]}}}},
       {
-<<<<<<< HEAD
-          {gte: new Date(),
-              lte: futureDate;
-=======
           {gte:new Date(),
               lte: futureDate,
->>>>>>> 1bf31595
             },
             ["SCHEDULED", "CONFIRMED"]}},
           true,
@@ -399,13 +377,8 @@
       }});
 
   async bulkCreateBillItems(billItems: unknown[]) {
-<<<<<<< HEAD
-    return this.client.billItem.createMany({data: billItems,
-      skipDuplicates: true;
-=======
     return this.client.billItem.createMany({data:billItems,
       skipDuplicates: true,
->>>>>>> 1bf31595
     });
 
   /**;
