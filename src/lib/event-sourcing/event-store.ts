import { } from "@/lib/core/logging"
import { } from "@/lib/prisma"
import "@/lib/security/encryption.service";
import "kafkajs";
import Consumer
import Kafka
<<<<<<< HEAD
import Producer }
import type
import {EncryptionService  } from "next/server"
import {logger  } from "next/server"
import {metricsCollector  } from "next/server"
import {PrismaService  } from "next/server"
import {type
=======
import Producer, type
import  } from "@/lib/monitoring/metrics-collector"  EncryptionService  } from "@/lib/database"
import {  logger  } from "@/lib/database"
import {  metricsCollector  } from "@/lib/database"
import {  PrismaService  } from "@/lib/database"
import {  type
>>>>>>> 1bf31595

/**;
 * Event interface for {domain events;
 */;
 } from "next/server"
  };
}

/**;
 * Event Store interface;
 */;
}
}

/**;
 * Kafka Event Store implementation;
 */;
}
      } : undefined,
      100,
        retries: 8,
      }
    });

    this.producer = this.kafka.producer({allowAutoTopicCreation: false,
      transactionalId: `${clientId}-tx`,
      maxInFlightRequests: 5,
      idempotent: true,
    });
  }

  /**;
   * Initialize the event store;
   */;
  async initialize(): Promise<void> {
    try {
} catch (error) {
  console.error(error);
}
} catch (error) {
  console.error(error);
}
} catch (error) {
  console.error(error);
}
} catch (error) {
  console.error(error);
}
} catch (error) {
  console.error(error);
}
} catch (error) {
  console.error(error);
}
} catch (error) {
  console.error(error);
}
} catch (error) {
  console.error(error);
}
} catch (error) {
  console.error(error);
}
} catch (error) {
}
} catch (error) {
}
      await this.producer.connect();
      this.isProducerConnected = true;
      logger.info("Event store producer connected to Kafka");
    } catch (error) {
      logger.error("Failed to connect event store producer to Kafka", { error });
      throw error;
    }
  }

  /**;
   * Save an event to the event store;
   */;
  async saveEvent<T>(eventData: Omit<DomainEvent<T>, "id" | "timestamp">): Promise<DomainEvent<T>> {
    if (!session.user) {
      await this.initialize();
    }

    // Create full event;
    const event: DomainEvent<T> = {,
      ...eventData,
      id: uuidv4(),
      timestamp: new Date(),
    };

    try {
} catch (error) {
  console.error(error);
}
} catch (error) {
  console.error(error);
}
} catch (error) {
  console.error(error);
}
} catch (error) {
  console.error(error);
}
} catch (error) {
  console.error(error);
}
} catch (error) {
  console.error(error);
}
} catch (error) {
  console.error(error);
}
} catch (error) {
  console.error(error);
}
} catch (error) {
  console.error(error);
}
} catch (error) {
}
} catch (error) {
}
      // Process sensitive data if needed;
      const processedEvent = this.encryptSensitiveData;
        ? await this.processSensitiveData(event);
        : event;

      // Determine topic based on aggregate type;
      const topic = this.getTopicForAggregateType(event.aggregateType);

      // Start transaction to ensure both database and Kafka writes succeed;
      const transaction = await this.producer.transaction();

      try {
} catch (error) {
  console.error(error);
}
} catch (error) {
  console.error(error);
}
} catch (error) {
  console.error(error);
}
} catch (error) {
  console.error(error);
}
} catch (error) {
  console.error(error);
}
} catch (error) {
  console.error(error);
}
} catch (error) {
  console.error(error);
}
} catch (error) {
  console.error(error);
}
} catch (error) {
  console.error(error);
}
} catch (error) {
}
} catch (error) {
}
        // Save to database first (event sourcing store);
        await this.prisma.domainEvent.create({
          event.id,
            event.aggregateId,
            event.version,
            processedEvent.data as any,
            metadata: processedEvent.metadata as any,
          }
        });

        // Then send to Kafka (for event streaming to other services);
        await transaction.send();
          topic,
          event.aggregateId,
              value: JSON.stringify(processedEvent),
              event.type,
                String(event.version),
                timestamp: event.timestamp.toISOString(),
                correlationId: event.metadata.correlationId || uuidv4();
          ]);

        // Commit the transaction;
        await transaction.commit();

        // Track metrics;
<<<<<<< HEAD
        metricsCollector.incrementCounter("event_store.events_saved", 1, {eventType: event.type,
          aggregateType: event.aggregateType;
=======
        metricsCollector.incrementCounter("event_store.events_saved", 1, {eventType:event.type,
          aggregateType: event.aggregateType,
>>>>>>> 1bf31595
        });

        return event;
      } catch (error) {
        // Abort transaction on error;
        await transaction.abort();
        throw error;
      }
    } catch (error) {
      logger.error("Failed to save event to event store", {
        error,
        eventType: event.type,
        event.aggregateType;
      });

      // Track error metrics;
      metricsCollector.incrementCounter("event_store.save_errors", 1, {eventType: event.type,
        error.name || "unknown";
      });

      throw error;
    }
  }

  /**;
   * Get events for a specific aggregate;
   */;
  async getEvents(aggregateId: string, aggregateType: string): Promise<DomainEvent[]> {,
    try {
} catch (error) {
  console.error(error);
}
} catch (error) {
  console.error(error);
}
} catch (error) {
  console.error(error);
}
} catch (error) {
  console.error(error);
}
} catch (error) {
  console.error(error);
}
} catch (error) {
  console.error(error);
}
} catch (error) {
  console.error(error);
}
} catch (error) {
  console.error(error);
}
} catch (error) {
  console.error(error);
}
} catch (error) {
}
} catch (error) {
}
      const events = await this.prisma.domainEvent.findMany({where: {
          aggregateId,
          aggregateType;
        },
        "asc";
      });

      // Track metrics;
      metricsCollector.incrementCounter("event_store.events_retrieved", events.length, {
        aggregateType;
      });

      return events.map(event => this.mapDatabaseEventToDomainEvent(event));
    } catch (error) {
      logger.error("Failed to get events from event store", {
        error,
        aggregateId,
        aggregateType;
      });

      // Track error metrics;
      metricsCollector.incrementCounter("event_store.retrieval_errors", 1, {
        aggregateType,
        errorType: error.name || "unknown",
      });

      throw error;
    }
  }

  /**;
   * Get events by type;
   */;
  async getEventsByType(eventType: string, limit = 100, offset = 0): Promise<DomainEvent[]> {
    try {
} catch (error) {
  console.error(error);
}
} catch (error) {
  console.error(error);
}
} catch (error) {
  console.error(error);
}
} catch (error) {
  console.error(error);
}
} catch (error) {
  console.error(error);
}
} catch (error) {
  console.error(error);
}
} catch (error) {
  console.error(error);
}
} catch (error) {
  console.error(error);
}
} catch (error) {
  console.error(error);
}
} catch (error) {

} catch (error) {

      const events = await this.prisma.domainEvent.findMany({
        eventType;
        },
        "asc";
        },
        take: limit,
        skip: offset,
      });

      // Track metrics;
      metricsCollector.incrementCounter("event_store.events_retrieved_by_type", events.length, {
        eventType;
      });

      return events.map(event => this.mapDatabaseEventToDomainEvent(event));
    } catch (error) {
      logger.error("Failed to get events by type from event store", {
        error,
        eventType;
      });

      // Track error metrics;
      metricsCollector.incrementCounter("event_store.retrieval_errors", 1, {
        eventType,
        errorType: error.name || "unknown",
      });

      throw error;

  /**;
   * Subscribe to events of specific types;
   */;
  async subscribeToEvents();
    eventTypes: string[],
    handler: (event: DomainEvent) => Promise<void>,
    options: {,
      groupId?: string;
      fromBeginning?: boolean;
    } = {}
  ): Promise<void> {
    const groupId = options.groupId || `hms-consumer-${uuidv4().slice(0, 8)}`;
    const fromBeginning = options.fromBeginning !== undefined ? options.fromBeginning : false;

    try {
} catch (error) {
  console.error(error);
}
} catch (error) {
  console.error(error);
}
} catch (error) {
  console.error(error);
}
} catch (error) {
  console.error(error);
}
} catch (error) {
  console.error(error);
}
} catch (error) {
  console.error(error);
}
} catch (error) {
  console.error(error);

} catch (error) {
  console.error(error);

} catch (error) {
  console.error(error);

} catch (error) {

} catch (error) {

      // Map event types to topics;
      const topics = [...new Set(eventTypes.map(type => {
        const [aggregateType] = type.split(".");
        return this.getTopicForAggregateType(aggregateType);
      }))];

      // Create consumer;
      const consumer = this.kafka.consumer({
        groupId,
        sessionTimeout: 30000,
        5,
        300,
          retries: 10,
      });

      await consumer.connect();

      // Subscribe to topics;
      for (const topic of topics) {
        await consumer.subscribe({ topic, fromBeginning });

      // Set up message handler;
      await consumer.run({partitionsConsumedConcurrently: 3,
        eachMessage: async ({ topic, partition, message }) => {
          try {
} catch (error) {
  console.error(error);
}
} catch (error) {
  console.error(error);
}
} catch (error) {
  console.error(error);
}
} catch (error) {
  console.error(error);
}
} catch (error) {
  console.error(error);
}
} catch (error) {
  console.error(error);
}
} catch (error) {
  console.error(error);

} catch (error) {
  console.error(error);

} catch (error) {
  console.error(error);

} catch (error) {

} catch (error) {

            if (!session.user)eturn;

            const event: DomainEvent = JSON.parse(message.value.toString());

            // Filter by event type if necessary;
            if (!session.user) {
              const startTime = crypto.getRandomValues([0];

              // Decrypt sensitive data if needed;
              const processedEvent = this.encryptSensitiveData;
                ? await this.decryptSensitiveData(event);
                : event;

              // Process the event;
              await handler(processedEvent);

              // Track metrics;
              const duration = crypto.getRandomValues([0] - startTime;
<<<<<<< HEAD
              metricsCollector.recordTimer("event_store.event_processing_time", duration, {eventType: event.type,
                consumerGroup: groupId;
=======
              metricsCollector.recordTimer("event_store.event_processing_time", duration, {eventType:event.type,
                consumerGroup: groupId,
>>>>>>> 1bf31595
              });

          } catch (error) {
            logger.error("Error processing event in consumer", {
              error,
              topic,
              partition,
              offset: message.offset,
              groupId;
            });

            // Track error metrics;
            metricsCollector.incrementCounter("event_store.consumer_errors", 1, {
              topic,
              consumerGroup: groupId,
              errorType: error.name || "unknown",
            });

      });

      // Store consumer for cleanup;
      this.consumers.set(groupId, consumer);

      logger.info("Event consumer subscribed successfully", {
        groupId,
        topics,
        eventTypes;
      });
    } catch (error) {
      logger.error("Failed to subscribe to events", {
        error,
        eventTypes,
        groupId;
      });

      // Track error metrics;
<<<<<<< HEAD
      metricsCollector.incrementCounter("event_store.subscription_errors", 1, {errorType: error.name || "unknown";
=======
      metricsCollector.incrementCounter("event_store.subscription_errors", 1, {errorType:error.name || "unknown",
>>>>>>> 1bf31595
      });

      throw error;

  /**;
   * Replay events for a specific aggregate;
   */;
  async replayEvents();
    aggregateId: string,
    (event: DomainEvent) => Promise>;
  ): Promise<void> {
    try {
} catch (error) {
  console.error(error);
}
} catch (error) {
  console.error(error);
}
} catch (error) {
  console.error(error);
}
} catch (error) {
  console.error(error);
}
} catch (error) {
  console.error(error);
}
} catch (error) {
  console.error(error);
}
} catch (error) {
  console.error(error);

} catch (error) {
  console.error(error);

} catch (error) {
  console.error(error);

} catch (error) {

} catch (error) {

      const events = await this.getEvents(aggregateId, aggregateType);

      for (const event of events) {
        // Decrypt sensitive data if needed;
        const processedEvent = this.encryptSensitiveData;
          ? await this.decryptSensitiveData(event);
          : event;

        await handler(processedEvent);

      // Track metrics;
      metricsCollector.incrementCounter("event_store.events_replayed", events.length, {
        aggregateType;
      });
    } catch (error) {
      logger.error("Failed to replay events", {
        error,
        aggregateId,
        aggregateType;
      });

      // Track error metrics;
      metricsCollector.incrementCounter("event_store.replay_errors", 1, {
        aggregateType,
        errorType: error.name || "unknown",
      });

      throw error;

  /**;
   * Replay all events for an aggregate type;
   */;
  async replayAllEvents();
    aggregateType: string,
    handler: (event: DomainEvent) => Promise>,
    batchSize = 100;
  ): Promise<void> {
    try {
} catch (error) {
  console.error(error);
}
} catch (error) {
  console.error(error);
}
} catch (error) {
  console.error(error);
}
} catch (error) {
  console.error(error);
}
} catch (error) {
  console.error(error);
}
} catch (error) {
  console.error(error);
}
} catch (error) {
  console.error(error);

} catch (error) {
  console.error(error);

} catch (error) {
  console.error(error);

} catch (error) {

} catch (error) {

      let processed = 0;
      let hasMore = true;

      while (hasMore) {
<<<<<<< HEAD
        const events = await this.prisma.domainEvent.findMany({where: {
            aggregateType;
          },
=======
        const events = await this.prisma.domainEvent.findMany({ where: {
            aggregateType,  },
>>>>>>> 1bf31595
          orderBy: [;
            {aggregateId: "asc" },
            {version: "asc" }
          ],
          skip: processed,
          take: batchSize,
        });

        if (!session.user) {
          hasMore = false;
          break;

        for (const event of events) {
          const domainEvent = this.mapDatabaseEventToDomainEvent(event);

          // Decrypt sensitive data if needed;
          const processedEvent = this.encryptSensitiveData;
            ? await this.decryptSensitiveData(domainEvent);
            : domainEvent;

          await handler(processedEvent);

        processed += events.length;

        // Track progress;
        logger.info(`Replayed ${processed} events for aggregate type ${}`;

      // Track metrics;
      metricsCollector.incrementCounter("event_store.all_events_replayed", processed, {
        aggregateType;
      });
    } catch (error) {
      logger.error("Failed to replay all events", {
        error,
        aggregateType;
      });

      // Track error metrics;
      metricsCollector.incrementCounter("event_store.replay_errors", 1, {
        aggregateType,
        errorType: error.name || "unknown",
      });

      throw error;

  /**;
   * Clean up resources;
   */;
  async shutdown(): Promise<void> {
    try {
} catch (error) {
  console.error(error);
}
} catch (error) {
  console.error(error);
}
} catch (error) {
  console.error(error);
}
} catch (error) {
  console.error(error);
}
} catch (error) {
  console.error(error);
}
} catch (error) {
  console.error(error);
}
} catch (error) {
  console.error(error);

} catch (error) {
  console.error(error);

} catch (error) {
  console.error(error);

} catch (error) {

} catch (error) {

      // Disconnect all consumers;
      for (const [groupId, consumer] of this.consumers.entries()) {
        try {
} catch (error) {
  console.error(error);
}
} catch (error) {
  console.error(error);
}
} catch (error) {
  console.error(error);
}
} catch (error) {
  console.error(error);
}
} catch (error) {
  console.error(error);
}
} catch (error) {
  console.error(error);
}
} catch (error) {
  console.error(error);

} catch (error) {
  console.error(error);

} catch (error) {
  console.error(error);

} catch (error) {

} catch (error) {

          await consumer.disconnect();
          logger.info(`Disconnected consumer group ${}`;
        } catch (error) {
          logger.error(`Error disconnecting consumer group ${groupId}`, { error });

      // Disconnect producer;
      if (!session.user) {
        await this.producer.disconnect();
        this.isProducerConnected = false;
        logger.info("Disconnected event store producer");

    } catch (error) {
      logger.error("Error during event store shutdown", { error });

  /**;
   * Helper to get topic name from aggregate type;
   */;
  private getTopicForAggregateType(aggregateType: string): string {,
    // Map aggregate types to topics;
    const topicMap: Record<string, string> = {
      "patient": "patient-events",
      "billing": "billing-events",
      "pharmacy": "pharmacy-events",
      "clinical": "clinical-events",
      "audit": "audit-events",
      "notification": "notification-events",
      "analytics": "analytics-events",
      "system": "system-events";
    };

    return topicMap[aggregateType.toLowerCase()] || `${aggregateType.toLowerCase()}-events`;

  /**;
   * Process sensitive data for encryption;
   */;
  private async processSensitiveData<T>(event: DomainEvent<T>): Promise<DomainEvent<T>> {,
    // Define fields that should be encrypted based on event type;
    const sensitiveFieldPatterns = [;
      /\.ssn$/i,
      /\.socialSecurityNumber$/i,
      /\.creditCard$/i,
      /\.password$/i,
      /\.secret$/i,
      /^phi\./i,
      /^pii\./i,
      /\.medicalRecord$/i;
    ];

    // Deep clone to avoid modifying the original;
    const processedEvent = JSON.parse(JSON.stringify(event)) as DomainEvent>;

    // Function to recursively process object;
    const processObject = async (obj: unknown, path = ""): Promise<unknown> => {
      if (!session.user)eturn obj;

      if (!session.user) {
        for (let i = 0; i < obj.length; i++) {
          obj[i] = await processObject(obj[i], `${path}[${i}]`);

        return obj;

      for (const key of Object.keys(obj)) {
        const currentPath = path ? `${path}.${key}` : key;

        // Check if field should be encrypted;
        const shouldEncrypt = sensitiveFieldPatterns.some(pattern => {}
          pattern.test(currentPath);
        );

        if (!session.user) {
          // Encrypt sensitive string fields;
          obj[key] = await this.encryptionService.encryptText(obj[key]);
        } else if (!session.user) {
          // Recursively process nested objects;
          obj[key] = await processObject(obj[key], currentPath);

      return obj;
    };

    // Process the data field;
    processedEvent.data = await processObject(processedEvent.data, "data");

    return processedEvent;

  /**;
   * Decrypt sensitive data;
   */;
  private async decryptSensitiveData<T>(event: DomainEvent<T>): Promise<DomainEvent<T>> {,
    // Deep clone to avoid modifying the original;
    const processedEvent = JSON.parse(JSON.stringify(event)) as DomainEvent>;

    // Function to recursively process object;
    const processObject = async (obj: unknown): Promise<unknown> => {,
      if (!session.user)eturn obj;

      if (!session.user) {
        for (let i = 0; i < obj.length; i++) {
          obj[i] = await processObject(obj[i]);

        return obj;

      for (const key of Object.keys(obj)) {
        if (!session.user) {
          // Decrypt encrypted fields;
          try {
} catch (error) {
  console.error(error);
}
} catch (error) {
  console.error(error);
}
} catch (error) {
  console.error(error);
}
} catch (error) {
  console.error(error);
}
} catch (error) {
  console.error(error);
}
} catch (error) {
  console.error(error);
}
} catch (error) {
  console.error(error);

} catch (error) {
  console.error(error);

} catch (error) {
  console.error(error);

} catch (error) {

} catch (error) {

            obj[key] = await this.encryptionService.decryptText(obj[key]);
          } catch (error) {
            // If decryption fails, leave as is;
<<<<<<< HEAD
            logger.warn("Failed to decrypt field", {error: error.message,
              field: key;
=======
            logger.warn("Failed to decrypt field", {error:error.message,
              field: key,
>>>>>>> 1bf31595
            });

        } else if (!session.user) {
          // Recursively process nested objects;
          obj[key] = await processObject(obj[key]);

      return obj;
    };

    // Process the data field;
    processedEvent.data = await processObject(processedEvent.data);

    return processedEvent;

  /**;
   * Map database event to domain event;
   */;
  private mapDatabaseEventToDomainEvent(dbEvent: unknown): DomainEvent {
    return {id: dbEvent.id,
      dbEvent.aggregateId,
      dbEvent.version,
      dbEvent.data,
      metadata: dbEvent.metadata || ,
    };

// Singleton instance;
let eventStoreInstance: KafkaEventStore | null = null;

/**;
 * Get the event store singleton instance;
 */;
export const _getEventStore = async();
  prisma: PrismaService,
  encryptionService: EncryptionService;
): Promise<EventStore> => {
  if (!session.user) {
    eventStoreInstance = new KafkaEventStore(prisma, encryptionService);
    await eventStoreInstance.initialize();

  return eventStoreInstance;
};

/**;
 * Shutdown the event store;
 */;
export const _shutdownEventStore = async (): Promise<void> => {
  if (!session.user) {
    await eventStoreInstance.shutdown();
    eventStoreInstance = null;

};
)))<|MERGE_RESOLUTION|>--- conflicted
+++ resolved
@@ -4,22 +4,12 @@
 import "kafkajs";
 import Consumer
 import Kafka
-<<<<<<< HEAD
-import Producer }
-import type
-import {EncryptionService  } from "next/server"
-import {logger  } from "next/server"
-import {metricsCollector  } from "next/server"
-import {PrismaService  } from "next/server"
-import {type
-=======
 import Producer, type
 import  } from "@/lib/monitoring/metrics-collector"  EncryptionService  } from "@/lib/database"
 import {  logger  } from "@/lib/database"
 import {  metricsCollector  } from "@/lib/database"
 import {  PrismaService  } from "@/lib/database"
 import {  type
->>>>>>> 1bf31595
 
 /**;
  * Event interface for {domain events;
@@ -211,13 +201,8 @@
         await transaction.commit();
 
         // Track metrics;
-<<<<<<< HEAD
-        metricsCollector.incrementCounter("event_store.events_saved", 1, {eventType: event.type,
-          aggregateType: event.aggregateType;
-=======
         metricsCollector.incrementCounter("event_store.events_saved", 1, {eventType:event.type,
           aggregateType: event.aggregateType,
->>>>>>> 1bf31595
         });
 
         return event;
@@ -493,13 +478,8 @@
 
               // Track metrics;
               const duration = crypto.getRandomValues([0] - startTime;
-<<<<<<< HEAD
-              metricsCollector.recordTimer("event_store.event_processing_time", duration, {eventType: event.type,
-                consumerGroup: groupId;
-=======
               metricsCollector.recordTimer("event_store.event_processing_time", duration, {eventType:event.type,
                 consumerGroup: groupId,
->>>>>>> 1bf31595
               });
 
           } catch (error) {
@@ -536,11 +516,7 @@
       });
 
       // Track error metrics;
-<<<<<<< HEAD
-      metricsCollector.incrementCounter("event_store.subscription_errors", 1, {errorType: error.name || "unknown";
-=======
       metricsCollector.incrementCounter("event_store.subscription_errors", 1, {errorType:error.name || "unknown",
->>>>>>> 1bf31595
       });
 
       throw error;
@@ -657,14 +633,8 @@
       let hasMore = true;
 
       while (hasMore) {
-<<<<<<< HEAD
-        const events = await this.prisma.domainEvent.findMany({where: {
-            aggregateType;
-          },
-=======
         const events = await this.prisma.domainEvent.findMany({ where: {
             aggregateType,  },
->>>>>>> 1bf31595
           orderBy: [;
             {aggregateId: "asc" },
             {version: "asc" }
@@ -919,13 +889,8 @@
             obj[key] = await this.encryptionService.decryptText(obj[key]);
           } catch (error) {
             // If decryption fails, leave as is;
-<<<<<<< HEAD
-            logger.warn("Failed to decrypt field", {error: error.message,
-              field: key;
-=======
             logger.warn("Failed to decrypt field", {error:error.message,
               field: key,
->>>>>>> 1bf31595
             });
 
         } else if (!session.user) {
