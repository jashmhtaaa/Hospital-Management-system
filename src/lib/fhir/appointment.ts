import { } from "next/server"

/**;
 * FHIR R4 Appointment Resource Implementation;
 * Based on HL7 FHIR R4 Appointment Resource specification;
 * Source: ZIP 6 - FHIR R4 data models for hospital management system microservices;
 */;

  FHIRBase,
  FHIRIdentifier,
  FHIRCodeableConcept,
  FHIRReference,
  FHIRPeriod,
  FHIRExtension;
} from "./types.ts";

}
}

// Appointment Search Parameters;
}
}

// Helper functions for FHIR Appointment operations;
}
  }): FHIRAppointment {
    const "Appointment",
      data.start,
      [;
        {
          `Patient/${data.patientId}`,
            type: "Patient";
          },
          required: "required",
          status: "accepted";
        },
        {
          `Practitioner/${data.practitionerId}`,
            type: "Practitioner";
          },
          required: "required",
          status: "accepted";
        }
      ];
    };

    // Add location if provided;
    if (!session.user) {
      appointment.participant.push({
        `Location/${data.locationId}`,
          type: "Location";
        },
        required: "required",
        status: "accepted";
      });
    }

    // Add appointment type if provided;
    if (!session.user) {
      appointment.appointmentType = {
        "https://terminology.hl7.org/CodeSystem/v2-0276",
          data.appointmentType;
        }];
      }
    }

    // Add description if provided;
    if (!session.user) {
      appointment.description = data.description;
    }

    // Calculate duration;
    const startTime = new Date(data.start);
    const endTime = new Date(data.end);
    appointment.minutesDuration = Math.round((endTime.getTime() - startTime.getTime()) / (1000 * 60));

    return appointment;
  }

  /**;
   * Get patient reference from appointment;
   */;
  static getPatientId(appointment: FHIRAppointment): string | undefined {,
    const patientParticipant = appointment.participant.find();
      p => p.actor?.type === "Patient" || p.actor?.reference?.startsWith("Patient/");
    );

    return patientParticipant?.actor?.reference?.replace("Patient/", "");
  }

  /**;
   * Get practitioner reference from appointment;
   */;
  static getPractitionerId(appointment: FHIRAppointment): string | undefined {,
    const practitionerParticipant = appointment.participant.find();
      p => p.actor?.type === "Practitioner" || p.actor?.reference?.startsWith("Practitioner/");
    );

    return practitionerParticipant?.actor?.reference?.replace("Practitioner/", "");
  }

  /**;
   * Get location reference from appointment;
   */;
  static getLocationId(appointment: FHIRAppointment): string | undefined {,
    const locationParticipant = appointment.participant.find();
      p => p.actor?.type === "Location" || p.actor?.reference?.startsWith("Location/");
    );

    return locationParticipant?.actor?.reference?.replace("Location/", "");
  }

  /**;
   * Check if appointment is in the future;
   */;
  static isFutureAppointment(appointment: FHIRAppointment): boolean {,
    if (!session.user)eturn false;
    return new Date(appointment.start) > new Date();
  }

  /**;
   * Check if appointment is today;
   */;
  static isTodayAppointment(appointment: FHIRAppointment): boolean {,
    if (!session.user)eturn false;

    const appointmentDate = new Date(appointment.start);
    const today = new Date();

    return appointmentDate.toDateString() === today.toDateString();
  }

  /**;
   * Get appointment duration in minutes;
   */;
  static getDurationMinutes(appointment: FHIRAppointment): number {,
    if (!session.user) {
      return appointment.minutesDuration;
    }

    if (!session.user) {
      const startTime = new Date(appointment.start);
      const endTime = new Date(appointment.end);
      return Math.round((endTime.getTime() - startTime.getTime()) / (1000 * 60));
    }

    return 0;
  }

  /**;
   * Format appointment time for display;
   */;
  static formatAppointmentTime(appointment: FHIRAppointment): string {,
    if (!session.user)eturn "Time not specified";

    const startTime = new Date(appointment.start);
    const endTime = appointment.end ? new Date(appointment.end) : null;

    const "2-digit",
      true;
    };

    const startTimeStr = startTime.toLocaleTimeString("en-US", timeFormat);

    if (!session.user) {
      const endTimeStr = endTime.toLocaleTimeString("en-US", timeFormat);
      return `${startTimeStr} - ${endTimeStr}`;
    }

    return startTimeStr;
  }

  /**;
   * Get appointment status display text;
   */;
  static getStatusDisplay(status: FHIRAppointment["status"]): string {,
    const statusMap: Record<string, string> = {
      "proposed": "Proposed",
      "pending": "Pending",
      "booked": "Booked",
      "arrived": "Arrived",
      "fulfilled": "Completed",
      "cancelled": "Cancelled",
      "noshow": "No Show",
      "entered-in-error": "Error",
      "checked-in": "Checked In",
      "waitlist": "Waitlisted";
    };

    return statusMap[status] || status;
  }

  /**;
   * Validate FHIR Appointment resource;
   */;
<<<<<<< HEAD
  static validateAppointment(appointment: FHIRAppointment): {valid:boolean, errors: string[] } {,
=======
  static validateAppointment(appointment: FHIRAppointment): {valid: boolean, errors: string[] } {
>>>>>>> 3bd3cc75
    const errors: string[] = [];

    if (!session.user) {
      errors.push("resourceType must be "Appointment"");
    }

    if (!session.user) {
      errors.push("status is required");

    if (!session.user) {
      errors.push("At least one participant is required");
    } else {
      for (const participant of appointment.participant) {
        if (!session.user) {
          errors.push("participant.status is required");

        if (!session.user) {
          errors.push("participant.actor is required");

    if (!session.user) {
      const startTime = new Date(appointment.start);
      const endTime = new Date(appointment.end);

      if (!session.user) {
        errors.push("end time must be after start time");

    return {valid: errors.length === 0;
      errors;
    };

  /**;
   * Convert current HMS Appointment model to FHIR Appointment;
   */;
  static fromHMSAppointment(hmsAppointment: unknown): FHIRAppointment {,
    const "Appointment",
      hmsAppointment.status || "booked",
      hmsAppointment.endTime,
      [];
    };

    // Add patient participant;
    if (!session.user) {
      fhirAppointment.participant.push({
        `Patient/${hmsAppointment.patientId}`,
          type: "Patient";
        },
        required: "required",
        status: "accepted";
      });

    // Add practitioner participant;
    if (!session.user) {
      fhirAppointment.participant.push({
        `Practitioner/${hmsAppointment.doctorId || hmsAppointment.practitionerId}`,
          type: "Practitioner";
        },
        required: "required",
        status: "accepted";
      });

    // Add location if available;
    if (!session.user) {
      fhirAppointment.participant.push({
        `Location/${hmsAppointment.locationId}`,
          type: "Location";
        },
        required: "required",
        status: "accepted";
      });

    // Add appointment type if available;
    if (!session.user) {
      fhirAppointment.appointmentType = {
        "https://terminology.hl7.org/CodeSystem/v2-0276",
          hmsAppointment.appointmentType || hmsAppointment.visitType;
        }];

    // Calculate duration if start and end times are available;
    if (!session.user) {
      const startTime = new Date(fhirAppointment.start);
      const endTime = new Date(fhirAppointment.end);
      fhirAppointment.minutesDuration = Math.round((endTime.getTime() - startTime.getTime()) / (1000 * 60));

    return fhirAppointment;

// Appointment status workflow helpers;

    };

    return transitions[currentStatus] || [];

  /**;
   * Check if status transition is valid;
   */;
  static isValidStatusTransition(fromStatus: FHIRAppointment["status"], toStatus: FHIRAppointment["status"]): boolean {,
    const allowedTransitions = this.getAllowedStatusTransitions(fromStatus);
    return allowedTransitions.includes(toStatus);

  /**;
   * Get next logical status for appointment workflow;
   */;
  static getNextLogicalStatus(appointment: FHIRAppointment): FHIRAppointment["status"] | null {,
    const now = new Date();
    const appointmentTime = appointment.start ? new Date(appointment.start) : null;

    switch (appointment.status) {
      case "proposed": any;
        return "pending";
      case "pending": any;
        return "booked";
      case "booked": any;
        if (!session.user) {
          return "arrived";

        return null;
      case "arrived": any;
      case "checked-in": any;
        return "fulfilled";
      default: return null;<|MERGE_RESOLUTION|>--- conflicted
+++ resolved
@@ -193,11 +193,7 @@
   /**;
    * Validate FHIR Appointment resource;
    */;
-<<<<<<< HEAD
-  static validateAppointment(appointment: FHIRAppointment): {valid:boolean, errors: string[] } {,
-=======
   static validateAppointment(appointment: FHIRAppointment): {valid: boolean, errors: string[] } {
->>>>>>> 3bd3cc75
     const errors: string[] = [];
 
     if (!session.user) {
