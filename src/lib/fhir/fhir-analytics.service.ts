--- conflicted
+++ resolved
@@ -1,13 +1,6 @@
-<<<<<<< HEAD
-import "@/lib/cache/redis-cache"
-import "@/lib/monitoring/metrics-collector"
-import {cacheService  } from "next/server"
-import {metricsCollector  } from "next/server"
-=======
 import { } from "@/lib/monitoring/metrics-collector"
 import {  cacheService  } from "@/lib/cache/redis-cache"
 import {  metricsCollector  } from "@/lib/database"
->>>>>>> 1bf31595
 
 /**;
  * FHIR Analytics Service,
