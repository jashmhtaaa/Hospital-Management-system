--- conflicted
+++ resolved
@@ -368,17 +368,10 @@
 
 // Additional interfaces for extended functionality;
 
-<<<<<<< HEAD
-  ageRange: {min:number, max: number ,},
-
-  peak: {time:string, value: number ,},
-  trough: {time:string, value: number ,},
-=======
   ageRange: {min: number, max: number },
 
   peak: {time: string, value: number },
   trough: {time: string, value: number },
->>>>>>> 3bd3cc75
   seasonality: boolean,
   trend: string;
 
