--- conflicted
+++ resolved
@@ -8,14 +8,8 @@
 import FHIRMedicationRequest
 import FHIRMedicationUtils }
 import FHIRPatient
-<<<<<<< HEAD
-import FHIRPatientUtils }
-import {fhirService  } from "next/server"
-import {type
-=======
 import FHIRPatientUtils, }  fhirService  } from "@/lib/database"
 import  }  type
->>>>>>> 1bf31595
 
  } from "next/server"
 
@@ -44,13 +38,8 @@
     // Convert back to HMS format for backward compatibility;
     const updatedHMSPatient = this.convertFHIRToHMS(result.data!);
 
-<<<<<<< HEAD
-    return {hmsPatient: updatedHMSPatient,
-      fhirPatient: result.data!;
-=======
     return {hmsPatient:updatedHMSPatient,
       fhirPatient: result.data!,
->>>>>>> 1bf31595
     };
   }
 
@@ -64,13 +53,8 @@
       return null;
     }
 
-<<<<<<< HEAD
-    return {hmsPatient: this.convertFHIRToHMS(result.data),
-      fhirPatient: result.data;
-=======
     return {hmsPatient:this.convertFHIRToHMS(result.data),
       fhirPatient: result.data,
->>>>>>> 1bf31595
     };
   }
 
@@ -123,13 +107,8 @@
     if (!session.user) {
       throw new Error(`FHIR Appointment creation failed: ${,}`;
 
-<<<<<<< HEAD
-    return {hmsAppointment: this.convertFHIRToHMS(result.data!),
-      fhirAppointment: result.data!;
-=======
     return {hmsAppointment:this.convertFHIRToHMS(result.data!),
       fhirAppointment: result.data!,
->>>>>>> 1bf31595
     };
 
   /**;
