--- conflicted
+++ resolved
@@ -88,20 +88,12 @@
 
   // Create CodeableConcept;
   createCodeableConcept(codings: FHIRCoding[], text?: string): FHIRCodeableConcept {
-<<<<<<< HEAD
-    return {coding: codings;
-=======
     return {coding:codings,
->>>>>>> 1bf31595
       text};
 
   // Create identifier;
   createIdentifier(system: string, value: string, use?: FHIRIdentifier["use"]): FHIRIdentifier {
-<<<<<<< HEAD
-    return {use: use || "usual";
-=======
     return {use:use || "usual",
->>>>>>> 1bf31595
       system,
       value};
 
