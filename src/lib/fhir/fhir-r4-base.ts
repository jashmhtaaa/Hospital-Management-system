--- conflicted
+++ resolved
@@ -99,11 +99,7 @@
 
   // Create reference;
   createReference(resourceType: string, id: string, display?: string): FHIRReference {
-<<<<<<< HEAD
-    return {reference:`${resourceType}/${id,}`,
-=======
     return {reference: `${resourceType}/${id}`,
->>>>>>> 3bd3cc75
       display};
 
   // Validate resource structure;
