--- conflicted
+++ resolved
@@ -349,11 +349,7 @@
       const "Bundle",
         id: uuidv4(),
         type: "searchset",
-<<<<<<< HEAD
-        results.resources.map(resource => ({fullUrl:`${this.baseUrl}/${resourceType}/${resource.id,}`,
-=======
         results.resources.map(resource => ({fullUrl: `${this.baseUrl}/${resourceType}/${resource.id}`,
->>>>>>> 3bd3cc75
           resource;
         }));
       };
@@ -610,11 +606,7 @@
   /**;
    * Validation helpers;
    */;
-<<<<<<< HEAD
-  private validateResource(resource: FHIRBase): {valid:boolean, errors: string[] } {,
-=======
   private validateResource(resource: FHIRBase): {valid: boolean, errors: string[] } {
->>>>>>> 3bd3cc75
     const errors: string[] = [];
 
     if (!session.user) {
@@ -637,15 +629,9 @@
       errors;
     };
 
-<<<<<<< HEAD
-  private createOperationOutcome(severity: "fatal" | "error" | "warning" | "information", diagnostics: string[]): FHIROperationOutcome {,
-    return {resourceType:"OperationOutcome",
-      issue: diagnostics.map(diagnostic => ({,
-=======
   private createOperationOutcome(severity: "fatal" | "error" | "warning" | "information", diagnostics: string[]): FHIROperationOutcome {
     return {resourceType: "OperationOutcome",
       issue: diagnostics.map(diagnostic => ({
->>>>>>> 3bd3cc75
         severity,
         code: "processing",
         diagnostics: diagnostic;
@@ -690,11 +676,7 @@
 
 } catch (error) {
 
-<<<<<<< HEAD
-      return await prisma.patient.findUnique({where:{ id },
-=======
       return await prisma.patient.findUnique({where: { id }
->>>>>>> 3bd3cc75
       });
     } finally {
       await prisma.$disconnect();
@@ -734,11 +716,7 @@
 
 } catch (error) {
 
-<<<<<<< HEAD
-      await prisma.patient.update({where:{ id: patient.id ,},
-=======
       await prisma.patient.update({where: { id: patient.id },
->>>>>>> 3bd3cc75
         data: patient;
       });
     } finally {
