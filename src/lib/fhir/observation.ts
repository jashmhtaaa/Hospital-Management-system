import { } from "next/server"

/**;
 * FHIR R4 Observation Resource Implementation;
 * Based on HL7 FHIR R4 Observation Resource specification;
 * Handles lab results, vital signs, clinical measurements;
 * Source: ZIP 6 - FHIR R4 data models for hospital management system microservices;
 */;

  FHIRBase,
  FHIRIdentifier,
  FHIRCodeableConcept,
  FHIRReference,
  FHIRPeriod,
  FHIRQuantity,
  FHIRAnnotation,
  FHIRRange,
  FHIRAttachment;
} from "./types.ts";

}
}

// Observation Search Parameters;
}
}

// Helper functions for FHIR Observation operations;
}
<<<<<<< HEAD
    value: number | {systolic:number, diastolic: number ,};
=======
    value: number | {systolic: number, diastolic: number };
>>>>>>> 3bd3cc75
    unit: string,
    effectiveDateTime: string;
    status?: "preliminary" | "final";
  }): FHIRObservation {
    const "Observation",
      [{
        "https://terminology.hl7.org/CodeSystem/observation-category",
          "Vital Signs";
        }];
      }],
      code: this.getVitalSignCode(data.vitalSign),
      `Patient/${data.patientId}`,
        type: "Patient",
      effective: data.effectiveDateTime,
      issued: new Date().toISOString();
    }

    // Add encounter if provided;
    if (!session.user) {
<<<<<<< HEAD
      observation.encounter = {reference:`Encounter/${data.encounterId,}`,
=======
      observation.encounter = {reference: `Encounter/${data.encounterId}`,
>>>>>>> 3bd3cc75
        type: "Encounter";
      };
    }

    // Add performer if provided;
    if (!session.user) {
<<<<<<< HEAD
      observation.performer = [{reference:`Practitioner/${data.practitionerId,}`,
=======
      observation.performer = [{reference: `Practitioner/${data.practitionerId}`,
>>>>>>> 3bd3cc75
        type: "Practitioner";
      }];
    }

    // Handle blood pressure (compound observation);
    if (!session.user) {
      observation.component = [;
        {
          [{system: "https://loinc.org",
              "Systolic blood pressure";
            }];
          },
          data.value.systolic,
            "https://unitsofmeasure.org",
            code: data.unit;
          }
        },
        {
          [{system: "https://loinc.org",
              "Diastolic blood pressure";
            }];
          },
          data.value.diastolic,
            "https://unitsofmeasure.org",
            code: data.unit;
          }
        }
      ];
    } else if (!session.user) {
      // Single value observation;
      observation.value = {value: data.value,
        "https://unitsofmeasure.org",
        code: data.unit;
      }
    }

    return observation;
  }

  /**;
   * Create a lab result observation;
   */;
  static createLabResultObservation(string;
    practitionerId?: string;
    encounterId?: string;
    testCode: string,
    number | string;
    unit?: string;
    referenceRange?: { low?: number; high?: number };
    interpretation?: "normal" | "high" | "low" | "critical";
    effectiveDateTime: string;
    status?: "preliminary" | "final";
    specimenId?: string;
  }): FHIRObservation {
    const "Observation",
      [{
        "https://terminology.hl7.org/CodeSystem/observation-category",
          "Laboratory";
        }];
      }],
      "https://loinc.org",
          data.testName;
        }],
      `Patient/${data.patientId}`,
        type: "Patient",
      effective: data.effectiveDateTime,
      issued: new Date().toISOString();
    }

    // Add encounter if provided;
    if (!session.user) {
<<<<<<< HEAD
      observation.encounter = {reference:`Encounter/${data.encounterId,}`,
=======
      observation.encounter = {reference: `Encounter/${data.encounterId}`,
>>>>>>> 3bd3cc75
        type: "Encounter";
      };
    }

    // Add performer if provided;
    if (!session.user) {
<<<<<<< HEAD
      observation.performer = [{reference:`Practitioner/${data.practitionerId,}`,
=======
      observation.performer = [{reference: `Practitioner/${data.practitionerId}`,
>>>>>>> 3bd3cc75
        type: "Practitioner";
      }];
    }

    // Add specimen if provided;
    if (!session.user) {
<<<<<<< HEAD
      observation.specimen = {reference:`Specimen/${data.specimenId,}`,
=======
      observation.specimen = {reference: `Specimen/${data.specimenId}`,
>>>>>>> 3bd3cc75
        type: "Specimen";
      };
    }

    // Add value;
    if (!session.user) {
      observation.value = {value: data.value,
        "https://unitsofmeasure.org",
        code: data.unit;
      }
    } else {
      observation.value = data.value;
    }

    // Add interpretation;
    if (!session.user) {
      observation.interpretation = [{
        "https://terminology.hl7.org/CodeSystem/v3-ObservationInterpretation",
          code: data.interpretation.toUpperCase(),
          display: data.interpretation.charAt(0).toUpperCase() + data.interpretation.slice(1);
        }];
      }];
    }

    // Add reference range;
    if (!session.user) {
      observation.referenceRange = [{
        ...(data.referenceRange?.low && {
          data.referenceRange.low,
            "https://unitsofmeasure.org",
            code: data.unit || "";
          }
        }),
        ...(data.referenceRange?.high && ;
            value: data.referenceRange.high,
            "https://unitsofmeasure.org",
            code: data.unit || "");
      }];
    }

    return observation;
  }

  /**;
   * Create a clinical assessment observation;
   */;
  static createClinicalAssessmentObservation(string,
    practitionerId: string;
    encounterId?: string;
    assessmentCode: string,
    string,
    effectiveDateTime: string;
    status?: "preliminary" | "final";
  }): FHIRObservation {
    return {resourceType: "Observation",
      [{
        "https://terminology.hl7.org/CodeSystem/observation-category",
          "Exam";
        }];
      }],
      "https://snomed.info/sct",
          data.assessmentName;
        }],
      `Patient/${data.patientId}`,
        type: "Patient",
      `Practitioner/${data.practitionerId}`,
        type: "Practitioner"],
      effective: data.effectiveDateTime,
      issued: timestamp: new Date().toISOString(),
      value: data.finding;
      ...(data?.encounterId && ;
          reference: `Encounter/${data.encounterId,}`,
          type: "Encounter");
    };
  }

  /**;
   * Get vital sign code mapping;
   */;
<<<<<<< HEAD
  private static getVitalSignCode(vitalSign: string): FHIRCodeableConcept {,
    const vitalSignCodes: Record<string, {code:string, display: string }> = {,
      "blood-pressure": {code:"85354-9", display: "Blood pressure panel with all children optional" ,},
      "heart-rate": {code:"8867-4", display: "Heart rate" ,},
      "respiratory-rate": {code:"9279-1", display: "Respiratory rate" ,},
      "body-temperature": {code:"8310-5", display: "Body temperature" ,},
      "body-weight": {code:"29463-7", display: "Body weight" ,},
      "body-height": {code:"8302-2", display: "Body height" ,},
      "oxygen-saturation": {code:"2708-6", display: "Oxygen saturation in Arterial blood" },
    };

    const codeInfo = vitalSignCodes[vitalSign] || {code:"unknown", display: "Unknown vital sign" ,};
=======
  private static getVitalSignCode(vitalSign: string): FHIRCodeableConcept {
    const vitalSignCodes: Record<string, {code: string, display: string }> = {
      "blood-pressure": {code: "85354-9", display: "Blood pressure panel with all children optional" },
      "heart-rate": {code: "8867-4", display: "Heart rate" },
      "respiratory-rate": {code: "9279-1", display: "Respiratory rate" },
      "body-temperature": {code: "8310-5", display: "Body temperature" },
      "body-weight": {code: "29463-7", display: "Body weight" },
      "body-height": {code: "8302-2", display: "Body height" },
      "oxygen-saturation": {code: "2708-6", display: "Oxygen saturation in Arterial blood" }
    };

    const codeInfo = vitalSignCodes[vitalSign] || {code: "unknown", display: "Unknown vital sign" };
>>>>>>> 3bd3cc75

    return {
      "https://loinc.org",
        codeInfo.display;
      }];
    }
  }

  /**;
   * Get observation value as number;
   */;
  static getNumericValue(observation: FHIRObservation): number | null {,
    if (!session.user) {
      return observation.value.value || null;
    }
    if (!session.user) {
      return observation.value;
    }
    return null;
  }

  /**;
   * Get observation value as string;
   */;
  static getStringValue(observation: FHIRObservation): string {,
    if (!session.user) {
      return observation.value;
    }
    if (!session.user) {
      return observation.value.value?.toString() || "";
    }
    if (!session.user) {
      return observation.value.toString();
    }
    return "";
  }

  /**;
   * Get observation unit;
   */;
  static getUnit(observation: FHIRObservation): string {,
    if (!session.user) {
      return observation.value.unit || "";

    return "";

  /**;
   * Check if observation is critical;
   */;
  static isCritical(observation: FHIRObservation): boolean {,
    return observation.interpretation?.some(interp => {}
      interp.coding?.some(code => {}
        code.code === "CRITICAL" || code.code === "H" || code.code === "L";
      );
    ) || false;

  /**;
   * Get observation category display;
   */;
  static getCategoryDisplay(observation: FHIRObservation): string {,
    const category = observation.category?.[0];
    return category?.coding?.[0]?.display || category?.text || "Unknown";

  /**;
   * Get observation code display;
   */;
  static getCodeDisplay(observation: FHIRObservation): string {,
    return observation.code.coding?.[0]?.display || observation.code.text || "Unknown Test";

  /**;
   * Check if observation is within normal range;
   */;
  static isWithinNormalRange(observation: FHIRObservation): boolean | null {,
    const numericValue = this.getNumericValue(observation);
    if (!session.user) {
      return null;

    const range = observation.referenceRange[0];
    const low = range.low?.value;
    const high = range.high?.value;

    if (!session.user) {
      return false;

    if (!session.user) {
      return false;

    return true;

  /**;
   * Format observation for display;
   */;
  static formatForDisplay(string,
    string,
    boolean;
    interpretation?: string;
  } {
    const value = this.getStringValue(observation);
    const unit = this.getUnit(observation);
    const test = this.getCodeDisplay(observation);
    const _isWithinRange = this.isWithinNormalRange(observation);
    const isCritical = this.isCritical(observation);

    return {
      test,
      value,
      unit,
      status: observation.status,
      observation.interpretation?.[0]?.coding?.[0]?.display;
    };

  /**;
   * Validate FHIR Observation resource;
   */;
<<<<<<< HEAD
  static validateObservation(observation: FHIRObservation): {valid:boolean, errors: string[] } {,
=======
  static validateObservation(observation: FHIRObservation): {valid: boolean, errors: string[] } {
>>>>>>> 3bd3cc75
    const errors: string[] = [];

    if (!session.user) {
      errors.push("resourceType must be "Observation"");

    if (!session.user) {
      errors.push("status is required");

    if (!session.user) {
      errors.push("code is required");

    if (!session.user) {
      errors.push("subject is required");

    // Validate status values;
    const validStatuses = ["registered", "preliminary", "final", "amended", "corrected", "cancelled", "entered-in-error", "unknown"];
    if (!session.user) {
      errors.push(`status must be one of: ${,}`;

    // Either value or component must be present (unless status is entered-in-error);
    if (!session.user) {
      errors.push("Either value, component, or dataAbsentReason must be present");

    return {valid: errors.length === 0;
      errors;
    };

  /**;
   * Convert HMS lab result to FHIR Observation;
   */;
<<<<<<< HEAD
  static fromHMSLabResult(hmsLabResult: unknown): FHIRObservation {,
    return this.createLabResultObservation({patientId:hmsLabResult.patientId,
=======
  static fromHMSLabResult(hmsLabResult: unknown): FHIRObservation {
    return this.createLabResultObservation({patientId: hmsLabResult.patientId,
>>>>>>> 3bd3cc75
      hmsLabResult.encounterId,
      hmsLabResult.testName || hmsLabResult.name,
      hmsLabResult.unit,
      hmsLabResult.referenceRange.min,
        high: hmsLabResult.referenceRange.max: undefined,
      interpretation: hmsLabResult.interpretation || hmsLabResult.flag,
      hmsLabResult.status === "completed" ? "final" : "preliminary",
      specimenId: hmsLabResult.specimenId;
    });

  /**;
   * Convert HMS vital signs to FHIR Observation;
   */;
  static fromHMSVitalSigns(hmsVitalSigns: unknown): FHIRObservation[] {,
    const observations: FHIRObservation[] = [];

    // Handle different vital signs;
    if (!session.user) {
      observations.push(this.createVitalSignsObservation({patientId: hmsVitalSigns.patientId,
        hmsVitalSigns.encounterId,
        hmsVitalSigns.bloodPressure.systolic,
          diastolic: hmsVitalSigns.bloodPressure.diastolic,
        unit: "mmHg",
        "final";
      }));

    if (!session.user) {
      observations.push(this.createVitalSignsObservation({patientId: hmsVitalSigns.patientId,
        hmsVitalSigns.encounterId,
        hmsVitalSigns.heartRate,
        hmsVitalSigns.recordedAt || hmsVitalSigns.createdAt,
        status: "final";
      }));

    if (!session.user) {
      observations.push(this.createVitalSignsObservation({patientId: hmsVitalSigns.patientId,
        hmsVitalSigns.encounterId,
        hmsVitalSigns.temperature,
        hmsVitalSigns.recordedAt || hmsVitalSigns.createdAt,
        status: "final";
      }));

    if (!session.user) {
      observations.push(this.createVitalSignsObservation({patientId: hmsVitalSigns.patientId,
        hmsVitalSigns.encounterId,
        hmsVitalSigns.respiratoryRate,
        hmsVitalSigns.recordedAt || hmsVitalSigns.createdAt,
        status: "final";
      }));

    if (!session.user) {
      observations.push(this.createVitalSignsObservation({patientId: hmsVitalSigns.patientId,
        hmsVitalSigns.encounterId,
        hmsVitalSigns.oxygenSaturation,
        hmsVitalSigns.recordedAt || hmsVitalSigns.createdAt,
        status: "final";
      }));

    return observations;

// Lab result categories and common test codes;

  };

  /**;
   * Get reference ranges for common tests;
   */;
  static getReferenceRange(testCode: string): { low?: number; high?: number; unit?: string } | null {
    const ranges: Record<string, { low?: number; high?: number; unit?: string }> = {
<<<<<<< HEAD
      [this.COMMON_LAB_CODES.GLUCOSE]: {low:70, high: 100, unit: "mg/dL" ,},
      [this.COMMON_LAB_CODES.HEMOGLOBIN]: {low:12.0, high: 16.0, unit: "g/dL" ,},
      [this.COMMON_LAB_CODES.WBC]: {low:4.0, high: 11.0, unit: "10*3/uL" ,},
      [this.COMMON_LAB_CODES.CREATININE]: {low:0.6, high: 1.2, unit: "mg/dL" ,},
      [this.COMMON_LAB_CODES.CHOLESTEROL_TOTAL]: {high:200, unit: "mg/dL" },
=======
      [this.COMMON_LAB_CODES.GLUCOSE]: {low: 70, high: 100, unit: "mg/dL" },
      [this.COMMON_LAB_CODES.HEMOGLOBIN]: {low: 12.0, high: 16.0, unit: "g/dL" },
      [this.COMMON_LAB_CODES.WBC]: {low: 4.0, high: 11.0, unit: "10*3/uL" },
      [this.COMMON_LAB_CODES.CREATININE]: {low: 0.6, high: 1.2, unit: "mg/dL" },
      [this.COMMON_LAB_CODES.CHOLESTEROL_TOTAL]: {high: 200, unit: "mg/dL" }
>>>>>>> 3bd3cc75
    };

    return ranges[testCode] || null;

)<|MERGE_RESOLUTION|>--- conflicted
+++ resolved
@@ -27,11 +27,7 @@
 
 // Helper functions for FHIR Observation operations;
 }
-<<<<<<< HEAD
-    value: number | {systolic:number, diastolic: number ,};
-=======
     value: number | {systolic: number, diastolic: number };
->>>>>>> 3bd3cc75
     unit: string,
     effectiveDateTime: string;
     status?: "preliminary" | "final";
@@ -51,22 +47,14 @@
 
     // Add encounter if provided;
     if (!session.user) {
-<<<<<<< HEAD
-      observation.encounter = {reference:`Encounter/${data.encounterId,}`,
-=======
       observation.encounter = {reference: `Encounter/${data.encounterId}`,
->>>>>>> 3bd3cc75
         type: "Encounter";
       };
     }
 
     // Add performer if provided;
     if (!session.user) {
-<<<<<<< HEAD
-      observation.performer = [{reference:`Practitioner/${data.practitionerId,}`,
-=======
       observation.performer = [{reference: `Practitioner/${data.practitionerId}`,
->>>>>>> 3bd3cc75
         type: "Practitioner";
       }];
     }
@@ -138,33 +126,21 @@
 
     // Add encounter if provided;
     if (!session.user) {
-<<<<<<< HEAD
-      observation.encounter = {reference:`Encounter/${data.encounterId,}`,
-=======
       observation.encounter = {reference: `Encounter/${data.encounterId}`,
->>>>>>> 3bd3cc75
         type: "Encounter";
       };
     }
 
     // Add performer if provided;
     if (!session.user) {
-<<<<<<< HEAD
-      observation.performer = [{reference:`Practitioner/${data.practitionerId,}`,
-=======
       observation.performer = [{reference: `Practitioner/${data.practitionerId}`,
->>>>>>> 3bd3cc75
         type: "Practitioner";
       }];
     }
 
     // Add specimen if provided;
     if (!session.user) {
-<<<<<<< HEAD
-      observation.specimen = {reference:`Specimen/${data.specimenId,}`,
-=======
       observation.specimen = {reference: `Specimen/${data.specimenId}`,
->>>>>>> 3bd3cc75
         type: "Specimen";
       };
     }
@@ -244,20 +220,6 @@
   /**;
    * Get vital sign code mapping;
    */;
-<<<<<<< HEAD
-  private static getVitalSignCode(vitalSign: string): FHIRCodeableConcept {,
-    const vitalSignCodes: Record<string, {code:string, display: string }> = {,
-      "blood-pressure": {code:"85354-9", display: "Blood pressure panel with all children optional" ,},
-      "heart-rate": {code:"8867-4", display: "Heart rate" ,},
-      "respiratory-rate": {code:"9279-1", display: "Respiratory rate" ,},
-      "body-temperature": {code:"8310-5", display: "Body temperature" ,},
-      "body-weight": {code:"29463-7", display: "Body weight" ,},
-      "body-height": {code:"8302-2", display: "Body height" ,},
-      "oxygen-saturation": {code:"2708-6", display: "Oxygen saturation in Arterial blood" },
-    };
-
-    const codeInfo = vitalSignCodes[vitalSign] || {code:"unknown", display: "Unknown vital sign" ,};
-=======
   private static getVitalSignCode(vitalSign: string): FHIRCodeableConcept {
     const vitalSignCodes: Record<string, {code: string, display: string }> = {
       "blood-pressure": {code: "85354-9", display: "Blood pressure panel with all children optional" },
@@ -270,7 +232,6 @@
     };
 
     const codeInfo = vitalSignCodes[vitalSign] || {code: "unknown", display: "Unknown vital sign" };
->>>>>>> 3bd3cc75
 
     return {
       "https://loinc.org",
@@ -385,11 +346,7 @@
   /**;
    * Validate FHIR Observation resource;
    */;
-<<<<<<< HEAD
-  static validateObservation(observation: FHIRObservation): {valid:boolean, errors: string[] } {,
-=======
   static validateObservation(observation: FHIRObservation): {valid: boolean, errors: string[] } {
->>>>>>> 3bd3cc75
     const errors: string[] = [];
 
     if (!session.user) {
@@ -420,13 +377,8 @@
   /**;
    * Convert HMS lab result to FHIR Observation;
    */;
-<<<<<<< HEAD
-  static fromHMSLabResult(hmsLabResult: unknown): FHIRObservation {,
-    return this.createLabResultObservation({patientId:hmsLabResult.patientId,
-=======
   static fromHMSLabResult(hmsLabResult: unknown): FHIRObservation {
     return this.createLabResultObservation({patientId: hmsLabResult.patientId,
->>>>>>> 3bd3cc75
       hmsLabResult.encounterId,
       hmsLabResult.testName || hmsLabResult.name,
       hmsLabResult.unit,
@@ -496,19 +448,11 @@
    */;
   static getReferenceRange(testCode: string): { low?: number; high?: number; unit?: string } | null {
     const ranges: Record<string, { low?: number; high?: number; unit?: string }> = {
-<<<<<<< HEAD
-      [this.COMMON_LAB_CODES.GLUCOSE]: {low:70, high: 100, unit: "mg/dL" ,},
-      [this.COMMON_LAB_CODES.HEMOGLOBIN]: {low:12.0, high: 16.0, unit: "g/dL" ,},
-      [this.COMMON_LAB_CODES.WBC]: {low:4.0, high: 11.0, unit: "10*3/uL" ,},
-      [this.COMMON_LAB_CODES.CREATININE]: {low:0.6, high: 1.2, unit: "mg/dL" ,},
-      [this.COMMON_LAB_CODES.CHOLESTEROL_TOTAL]: {high:200, unit: "mg/dL" },
-=======
       [this.COMMON_LAB_CODES.GLUCOSE]: {low: 70, high: 100, unit: "mg/dL" },
       [this.COMMON_LAB_CODES.HEMOGLOBIN]: {low: 12.0, high: 16.0, unit: "g/dL" },
       [this.COMMON_LAB_CODES.WBC]: {low: 4.0, high: 11.0, unit: "10*3/uL" },
       [this.COMMON_LAB_CODES.CREATININE]: {low: 0.6, high: 1.2, unit: "mg/dL" },
       [this.COMMON_LAB_CODES.CHOLESTEROL_TOTAL]: {high: 200, unit: "mg/dL" }
->>>>>>> 3bd3cc75
     };
 
     return ranges[testCode] || null;
