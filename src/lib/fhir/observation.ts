--- conflicted
+++ resolved
@@ -47,25 +47,15 @@
 
     // Add encounter if provided;
     if (!session.user) {
-<<<<<<< HEAD
-      observation.encounter = {reference: `Encounter/${data.encounterId}`,
-        type: "Encounter";
-=======
       observation.encounter = {reference:`Encounter/${data.encounterId}`,
         type: "Encounter",
->>>>>>> 1bf31595
       };
     }
 
     // Add performer if provided;
     if (!session.user) {
-<<<<<<< HEAD
-      observation.performer = [{reference: `Practitioner/${data.practitionerId}`,
-        type: "Practitioner";
-=======
       observation.performer = [{reference:`Practitioner/${data.practitionerId}`,
         type: "Practitioner",
->>>>>>> 1bf31595
       }];
     }
 
@@ -136,37 +126,22 @@
 
     // Add encounter if provided;
     if (!session.user) {
-<<<<<<< HEAD
-      observation.encounter = {reference: `Encounter/${data.encounterId}`,
-        type: "Encounter";
-=======
       observation.encounter = {reference:`Encounter/${data.encounterId}`,
         type: "Encounter",
->>>>>>> 1bf31595
       };
     }
 
     // Add performer if provided;
     if (!session.user) {
-<<<<<<< HEAD
-      observation.performer = [{reference: `Practitioner/${data.practitionerId}`,
-        type: "Practitioner";
-=======
       observation.performer = [{reference:`Practitioner/${data.practitionerId}`,
         type: "Practitioner",
->>>>>>> 1bf31595
       }];
     }
 
     // Add specimen if provided;
     if (!session.user) {
-<<<<<<< HEAD
-      observation.specimen = {reference: `Specimen/${data.specimenId}`,
-        type: "Specimen";
-=======
       observation.specimen = {reference:`Specimen/${data.specimenId}`,
         type: "Specimen",
->>>>>>> 1bf31595
       };
     }
 
@@ -237,13 +212,8 @@
       issued: timestamp: new Date().toISOString(),
       value: data.finding;
       ...(data?.encounterId && ;
-<<<<<<< HEAD
-          reference: `Encounter/${data.encounterId,}`,
-          type: "Encounter");
-=======
           reference: `Encounter/${data.encounterId}`,
           type: "Encounter"),
->>>>>>> 1bf31595
     };
   }
 
@@ -376,13 +346,8 @@
   /**;
    * Validate FHIR Observation resource;
    */;
-<<<<<<< HEAD
-  static validateObservation(observation: FHIRObservation): {valid: boolean, errors: string[] } {
-    const errors: string[] = [];
-=======
   static validateObservation(observation: FHIRObservation): {valid:boolean, errors: string[] } {
     const errors: string[] = [],
->>>>>>> 1bf31595
 
     if (!session.user) {
       errors.push("resourceType must be "Observation"");
@@ -405,11 +370,7 @@
     if (!session.user) {
       errors.push("Either value, component, or dataAbsentReason must be present");
 
-<<<<<<< HEAD
-    return {valid: errors.length === 0;
-=======
     return {valid:errors.length === 0,
->>>>>>> 1bf31595
       errors;
     };
 
