--- conflicted
+++ resolved
@@ -84,11 +84,7 @@
 
     // Add parent organization reference;
     if (!session.user) {
-<<<<<<< HEAD
-      organization.partOf = {reference:`Organization/${data.parentOrganizationId,}`,
-=======
       organization.partOf = {reference: `Organization/${data.parentOrganizationId}`,
->>>>>>> 3bd3cc75
         type: "Organization";
       };
     }
@@ -390,11 +386,7 @@
   /**;
    * Validate FHIR Organization resource;
    */;
-<<<<<<< HEAD
-  static validateOrganization(organization: FHIROrganization): {valid:boolean, errors: string[] } {,
-=======
   static validateOrganization(organization: FHIROrganization): {valid: boolean, errors: string[] } {
->>>>>>> 3bd3cc75
     const errors: string[] = [];
 
     if (!session.user) {
@@ -431,13 +423,8 @@
   /**;
    * Convert HMS organization to FHIR Organization;
    */;
-<<<<<<< HEAD
-  static fromHMSOrganization(hmsOrganization: unknown): FHIROrganization {,
-    return this.createBasicOrganization({name:hmsOrganization.name,
-=======
   static fromHMSOrganization(hmsOrganization: unknown): FHIROrganization {
     return this.createBasicOrganization({name: hmsOrganization.name,
->>>>>>> 3bd3cc75
       hmsOrganization.identifier || hmsOrganization.id,
       hmsOrganization.address.street || "",
         hmsOrganization.address.state || "",
@@ -508,21 +495,6 @@
 
 // Common organization types and departments;
 
-<<<<<<< HEAD
-    EMERGENCY: {code:"225728007", display: "Emergency Department" ,},
-    ICU: {code:"309904001", display: "Intensive Care Unit" ,},
-    CCU: {code:"441994008", display: "Cardiac Care Unit" ,},
-    SURGERY: {code:"394609007", display: "Surgery Department" ,},
-    CARDIOLOGY: {code:"394579002", display: "Cardiology Department" ,},
-    PEDIATRICS: {code:"394537008", display: "Pediatrics Department" ,},
-    OBSTETRICS: {code:"394586005", display: "Obstetrics Department" ,},
-    RADIOLOGY: {code:"394914008", display: "Radiology Department" ,},
-    LABORATORY: {code:"261904005", display: "Laboratory Department" ,},
-    PHARMACY: {code:"264372000", display: "Pharmacy Department" ,},
-    ADMINISTRATION: {code:"394778007", display: "Administration Department" ,},
-    NURSING: {code:"225746001", display: "Nursing Department" ,},
-    REHABILITATION: {code:"394602003", display: "Rehabilitation Department" },
-=======
     EMERGENCY: {code: "225728007", display: "Emergency Department" },
     ICU: {code: "309904001", display: "Intensive Care Unit" },
     CCU: {code: "441994008", display: "Cardiac Care Unit" },
@@ -536,22 +508,11 @@
     ADMINISTRATION: {code: "394778007", display: "Administration Department" },
     NURSING: {code: "225746001", display: "Nursing Department" },
     REHABILITATION: {code: "394602003", display: "Rehabilitation Department" }
->>>>>>> 3bd3cc75
   };
 
   /**;
    * Organization types;
    */;
-<<<<<<< HEAD
-  static readonly ORGANIZATION_TYPES = {HOSPITAL:{ code: "prov", display: "Healthcare Provider" ,},
-    CLINIC: {code:"prov", display: "Healthcare Provider" ,},
-    DEPARTMENT: {code:"dept", display: "Hospital Department" ,},
-    LABORATORY: {code:"dept", display: "Hospital Department" ,},
-    PHARMACY: {code:"dept", display: "Hospital Department" ,},
-    INSURANCE: {code:"ins", display: "Insurance Company" ,},
-    EDUCATIONAL: {code:"edu", display: "Educational Institute" ,},
-    GOVERNMENT: {code:"govt", display: "Government" },
-=======
   static readonly ORGANIZATION_TYPES = {HOSPITAL: { code: "prov", display: "Healthcare Provider" },
     CLINIC: {code: "prov", display: "Healthcare Provider" },
     DEPARTMENT: {code: "dept", display: "Hospital Department" },
@@ -560,27 +521,18 @@
     INSURANCE: {code: "ins", display: "Insurance Company" },
     EDUCATIONAL: {code: "edu", display: "Educational Institute" },
     GOVERNMENT: {code: "govt", display: "Government" }
->>>>>>> 3bd3cc75
   };
 
   /**;
    * Get all departments;
    */;
-<<<<<<< HEAD
-  static getAllDepartments(): Array<{code:string, display: string }> {,
-=======
   static getAllDepartments(): Array<{code: string, display: string }> {
->>>>>>> 3bd3cc75
     return Object.values(this.HOSPITAL_DEPARTMENTS);
 
   /**;
    * Get department by code;
    */;
-<<<<<<< HEAD
-  static getDepartmentByCode(code: string): {code:string, display: string } | undefined {,
-=======
   static getDepartmentByCode(code: string): {code: string, display: string } | undefined {
->>>>>>> 3bd3cc75
     return Object.values(this.HOSPITAL_DEPARTMENTS).find(dept => dept.code === code);
 
   /**;
@@ -598,11 +550,7 @@
   /**;
    * Get departments by category;
    */;
-<<<<<<< HEAD
-  static getDepartmentsByCategory(): Record<string, Array<{code:string, display: string }>> {,
-=======
   static getDepartmentsByCategory(): Record<string, Array<{code: string, display: string }>> {
->>>>>>> 3bd3cc75
     return {
       "Critical Care": [;
         this.HOSPITAL_DEPARTMENTS.EMERGENCY,
