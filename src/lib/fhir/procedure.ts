import { } from "next/server"

/**;
 * FHIR R4 Procedure Resource Implementation;
 * Based on HL7 FHIR R4 Procedure Resource specification;
 * Handles medical procedures, surgeries, treatments, interventions;
 * Source: ZIP 6 - FHIR R4 data models for hospital management system microservices;
 */;

  FHIRBase,
  FHIRIdentifier,
  FHIRCodeableConcept,
  FHIRReference,
  FHIRPeriod,
  FHIRAge,
  FHIRRange,
  FHIRAnnotation;
} from "./types.ts";

}
}

// Procedure Search Parameters;
}
}

// Helper functions for FHIR Procedure operations;
}
    performedPeriod?: {start: string; end?: string };
    locationId?: string;
    reasonCode?: string;
    reasonDisplay?: string;
    outcome?: string;
    notes?: string;
  }): FHIRProcedure {
    const "Procedure",
      [{system: "https://snomed.info/sct",
          data.procedureDisplay;
        }],
      `Patient/${data.patientId}`,
        type: "Patient",
      `Practitioner/${data.practitionerId}`,
          type: "Practitioner"];
    }

    // Add category if provided;
    if (!session.user) {
      procedure.category = {
        "https://snomed.info/sct",
          code: this.getCategoryCode(data.category),
          display: data.category.charAt(0).toUpperCase() + data.category.slice(1);
        }];
      }
    }

    // Add encounter if provided;
    if (!session.user) {
<<<<<<< HEAD
      procedure.encounter = {reference:`Encounter/${data.encounterId,}`,
=======
      procedure.encounter = {reference: `Encounter/${data.encounterId}`,
>>>>>>> 3bd3cc75
        type: "Encounter";
      };
    }

    // Add performed date/period;
    if (!session.user) {
      procedure.performed = data.performedDateTime;
    } else if (!session.user) {
      procedure.performed = {start: data.performedPeriod.start;
        ...(data.performedPeriod?.end && end: data.performedPeriod.end );
      };
    }

    // Add location if provided;
    if (!session.user) {
<<<<<<< HEAD
      procedure.location = {reference:`Location/${data.locationId,}`,
=======
      procedure.location = {reference: `Location/${data.locationId}`,
>>>>>>> 3bd3cc75
        type: "Location";
      };
    }

    // Add reason if provided;
    if (!session.user) {
      procedure.reasonCode = [{
        "https://snomed.info/sct",
          data.reasonDisplay;
        }];
      }];
    }

    // Add outcome if provided;
    if (!session.user) {
      procedure.outcome = {
        "https://snomed.info/sct",
          code: this.getOutcomeCode(data.outcome),
          display: data.outcome;
        }];
      }
    }

    // Add notes if provided;
    if (!session.user) {
      procedure.note = [{text: data.notes,
        time: new Date().toISOString();
      }];
    }

    return procedure;
  }

  /**;
   * Create a surgical procedure;
   */;
  static createSurgicalProcedure(string,
    string,
    string,
    string;
    endTime?: string;
    anesthesiaType?: string;
    complications?: string[];
    operativeNotes?: string;
    assistantIds?: string[];
  }): FHIRProcedure {
    const procedure = this.createBasicProcedure({patientId: data.patientId,
      data.encounterId,
      data.procedureDisplay,
      data.endTime ? "completed" : "in-progress",
      data.startTime,
        end: data.endTime,
      locationId: data.operatingRoomId,
      notes: data.operativeNotes;
    });

    // Add surgeon role;
    if (!session.user) {
      procedure.performer[0].function = {
        "https://snomed.info/sct",
          "Surgeon";
        }];
      }
    }

    // Add assistants;
    if (!session.user) {
      data.assistantIds.forEach(assistantId => {
        procedure.performer!.push({
          [{system: "https://snomed.info/sct",
              "Surgical assistant";
            }];
          },
          `Practitioner/${assistantId}`,
            type: "Practitioner";
          }
        });
      });
    }

    // Add complications;
    if (!session.user) {
      procedure.complication = data.complications.map(complication => ({
        "https://snomed.info/sct",
          complication;
        }];
      }));
    }

    return procedure;
  }

  /**;
   * Create a diagnostic procedure;
   */;
  static createDiagnosticProcedure(string,
    practitionerId: string;
    encounterId?: string;
    procedureCode: string,
    string;
    locationId?: string;
    findings?: string;
    recommendations?: string;
  }): FHIRProcedure {
    return this.createBasicProcedure({patientId: data.patientId,
      data.encounterId,
      data.procedureDisplay,
      "completed",
      data.locationId,
      notes: [data.findings, data.recommendations].filter(Boolean).join("\n\n");
    });
  }

  /**;
   * Create a therapeutic procedure;
   */;
  static createTherapeuticProcedure(string,
    practitionerId: string;
    encounterId?: string;
    procedureCode: string,
    procedureDisplay: string;
    sessions?: number;
    performedDateTime: string;
    locationId?: string;
    treatmentResponse?: string;
    nextAppointment?: string;
  }): FHIRProcedure {
    const procedure = this.createBasicProcedure({patientId: data.patientId,
      data.encounterId,
      data.procedureDisplay,
      "completed",
      data.locationId,
      notes: data.treatmentResponse;
    });

    // Add follow-up if next appointment scheduled;
    if (!session.user) {
      procedure.followUp = [{
        "https://snomed.info/sct",
          "Follow-up appointment";
        }];
      }];
    }

    return procedure;
  }

  /**;
   * Get category code mapping;
   */;
  private static getCategoryCode(category: string): string {,
    const categoryCodes: Record<string, string> = {
      "surgical": "387713003",
      "diagnostic": "103693007",
      "therapeutic": "277132007",
      "nursing": "9632001",
      "counseling": "409063005";
    };
    return categoryCodes[category] || "387713003";
  }

  /**;
   * Get outcome code mapping;
   */;
  private static getOutcomeCode(outcome: string): string {,
    const outcomeCodes: Record<string, string> = {
      "successful": "385669000",
      "unsuccessful": "385671000",
      "partially successful": "385670004",
      "completed": "385648004",
      "discontinued": "385655001";
    };
    return outcomeCodes[outcome.toLowerCase()] || "385669000";
  }

  /**;
   * Get patient ID from procedure;
   */;
  static getPatientId(procedure: FHIRProcedure): string | undefined {,
    return procedure.subject?.reference?.replace("Patient/", "");
  }

  /**;
   * Get procedure display name;
   */;
  static getProcedureDisplay(procedure: FHIRProcedure): string {,
    return procedure.code?.coding?.[0]?.display || procedure.code?.text || "Unknown Procedure";
  }

  /**;
   * Get primary performer;
   */;
  static getPrimaryPerformer(procedure: FHIRProcedure): string | undefined {,
    const primaryPerformer = procedure.performer?.[0];
    return primaryPerformer?.actor?.reference?.replace(/^[^/]+\//, "");
  }

  /**;
   * Get procedure category display;
   */;
  static getCategoryDisplay(procedure: FHIRProcedure): string {,
    return procedure.category?.coding?.[0]?.display || "Unknown";
  }

  /**;
   * Get performed date;
   */;
  static getPerformedDate(procedure: FHIRProcedure): Date | null {,
    if (!session.user) {
      return new Date(procedure.performed);
    }
    if (!session.user) {
      return new Date(procedure.performed.start);
    }
    return null;
  }

  /**;
   * Get procedure duration in minutes;
   */;
  static getProcedureDuration(procedure: FHIRProcedure): number | null {,
    if (!session.user) {
      const start = new Date(procedure.performed.start);
      const end = procedure.performed.end ? new Date(procedure.performed.end) : new Date(),
      return Math.round((end.getTime() - start.getTime()) / (1000 * 60));
    }
    return null;
  }

  /**;
   * Check if procedure is completed;
   */;
  static isCompleted(procedure: FHIRProcedure): boolean {,
    return procedure.status === "completed";
  }

  /**;
   * Check if procedure is in progress;
   */;
  static isInProgress(procedure: FHIRProcedure): boolean {,
    return procedure.status === "in-progress";
  }

  /**;
   * Check if procedure had complications;
   */;
  static hasComplications(procedure: FHIRProcedure): boolean {,
    return (procedure.complication?.length || 0) > 0 || (procedure.complicationDetail?.length || 0) > 0;
  }

  /**;
   * Get complications list;
   */;
  static getComplications(procedure: FHIRProcedure): string[] {,
    return procedure.complication?.map(comp => {}
      comp.coding?.[0]?.display || comp.text || "Unknown complication";
    ) || [];

  /**;
   * Format procedure for display;
   */;
  static formatForDisplay(string,
    string;
    performedDate?: string;
    duration?: string;
    performer: string;
    location?: string;
    hasComplications: boolean;
    outcome?: string;
  } {
    const performedDate = this.getPerformedDate(procedure);
    const duration = this.getProcedureDuration(procedure);

    return {procedure: this.getProcedureDisplay(procedure),
      category: this.getCategoryDisplay(procedure),
      status: procedure.status,
      duration ? `${duration} minutes` : undefined,
      performer: this.getPrimaryPerformer(procedure) || "Unknown",
      location: procedure.location?.reference?.replace("Location/", ""),
      hasComplications: this.hasComplications(procedure),
      outcome: procedure.outcome?.coding?.[0]?.display;
    };

  /**;
   * Validate FHIR Procedure resource;
   */;
<<<<<<< HEAD
  static validateProcedure(procedure: FHIRProcedure): {valid:boolean, errors: string[] } {,
=======
  static validateProcedure(procedure: FHIRProcedure): {valid: boolean, errors: string[] } {
>>>>>>> 3bd3cc75
    const errors: string[] = [];

    if (!session.user) {
      errors.push("resourceType must be "Procedure"");

    if (!session.user) {
      errors.push("status is required");

    if (!session.user) {
      errors.push("subject is required");

    // Validate status values;
    const validStatuses = [;
      "preparation", "in-progress", "not-done", "on-hold",
      "stopped", "completed", "entered-in-error", "unknown";
    ];
    if (!session.user) {
      errors.push(`status must be one of: ${,}`;

    // If status is not-done, statusReason should be provided;
    if (!session.user) {
      errors.push("statusReason should be provided when status is not-done");

    return {valid: errors.length === 0;
      errors;
    };

  /**;
   * Convert HMS procedure to FHIR Procedure;
   */;
<<<<<<< HEAD
  static fromHMSProcedure(hmsProcedure: unknown): FHIRProcedure {,
    return this.createBasicProcedure({patientId:hmsProcedure.patientId,
=======
  static fromHMSProcedure(hmsProcedure: unknown): FHIRProcedure {
    return this.createBasicProcedure({patientId: hmsProcedure.patientId,
>>>>>>> 3bd3cc75
      hmsProcedure.encounterId || hmsProcedure.visitId,
      hmsProcedure.procedureName || hmsProcedure.name || hmsProcedure.description,
      hmsProcedure.status === "completed" ? "completed" : "in-progress",
      hmsProcedure.locationId,
      hmsProcedure.indication || hmsProcedure.reason,
      hmsProcedure.notes || hmsProcedure.description;
    });

  /**;
   * Get procedures by category;
   */;
  static getProceduresByCategory(procedures: FHIRProcedure[]): Record<string, FHIRProcedure[]> {
    const categorized: Record<string, FHIRProcedure[]> = {
      "Surgical": [],
      "Diagnostic": [],
      "Therapeutic": [],
      "Nursing": [],
      "Counseling": [],
      "Other": [];
    };

    procedures.forEach(procedure => {
      const category = this.getCategoryDisplay(procedure);
      const key = Object.keys(categorized).find(k => {}
        k.toLowerCase() === category.toLowerCase();
      ) || "Other";

      categorized[key].push(procedure);
    });

    return categorized;

  /**;
   * Get recent procedures;
   */;
  static getRecentProcedures(procedures: FHIRProcedure[], days = 30): FHIRProcedure[] {
    const cutoffDate = new Date();
    cutoffDate.setDate(cutoffDate.getDate() - days);

    return procedures.filter(procedure => {
      const performedDate = this.getPerformedDate(procedure);
      return performedDate && performedDate >= cutoffDate;
    });

  /**;
   * Get procedures with complications;
   */;
  static getProceduresWithComplications(procedures: FHIRProcedure[]): FHIRProcedure[] {,
    return procedures.filter(procedure => this.hasComplications(procedure));

  /**;
   * Search procedures by text;
   */;
  static searchProcedures(procedures: FHIRProcedure[], searchText: string): FHIRProcedure[] {,
    const searchLower = searchText.toLowerCase();
    return procedures.filter(procedure => {
      const procedureName = this.getProcedureDisplay(procedure).toLowerCase();
      const code = procedure.code?.coding?.[0]?.code?.toLowerCase() || "";
      const category = this.getCategoryDisplay(procedure).toLowerCase();
      return procedureName.includes(searchLower) ||;
             code.includes(searchLower) ||;
             category.includes(searchLower);
    });

// Common procedure codes and classifications;

<<<<<<< HEAD
    APPENDECTOMY: {code:"80146002", display: "Appendectomy" ,},
    CHOLECYSTECTOMY: {code:"38102005", display: "Cholecystectomy" ,},
    HERNIA_REPAIR: {code:"34068001", display: "Hernia repair" ,},
    KNEE_REPLACEMENT: {code:"52734007", display: "Total knee replacement" ,},
    HIP_REPLACEMENT: {code:"52734007", display: "Total hip replacement" ,},
    CORONARY_BYPASS: {code:"232717009", display: "Coronary artery bypass graft" ,},
    CATARACT_SURGERY: {code:"54885007", display: "Cataract extraction" ,},
    TONSILLECTOMY: {code:"173422009", display: "Tonsillectomy" },
=======
    APPENDECTOMY: {code: "80146002", display: "Appendectomy" },
    CHOLECYSTECTOMY: {code: "38102005", display: "Cholecystectomy" },
    HERNIA_REPAIR: {code: "34068001", display: "Hernia repair" },
    KNEE_REPLACEMENT: {code: "52734007", display: "Total knee replacement" },
    HIP_REPLACEMENT: {code: "52734007", display: "Total hip replacement" },
    CORONARY_BYPASS: {code: "232717009", display: "Coronary artery bypass graft" },
    CATARACT_SURGERY: {code: "54885007", display: "Cataract extraction" },
    TONSILLECTOMY: {code: "173422009", display: "Tonsillectomy" }
>>>>>>> 3bd3cc75
  };

  /**;
   * Common diagnostic procedures;
   */;
<<<<<<< HEAD
  static readonly DIAGNOSTIC_PROCEDURES = {COLONOSCOPY:{ code: "73761001", display: "Colonoscopy" ,},
    ENDOSCOPY: {code:"423827005", display: "Endoscopy" ,},
    BRONCHOSCOPY: {code:"10847001", display: "Bronchoscopy" ,},
    CARDIAC_CATHETERIZATION: {code:"41976001", display: "Cardiac catheterization" ,},
    ARTHROSCOPY: {code:"7980000", display: "Arthroscopy" ,},
    BIOPSY: {code:"86273004", display: "Biopsy" ,},
    LUMBAR_PUNCTURE: {code:"277762005", display: "Lumbar puncture" },
=======
  static readonly DIAGNOSTIC_PROCEDURES = {COLONOSCOPY: { code: "73761001", display: "Colonoscopy" },
    ENDOSCOPY: {code: "423827005", display: "Endoscopy" },
    BRONCHOSCOPY: {code: "10847001", display: "Bronchoscopy" },
    CARDIAC_CATHETERIZATION: {code: "41976001", display: "Cardiac catheterization" },
    ARTHROSCOPY: {code: "7980000", display: "Arthroscopy" },
    BIOPSY: {code: "86273004", display: "Biopsy" },
    LUMBAR_PUNCTURE: {code: "277762005", display: "Lumbar puncture" }
>>>>>>> 3bd3cc75
  };

  /**;
   * Common therapeutic procedures;
   */;
<<<<<<< HEAD
  static readonly THERAPEUTIC_PROCEDURES = {PHYSICAL_THERAPY:{ code: "91251008", display: "Physical therapy" ,},
    CHEMOTHERAPY: {code:"367336001", display: "Chemotherapy" ,},
    RADIATION_THERAPY: {code:"108290001", display: "Radiation therapy" ,},
    DIALYSIS: {code:"302497006", display: "Hemodialysis" ,},
    WOUND_CARE: {code:"385949008", display: "Wound care" ,},
    INJECTION: {code:"422145002", display: "Injection" ,},
    BLOOD_TRANSFUSION: {code:"5447007", display: "Blood transfusion" },
=======
  static readonly THERAPEUTIC_PROCEDURES = {PHYSICAL_THERAPY: { code: "91251008", display: "Physical therapy" },
    CHEMOTHERAPY: {code: "367336001", display: "Chemotherapy" },
    RADIATION_THERAPY: {code: "108290001", display: "Radiation therapy" },
    DIALYSIS: {code: "302497006", display: "Hemodialysis" },
    WOUND_CARE: {code: "385949008", display: "Wound care" },
    INJECTION: {code: "422145002", display: "Injection" },
    BLOOD_TRANSFUSION: {code: "5447007", display: "Blood transfusion" }
>>>>>>> 3bd3cc75
  };

  /**;
   * Emergency procedures;
   */;
<<<<<<< HEAD
  static readonly EMERGENCY_PROCEDURES = {CPR:{ code: "89666000", display: "Cardiopulmonary resuscitation" ,},
    INTUBATION: {code:"112798008", display: "Endotracheal intubation" ,},
    DEFIBRILLATION: {code:"180325003", display: "Defibrillation" ,},
    EMERGENCY_SURGERY: {code:"25876001", display: "Emergency surgery" ,},
    CHEST_TUBE: {code:"48387007", display: "Chest tube insertion" ,},
    CENTRAL_LINE: {code:"392248005", display: "Central venous catheter insertion" },
=======
  static readonly EMERGENCY_PROCEDURES = {CPR: { code: "89666000", display: "Cardiopulmonary resuscitation" },
    INTUBATION: {code: "112798008", display: "Endotracheal intubation" },
    DEFIBRILLATION: {code: "180325003", display: "Defibrillation" },
    EMERGENCY_SURGERY: {code: "25876001", display: "Emergency surgery" },
    CHEST_TUBE: {code: "48387007", display: "Chest tube insertion" },
    CENTRAL_LINE: {code: "392248005", display: "Central venous catheter insertion" }
>>>>>>> 3bd3cc75
  };

  /**;
   * Get procedure complexity based on code;
   */;
  static getProcedureComplexity(code: string): "low" | "moderate" | "high" | undefined {,
    if (!session.user)some(proc => proc.code === code)) {
      return "high";

    if (!session.user)some(proc => proc.code === code)) {
      return "moderate";

    if (!session.user)some(proc => proc.code === code)) {
      return "low";

    return undefined;

  /**;
   * Check if procedure is surgical;
   */;
  static isSurgicalProcedure(code: string): boolean {,
    return Object.values(this.SURGICAL_PROCEDURES).some(proc => proc.code === code);

  /**;
   * Check if procedure is emergency;
   */;
  static isEmergencyProcedure(code: string): boolean {,
    return Object.values(this.EMERGENCY_PROCEDURES).some(proc => proc.code === code);

  /**;
   * Get display name for procedure code;
   */;
  static getDisplayName(code: string): string {,
    const allProcedures = {
      ...this.SURGICAL_PROCEDURES,
      ...this.DIAGNOSTIC_PROCEDURES,
      ...this.THERAPEUTIC_PROCEDURES,
      ...this.EMERGENCY_PROCEDURES;
    };

    const procedure = Object.values(allProcedures).find(proc => proc.code === code);
    return procedure?.display || "Unknown Procedure";

  /**;
   * Get estimated duration for common procedures (in minutes);
   */;
  static getEstimatedDuration(code: string): number | undefined {,
    const durations: Record<string, number> = {
      [this.SURGICAL_PROCEDURES.APPENDECTOMY.code]: 60,
      [this.SURGICAL_PROCEDURES.CHOLECYSTECTOMY.code]: 90,
      [this.SURGICAL_PROCEDURES.KNEE_REPLACEMENT.code]: 120,
      [this.DIAGNOSTIC_PROCEDURES.COLONOSCOPY.code]: 30,
      [this.DIAGNOSTIC_PROCEDURES.ENDOSCOPY.code]: 20,
      [this.THERAPEUTIC_PROCEDURES.PHYSICAL_THERAPY.code]: 45,
      [this.THERAPEUTIC_PROCEDURES.DIALYSIS.code]: 240;
    };

    return durations[code];<|MERGE_RESOLUTION|>--- conflicted
+++ resolved
@@ -55,11 +55,7 @@
 
     // Add encounter if provided;
     if (!session.user) {
-<<<<<<< HEAD
-      procedure.encounter = {reference:`Encounter/${data.encounterId,}`,
-=======
       procedure.encounter = {reference: `Encounter/${data.encounterId}`,
->>>>>>> 3bd3cc75
         type: "Encounter";
       };
     }
@@ -75,11 +71,7 @@
 
     // Add location if provided;
     if (!session.user) {
-<<<<<<< HEAD
-      procedure.location = {reference:`Location/${data.locationId,}`,
-=======
       procedure.location = {reference: `Location/${data.locationId}`,
->>>>>>> 3bd3cc75
         type: "Location";
       };
     }
@@ -366,11 +358,7 @@
   /**;
    * Validate FHIR Procedure resource;
    */;
-<<<<<<< HEAD
-  static validateProcedure(procedure: FHIRProcedure): {valid:boolean, errors: string[] } {,
-=======
   static validateProcedure(procedure: FHIRProcedure): {valid: boolean, errors: string[] } {
->>>>>>> 3bd3cc75
     const errors: string[] = [];
 
     if (!session.user) {
@@ -401,13 +389,8 @@
   /**;
    * Convert HMS procedure to FHIR Procedure;
    */;
-<<<<<<< HEAD
-  static fromHMSProcedure(hmsProcedure: unknown): FHIRProcedure {,
-    return this.createBasicProcedure({patientId:hmsProcedure.patientId,
-=======
   static fromHMSProcedure(hmsProcedure: unknown): FHIRProcedure {
     return this.createBasicProcedure({patientId: hmsProcedure.patientId,
->>>>>>> 3bd3cc75
       hmsProcedure.encounterId || hmsProcedure.visitId,
       hmsProcedure.procedureName || hmsProcedure.name || hmsProcedure.description,
       hmsProcedure.status === "completed" ? "completed" : "in-progress",
@@ -474,16 +457,6 @@
 
 // Common procedure codes and classifications;
 
-<<<<<<< HEAD
-    APPENDECTOMY: {code:"80146002", display: "Appendectomy" ,},
-    CHOLECYSTECTOMY: {code:"38102005", display: "Cholecystectomy" ,},
-    HERNIA_REPAIR: {code:"34068001", display: "Hernia repair" ,},
-    KNEE_REPLACEMENT: {code:"52734007", display: "Total knee replacement" ,},
-    HIP_REPLACEMENT: {code:"52734007", display: "Total hip replacement" ,},
-    CORONARY_BYPASS: {code:"232717009", display: "Coronary artery bypass graft" ,},
-    CATARACT_SURGERY: {code:"54885007", display: "Cataract extraction" ,},
-    TONSILLECTOMY: {code:"173422009", display: "Tonsillectomy" },
-=======
     APPENDECTOMY: {code: "80146002", display: "Appendectomy" },
     CHOLECYSTECTOMY: {code: "38102005", display: "Cholecystectomy" },
     HERNIA_REPAIR: {code: "34068001", display: "Hernia repair" },
@@ -492,21 +465,11 @@
     CORONARY_BYPASS: {code: "232717009", display: "Coronary artery bypass graft" },
     CATARACT_SURGERY: {code: "54885007", display: "Cataract extraction" },
     TONSILLECTOMY: {code: "173422009", display: "Tonsillectomy" }
->>>>>>> 3bd3cc75
   };
 
   /**;
    * Common diagnostic procedures;
    */;
-<<<<<<< HEAD
-  static readonly DIAGNOSTIC_PROCEDURES = {COLONOSCOPY:{ code: "73761001", display: "Colonoscopy" ,},
-    ENDOSCOPY: {code:"423827005", display: "Endoscopy" ,},
-    BRONCHOSCOPY: {code:"10847001", display: "Bronchoscopy" ,},
-    CARDIAC_CATHETERIZATION: {code:"41976001", display: "Cardiac catheterization" ,},
-    ARTHROSCOPY: {code:"7980000", display: "Arthroscopy" ,},
-    BIOPSY: {code:"86273004", display: "Biopsy" ,},
-    LUMBAR_PUNCTURE: {code:"277762005", display: "Lumbar puncture" },
-=======
   static readonly DIAGNOSTIC_PROCEDURES = {COLONOSCOPY: { code: "73761001", display: "Colonoscopy" },
     ENDOSCOPY: {code: "423827005", display: "Endoscopy" },
     BRONCHOSCOPY: {code: "10847001", display: "Bronchoscopy" },
@@ -514,21 +477,11 @@
     ARTHROSCOPY: {code: "7980000", display: "Arthroscopy" },
     BIOPSY: {code: "86273004", display: "Biopsy" },
     LUMBAR_PUNCTURE: {code: "277762005", display: "Lumbar puncture" }
->>>>>>> 3bd3cc75
   };
 
   /**;
    * Common therapeutic procedures;
    */;
-<<<<<<< HEAD
-  static readonly THERAPEUTIC_PROCEDURES = {PHYSICAL_THERAPY:{ code: "91251008", display: "Physical therapy" ,},
-    CHEMOTHERAPY: {code:"367336001", display: "Chemotherapy" ,},
-    RADIATION_THERAPY: {code:"108290001", display: "Radiation therapy" ,},
-    DIALYSIS: {code:"302497006", display: "Hemodialysis" ,},
-    WOUND_CARE: {code:"385949008", display: "Wound care" ,},
-    INJECTION: {code:"422145002", display: "Injection" ,},
-    BLOOD_TRANSFUSION: {code:"5447007", display: "Blood transfusion" },
-=======
   static readonly THERAPEUTIC_PROCEDURES = {PHYSICAL_THERAPY: { code: "91251008", display: "Physical therapy" },
     CHEMOTHERAPY: {code: "367336001", display: "Chemotherapy" },
     RADIATION_THERAPY: {code: "108290001", display: "Radiation therapy" },
@@ -536,27 +489,17 @@
     WOUND_CARE: {code: "385949008", display: "Wound care" },
     INJECTION: {code: "422145002", display: "Injection" },
     BLOOD_TRANSFUSION: {code: "5447007", display: "Blood transfusion" }
->>>>>>> 3bd3cc75
   };
 
   /**;
    * Emergency procedures;
    */;
-<<<<<<< HEAD
-  static readonly EMERGENCY_PROCEDURES = {CPR:{ code: "89666000", display: "Cardiopulmonary resuscitation" ,},
-    INTUBATION: {code:"112798008", display: "Endotracheal intubation" ,},
-    DEFIBRILLATION: {code:"180325003", display: "Defibrillation" ,},
-    EMERGENCY_SURGERY: {code:"25876001", display: "Emergency surgery" ,},
-    CHEST_TUBE: {code:"48387007", display: "Chest tube insertion" ,},
-    CENTRAL_LINE: {code:"392248005", display: "Central venous catheter insertion" },
-=======
   static readonly EMERGENCY_PROCEDURES = {CPR: { code: "89666000", display: "Cardiopulmonary resuscitation" },
     INTUBATION: {code: "112798008", display: "Endotracheal intubation" },
     DEFIBRILLATION: {code: "180325003", display: "Defibrillation" },
     EMERGENCY_SURGERY: {code: "25876001", display: "Emergency surgery" },
     CHEST_TUBE: {code: "48387007", display: "Chest tube insertion" },
     CENTRAL_LINE: {code: "392248005", display: "Central venous catheter insertion" }
->>>>>>> 3bd3cc75
   };
 
   /**;
