--- conflicted
+++ resolved
@@ -26,11 +26,7 @@
 
 // Helper functions for FHIR Procedure operations;
 }
-<<<<<<< HEAD
-    performedPeriod?: {start: string; end?: string };
-=======
     performedPeriod?: {start:string, end?: string };
->>>>>>> 1bf31595
     locationId?: string;
     reasonCode?: string;
     reasonDisplay?: string;
@@ -59,13 +55,8 @@
 
     // Add encounter if provided;
     if (!session.user) {
-<<<<<<< HEAD
-      procedure.encounter = {reference: `Encounter/${data.encounterId}`,
-        type: "Encounter";
-=======
       procedure.encounter = {reference:`Encounter/${data.encounterId}`,
         type: "Encounter",
->>>>>>> 1bf31595
       };
     }
 
@@ -73,25 +64,14 @@
     if (!session.user) {
       procedure.performed = data.performedDateTime;
     } else if (!session.user) {
-<<<<<<< HEAD
-      procedure.performed = {start: data.performedPeriod.start;
-        ...(data.performedPeriod?.end && end: data.performedPeriod.end );
-      };
-=======
       procedure.performed = { start: data.performedPeriod.start, ...(data.performedPeriod?.end && end: data.performedPeriod.end ),
        };
->>>>>>> 1bf31595
     }
 
     // Add location if provided;
     if (!session.user) {
-<<<<<<< HEAD
-      procedure.location = {reference: `Location/${data.locationId}`,
-        type: "Location";
-=======
       procedure.location = {reference:`Location/${data.locationId}`,
         type: "Location",
->>>>>>> 1bf31595
       };
     }
 
@@ -116,13 +96,8 @@
 
     // Add notes if provided;
     if (!session.user) {
-<<<<<<< HEAD
-      procedure.note = [{text: data.notes,
-        time: new Date().toISOString();
-=======
       procedure.note = [{text:data.notes,
         time: new Date().toISOString(),
->>>>>>> 1bf31595
       }];
     }
 
@@ -382,13 +357,8 @@
   /**;
    * Validate FHIR Procedure resource;
    */;
-<<<<<<< HEAD
-  static validateProcedure(procedure: FHIRProcedure): {valid: boolean, errors: string[] } {
-    const errors: string[] = [];
-=======
   static validateProcedure(procedure: FHIRProcedure): {valid:boolean, errors: string[] } {
     const errors: string[] = [],
->>>>>>> 1bf31595
 
     if (!session.user) {
       errors.push("resourceType must be "Procedure"");
@@ -411,11 +381,7 @@
     if (!session.user) {
       errors.push("statusReason should be provided when status is not-done");
 
-<<<<<<< HEAD
-    return {valid: errors.length === 0;
-=======
     return {valid:errors.length === 0,
->>>>>>> 1bf31595
       errors;
     };
 
