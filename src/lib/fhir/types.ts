/**;
 * FHIR R4 Base Types and Interfaces;
 * Implementation based on HL7 FHIR R4 specification;
 * Source: ZIP 6 - FHIR R4 data models for hospital management system microservices;
 */;

// Base FHIR Types;

  };
<<<<<<< HEAD
  request?: {method: "GET" | "HEAD" | "POST" | "PUT" | "DELETE" | "PATCH",
    url: string;
=======
  request?: {method:"GET" | "HEAD" | "POST" | "PUT" | "DELETE" | "PATCH",
    url: string,
>>>>>>> 1bf31595
    ifNoneMatch?: string;
    ifModifiedSince?: string;
    ifMatch?: string;
    ifNoneExist?: string
  };
<<<<<<< HEAD
  response?: {status: string;
=======
  response?: {status:string,
>>>>>>> 1bf31595
    location?: string;
    etag?: string;
    lastModified?: string;
    outcome?: unknown;
  };<|MERGE_RESOLUTION|>--- conflicted
+++ resolved
@@ -7,23 +7,14 @@
 // Base FHIR Types;
 
   };
-<<<<<<< HEAD
-  request?: {method: "GET" | "HEAD" | "POST" | "PUT" | "DELETE" | "PATCH",
-    url: string;
-=======
   request?: {method:"GET" | "HEAD" | "POST" | "PUT" | "DELETE" | "PATCH",
     url: string,
->>>>>>> 1bf31595
     ifNoneMatch?: string;
     ifModifiedSince?: string;
     ifMatch?: string;
     ifNoneExist?: string
   };
-<<<<<<< HEAD
-  response?: {status: string;
-=======
   response?: {status:string,
->>>>>>> 1bf31595
     location?: string;
     etag?: string;
     lastModified?: string;
