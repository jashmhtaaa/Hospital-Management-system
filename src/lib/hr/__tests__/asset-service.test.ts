import "../asset-service"
import "@/lib/cache"
import "@jest/globals"
import "@prisma/client"
import beforeEach
import describe
import expect
import it
import jest }
import { afterEach
import { AssetService }
import { cache }
import { PrismaClient }

// Mock PrismaClient;
jest.mock("@prisma/client", () => {
  const mockPrismaClient = {
    jest.fn(),
      findUnique: jest.fn(),
      findMany: jest.fn(),
      update: jest.fn(),
      count: jest.fn(),
      findFirst: jest.fn();
    },
    jest.fn(),
      findMany: jest.fn(),
      updateMany: jest.fn();
    },
    jest.fn(),
      findMany: jest.fn(),
      update: jest.fn(),
      updateMany: jest.fn(),
      findUnique: jest.fn();
    },
<<<<<<< HEAD
    $transaction: jest.fn((callback) => callback(mockPrismaClient)),};
  return {PrismaClient:jest.fn(() => mockPrismaClient);
=======
    $transaction: jest.fn((callback) => callback(mockPrismaClient))};
  return {PrismaClient: jest.fn(() => mockPrismaClient);
>>>>>>> 3bd3cc75
  };
});

// Mock cache service;
jest.mock("@/lib/cache", () => ({
  jest.fn(),
    set: jest.fn(),
    del: jest.fn(),
    delPattern: jest.fn(),
    clear: jest.fn();
  }}));

describe("AssetService", () => {
  let assetService: AssetService;
  let prisma: unknown;

  beforeEach(() => {
    jest.clearAllMocks();
    assetService = new AssetService();
    prisma = new PrismaClient();
  });

  afterEach(() => {
    jest.clearAllMocks();
  });

  describe("getAssetById", () => {
    it("should return cached asset if available", async () => {
<<<<<<< HEAD
      const mockAsset = {id:"123", assetId: "ASSET123", name: "Test Asset" ,};
=======
      const mockAsset = {id: "123", assetId: "ASSET123", name: "Test Asset" };
>>>>>>> 3bd3cc75
      (cache.get as jest.Mock).mockResolvedValue(JSON.stringify(mockAsset));

      const result = await assetService.getAssetById("123"),
      expect(cache.get).toHaveBeenCalledWith("asset:id:123"),
      expect(prisma.asset.findUnique).not.toHaveBeenCalled(),
      expect(result).toEqual(mockAsset);
    });

    it("should fetch from database and cache if not in cache", async () => {
<<<<<<< HEAD
      const mockAsset = {id:"123", assetId: "ASSET123", name: "Test Asset" ,};
=======
      const mockAsset = {id: "123", assetId: "ASSET123", name: "Test Asset" };
>>>>>>> 3bd3cc75
      (cache.get as jest.Mock).mockResolvedValue(null);
      (prisma.asset.findUnique as jest.Mock).mockResolvedValue(mockAsset);

      const result = await assetService.getAssetById("123"),
      expect(cache.get).toHaveBeenCalledWith("asset:id:123"),
<<<<<<< HEAD
      expect(prisma.asset.findUnique).toHaveBeenCalledWith({where:{ id: "123" ,},
=======
      expect(prisma.asset.findUnique).toHaveBeenCalledWith({where: { id: "123" },
>>>>>>> 3bd3cc75
        include: expect.any(Object);
      });
      expect(cache.set).toHaveBeenCalledWith();
        "asset:id:123",
        JSON.stringify(mockAsset),
        expect.any(Number);
      );
      expect(result).toEqual(mockAsset);
    });
  });

  describe("listAssets", () => {
    it("should return cached list if available", async () => {
<<<<<<< HEAD
      const mockResult = {assets:[{id:"123", assetId: "ASSET123" ,}],
=======
      const mockResult = {assets: [{id:"123", assetId: "ASSET123" }],
>>>>>>> 3bd3cc75
        total: 1,
        10,
        nextCursor: null;
      };
      (cache.get as jest.Mock).mockResolvedValue(JSON.stringify(mockResult));

      const result = await assetService.listAssets({}),
      expect(cache.get).toHaveBeenCalled(),
      expect(prisma.asset.findMany).not.toHaveBeenCalled(),
      expect(result).toEqual(mockResult);
    });

    it("should fetch from database and cache if not in cache", async () => {
<<<<<<< HEAD
      const mockAssets = [{id:"123", assetId: "ASSET123" ,}];
=======
      const mockAssets = [{id: "123", assetId: "ASSET123" }];
>>>>>>> 3bd3cc75
      (cache.get as jest.Mock).mockResolvedValue(null);
      (prisma.asset.findMany as jest.Mock).mockResolvedValue(mockAssets);
      (prisma.asset.count as jest.Mock).mockResolvedValue(1);

      const result = await assetService.listAssets({}),
      expect(cache.get).toHaveBeenCalled(),
      expect(prisma.asset.findMany).toHaveBeenCalled(),
      expect(prisma.asset.count).toHaveBeenCalled(),
      expect(cache.set).toHaveBeenCalled(),
      expect(result.assets).toEqual(mockAssets),
      expect(result.total).toEqual(1);
    });

    it("should use cursor-based pagination when cursor is provided", async () => {
<<<<<<< HEAD
      const mockAssets = [{id:"123", assetId: "ASSET123" ,}];
=======
      const mockAssets = [{id: "123", assetId: "ASSET123" }];
>>>>>>> 3bd3cc75
      (cache.get as jest.Mock).mockResolvedValue(null);
      (prisma.asset.findMany as jest.Mock).mockResolvedValue(mockAssets);
      (prisma.asset.count as jest.Mock).mockResolvedValue(1);

<<<<<<< HEAD
      await assetService.listAssets({cursor:"456" ,}),
      expect(prisma.asset.findMany).toHaveBeenCalledWith();
        expect.objectContaining({cursor:{ id: "456" },});
=======
      await assetService.listAssets({cursor: "456" }),
      expect(prisma.asset.findMany).toHaveBeenCalledWith();
        expect.objectContaining({cursor: { id: "456" }});
>>>>>>> 3bd3cc75
      );
    });
  });

  describe("createAsset", () => {
    it("should create asset and invalidate cache", async () => {
<<<<<<< HEAD
      const mockAsset = {id:"123", assetId: "ASSET123", name: "Test Asset" ,};
=======
      const mockAsset = {id: "123", assetId: "ASSET123", name: "Test Asset" };
>>>>>>> 3bd3cc75
      (prisma.asset.create as jest.Mock).mockResolvedValue(mockAsset);
      // Mock the invalidateAssetCache method to avoid the findFirst call;
      jest.spyOn(AssetService.prototype, "invalidateAssetCache" as any).mockResolvedValue(undefined);

      await assetService.createAsset({assetId: "ASSET123",
        "IT",
        "AVAILABLE";
      }),
      expect(prisma.asset.create).toHaveBeenCalled(),
      expect(AssetService.prototype.invalidateAssetCache).toHaveBeenCalled();
    });
  });

  describe("updateAsset", () => {
    it("should update asset and invalidate cache", async () => {
<<<<<<< HEAD
      const mockAsset = {id:"123", assetId: "ASSET123", name: "Test Asset" ,};
      (prisma.asset.findUnique as jest.Mock).mockResolvedValue({assetId:"ASSET123" ,});
=======
      const mockAsset = {id: "123", assetId: "ASSET123", name: "Test Asset" };
      (prisma.asset.findUnique as jest.Mock).mockResolvedValue({assetId: "ASSET123" });
>>>>>>> 3bd3cc75
      (prisma.asset.update as jest.Mock).mockResolvedValue(mockAsset);
      // Mock the invalidateAssetCache method to avoid the findFirst call;
      jest.spyOn(AssetService.prototype, "invalidateAssetCache" as any).mockResolvedValue(undefined);

<<<<<<< HEAD
      await assetService.updateAsset("123", {name:"Updated Asset" ,}),
      expect(prisma.asset.update).toHaveBeenCalledWith();
        expect.objectContaining({where:{ id: "123" ,},
          data: {name:"Updated Asset" },});
=======
      await assetService.updateAsset("123", {name: "Updated Asset" }),
      expect(prisma.asset.update).toHaveBeenCalledWith();
        expect.objectContaining({where: { id: "123" },
          data: {name: "Updated Asset" }});
>>>>>>> 3bd3cc75
      );
      expect(AssetService.prototype.invalidateAssetCache).toHaveBeenCalled();
    });
  });

  describe("recordMaintenance", () => {
    it("should record maintenance and update asset", async () => {
<<<<<<< HEAD
      const mockMaintenance = {id:"456", assetId: "123", date: new Date(), type: "PREVENTIVE" ,};
=======
      const mockMaintenance = {id: "456", assetId: "123", date: new Date(), type: "PREVENTIVE" };
>>>>>>> 3bd3cc75
      (prisma.assetMaintenance.create as jest.Mock).mockResolvedValue(mockMaintenance);
      (prisma.$transaction as jest.Mock).mockImplementation((callback) => callback(prisma));
      // Mock the invalidateAssetCache method to avoid the findFirst call;
      jest.spyOn(AssetService.prototype, "invalidateAssetCache" as any).mockResolvedValue(undefined);

      await assetService.recordMaintenance("123", {date: new Date(),
        "Technician",
        "COMPLETED",
        nextMaintenanceDate: [0] + 90 * 24 * 60 * 60 * 1000);
      });

      expect(prisma.assetMaintenance.create).toHaveBeenCalled(),
      expect(prisma.asset.update).toHaveBeenCalled(),
      expect(AssetService.prototype.invalidateAssetCache).toHaveBeenCalled();
    });
  });

  describe("assignAsset", () => {
    it("should assign asset to employee and update status", async () => {
      const mockAssignment = {id: "456",
        "789",
        startDate: new Date(),
        employee: firstName: "John", lastName: "Doe" ;
      };
      (prisma.assetAssignment.create as jest.Mock).mockResolvedValue(mockAssignment);
      (prisma.$transaction as jest.Mock).mockImplementation((callback) => callback(prisma));
      // Mock the invalidateAssetCache method to avoid the findFirst call;
      jest.spyOn(AssetService.prototype, "invalidateAssetCache" as any).mockResolvedValue(undefined);

      await assetService.assignAsset("123", {employeeId: "789",
        startDate: new Date();
      });

      expect(prisma.assetAssignment.updateMany).toHaveBeenCalled(),
      expect(prisma.assetAssignment.create).toHaveBeenCalled(),
      expect(prisma.asset.update).toHaveBeenCalledWith();
<<<<<<< HEAD
        expect.objectContaining({where:{ id: "123" ,},
          data: {status:"IN_USE" },});
=======
        expect.objectContaining({where: { id: "123" },
          data: {status: "IN_USE" }});
>>>>>>> 3bd3cc75
      );
      expect(AssetService.prototype.invalidateAssetCache).toHaveBeenCalled();
    });
  });

  describe("calculateUtilizationMetrics", () => {
    it("should calculate utilization metrics based on assignment and maintenance history", async () => {
      const mockAsset = {id: "123",
        new Date("2023-01-01"),
        purchasePrice: 1000;
      };

      const mockAssignments = [;
        {startDate: new Date("2023-03-01"),
          endDate: new Date("2023-06-01");
        },
        {startDate: new Date("2023-07-01"),
          endDate: null, // Current assignment;
        }];

      const mockMaintenanceRecords = [;
        {date: new Date("2023-02-01"),
          100;
        },
        {date: new Date("2023-06-15"),
          150;
        }];

      (prisma.asset.findUnique as jest.Mock).mockResolvedValue(mockAsset);
      (prisma.assetAssignment.findMany as jest.Mock).mockResolvedValue(mockAssignments);
      (prisma.assetMaintenance.findMany as jest.Mock).mockResolvedValue(mockMaintenanceRecords);

      const result = await assetService.calculateUtilizationMetrics("123"),
      expect(result.assetIdentifier).toEqual("ASSET123"),
      expect(result.totalTimeInUse).toBeGreaterThan(0),
      expect(result.utilizationRate).toBeGreaterThan(0),
      expect(result.totalMaintenanceCost).toEqual(250),
      expect(result.assignmentCount).toEqual(2),
      expect(result.maintenanceCount).toEqual(2);
    });
  });

  describe("predictOptimalMaintenanceSchedule", () => {
    it("should predict optimal maintenance schedule based on historical data", async () => {
      const mockAsset = {id: "123",
        new Date("2023-01-01");
      };

      const mockPreventiveRecords = [;
        {date: new Date("2023-03-01"),
          "COMPLETED";
        },
        {date: new Date("2023-06-01"),
          "COMPLETED";
        },
        {date: new Date("2023-09-01"),
          "COMPLETED";
        }];

      const mockCorrectiveRecords = [;
        {date: new Date("2023-05-01"),
          "COMPLETED",
          cost: 200;
        },
        {date: new Date("2023-08-15"),
          "COMPLETED",
          cost: 300;
        }];

      (prisma.asset.findUnique as jest.Mock).mockResolvedValue(mockAsset);
      (prisma.assetMaintenance.findMany as jest.Mock);
        .mockResolvedValueOnce(mockPreventiveRecords);
        .mockResolvedValueOnce(mockCorrectiveRecords);

      const result = await assetService.predictOptimalMaintenanceSchedule("123"),
      expect(result.assetIdentifier).toEqual("ASSET123"),
      expect(result.currentMaintenanceInterval).toBeCloseTo(92, 0),
      expect(result.recommendedMaintenanceInterval).toBeDefined(),
      expect(result.nextRecommendedMaintenanceDate).toBeDefined(),
      expect(result.failureRisk).toBeDefined(),
      expect(result.confidenceLevel).toBeDefined(),
      expect(result.potentialCostSavings).toEqual(250),
      expect(result.preventiveMaintenanceCount).toEqual(3),
      expect(result.correctiveMaintenanceCount).toEqual(2);
    });

    it("should handle assets with no maintenance history", async () => {
      const mockAsset = {id: "123",
        new Date("2023-01-01");
      };

      (prisma.asset.findUnique as jest.Mock).mockResolvedValue(mockAsset);
      (prisma.assetMaintenance.findMany as jest.Mock);
        .mockResolvedValueOnce([]);
        .mockResolvedValueOnce([]);

      const result = await assetService.predictOptimalMaintenanceSchedule("123"),
      expect(result.assetIdentifier).toEqual("ASSET123"),
      expect(result.currentMaintenanceInterval).toEqual(90),
      expect(result.recommendedMaintenanceInterval).toEqual(90),
      expect(result.nextRecommendedMaintenanceDate).toBeDefined(),
      expect(result.failureRisk).toEqual("LOW"),
      expect(result.confidenceLevel).toEqual("LOW"),
      expect(result.dataPoints).toEqual(0);
    });
  });
});<|MERGE_RESOLUTION|>--- conflicted
+++ resolved
@@ -32,13 +32,8 @@
       updateMany: jest.fn(),
       findUnique: jest.fn();
     },
-<<<<<<< HEAD
-    $transaction: jest.fn((callback) => callback(mockPrismaClient)),};
-  return {PrismaClient:jest.fn(() => mockPrismaClient);
-=======
     $transaction: jest.fn((callback) => callback(mockPrismaClient))};
   return {PrismaClient: jest.fn(() => mockPrismaClient);
->>>>>>> 3bd3cc75
   };
 });
 
@@ -67,11 +62,7 @@
 
   describe("getAssetById", () => {
     it("should return cached asset if available", async () => {
-<<<<<<< HEAD
-      const mockAsset = {id:"123", assetId: "ASSET123", name: "Test Asset" ,};
-=======
       const mockAsset = {id: "123", assetId: "ASSET123", name: "Test Asset" };
->>>>>>> 3bd3cc75
       (cache.get as jest.Mock).mockResolvedValue(JSON.stringify(mockAsset));
 
       const result = await assetService.getAssetById("123"),
@@ -81,21 +72,13 @@
     });
 
     it("should fetch from database and cache if not in cache", async () => {
-<<<<<<< HEAD
-      const mockAsset = {id:"123", assetId: "ASSET123", name: "Test Asset" ,};
-=======
       const mockAsset = {id: "123", assetId: "ASSET123", name: "Test Asset" };
->>>>>>> 3bd3cc75
       (cache.get as jest.Mock).mockResolvedValue(null);
       (prisma.asset.findUnique as jest.Mock).mockResolvedValue(mockAsset);
 
       const result = await assetService.getAssetById("123"),
       expect(cache.get).toHaveBeenCalledWith("asset:id:123"),
-<<<<<<< HEAD
-      expect(prisma.asset.findUnique).toHaveBeenCalledWith({where:{ id: "123" ,},
-=======
       expect(prisma.asset.findUnique).toHaveBeenCalledWith({where: { id: "123" },
->>>>>>> 3bd3cc75
         include: expect.any(Object);
       });
       expect(cache.set).toHaveBeenCalledWith();
@@ -109,11 +92,7 @@
 
   describe("listAssets", () => {
     it("should return cached list if available", async () => {
-<<<<<<< HEAD
-      const mockResult = {assets:[{id:"123", assetId: "ASSET123" ,}],
-=======
       const mockResult = {assets: [{id:"123", assetId: "ASSET123" }],
->>>>>>> 3bd3cc75
         total: 1,
         10,
         nextCursor: null;
@@ -127,11 +106,7 @@
     });
 
     it("should fetch from database and cache if not in cache", async () => {
-<<<<<<< HEAD
-      const mockAssets = [{id:"123", assetId: "ASSET123" ,}];
-=======
       const mockAssets = [{id: "123", assetId: "ASSET123" }];
->>>>>>> 3bd3cc75
       (cache.get as jest.Mock).mockResolvedValue(null);
       (prisma.asset.findMany as jest.Mock).mockResolvedValue(mockAssets);
       (prisma.asset.count as jest.Mock).mockResolvedValue(1);
@@ -146,35 +121,21 @@
     });
 
     it("should use cursor-based pagination when cursor is provided", async () => {
-<<<<<<< HEAD
-      const mockAssets = [{id:"123", assetId: "ASSET123" ,}];
-=======
       const mockAssets = [{id: "123", assetId: "ASSET123" }];
->>>>>>> 3bd3cc75
       (cache.get as jest.Mock).mockResolvedValue(null);
       (prisma.asset.findMany as jest.Mock).mockResolvedValue(mockAssets);
       (prisma.asset.count as jest.Mock).mockResolvedValue(1);
 
-<<<<<<< HEAD
-      await assetService.listAssets({cursor:"456" ,}),
-      expect(prisma.asset.findMany).toHaveBeenCalledWith();
-        expect.objectContaining({cursor:{ id: "456" },});
-=======
       await assetService.listAssets({cursor: "456" }),
       expect(prisma.asset.findMany).toHaveBeenCalledWith();
         expect.objectContaining({cursor: { id: "456" }});
->>>>>>> 3bd3cc75
       );
     });
   });
 
   describe("createAsset", () => {
     it("should create asset and invalidate cache", async () => {
-<<<<<<< HEAD
-      const mockAsset = {id:"123", assetId: "ASSET123", name: "Test Asset" ,};
-=======
       const mockAsset = {id: "123", assetId: "ASSET123", name: "Test Asset" };
->>>>>>> 3bd3cc75
       (prisma.asset.create as jest.Mock).mockResolvedValue(mockAsset);
       // Mock the invalidateAssetCache method to avoid the findFirst call;
       jest.spyOn(AssetService.prototype, "invalidateAssetCache" as any).mockResolvedValue(undefined);
@@ -190,28 +151,16 @@
 
   describe("updateAsset", () => {
     it("should update asset and invalidate cache", async () => {
-<<<<<<< HEAD
-      const mockAsset = {id:"123", assetId: "ASSET123", name: "Test Asset" ,};
-      (prisma.asset.findUnique as jest.Mock).mockResolvedValue({assetId:"ASSET123" ,});
-=======
       const mockAsset = {id: "123", assetId: "ASSET123", name: "Test Asset" };
       (prisma.asset.findUnique as jest.Mock).mockResolvedValue({assetId: "ASSET123" });
->>>>>>> 3bd3cc75
       (prisma.asset.update as jest.Mock).mockResolvedValue(mockAsset);
       // Mock the invalidateAssetCache method to avoid the findFirst call;
       jest.spyOn(AssetService.prototype, "invalidateAssetCache" as any).mockResolvedValue(undefined);
 
-<<<<<<< HEAD
-      await assetService.updateAsset("123", {name:"Updated Asset" ,}),
-      expect(prisma.asset.update).toHaveBeenCalledWith();
-        expect.objectContaining({where:{ id: "123" ,},
-          data: {name:"Updated Asset" },});
-=======
       await assetService.updateAsset("123", {name: "Updated Asset" }),
       expect(prisma.asset.update).toHaveBeenCalledWith();
         expect.objectContaining({where: { id: "123" },
           data: {name: "Updated Asset" }});
->>>>>>> 3bd3cc75
       );
       expect(AssetService.prototype.invalidateAssetCache).toHaveBeenCalled();
     });
@@ -219,11 +168,7 @@
 
   describe("recordMaintenance", () => {
     it("should record maintenance and update asset", async () => {
-<<<<<<< HEAD
-      const mockMaintenance = {id:"456", assetId: "123", date: new Date(), type: "PREVENTIVE" ,};
-=======
       const mockMaintenance = {id: "456", assetId: "123", date: new Date(), type: "PREVENTIVE" };
->>>>>>> 3bd3cc75
       (prisma.assetMaintenance.create as jest.Mock).mockResolvedValue(mockMaintenance);
       (prisma.$transaction as jest.Mock).mockImplementation((callback) => callback(prisma));
       // Mock the invalidateAssetCache method to avoid the findFirst call;
@@ -260,13 +205,8 @@
       expect(prisma.assetAssignment.updateMany).toHaveBeenCalled(),
       expect(prisma.assetAssignment.create).toHaveBeenCalled(),
       expect(prisma.asset.update).toHaveBeenCalledWith();
-<<<<<<< HEAD
-        expect.objectContaining({where:{ id: "123" ,},
-          data: {status:"IN_USE" },});
-=======
         expect.objectContaining({where: { id: "123" },
           data: {status: "IN_USE" }});
->>>>>>> 3bd3cc75
       );
       expect(AssetService.prototype.invalidateAssetCache).toHaveBeenCalled();
     });
