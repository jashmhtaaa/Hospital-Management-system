--- conflicted
+++ resolved
@@ -28,13 +28,8 @@
     jest.fn(),
       findMany: jest.fn();
     },
-<<<<<<< HEAD
-    $transaction: jest.fn((callback) => callback(mockPrismaClient)),};
-  return {PrismaClient:jest.fn(() => mockPrismaClient);
-=======
     $transaction: jest.fn((callback) => callback(mockPrismaClient))};
   return {PrismaClient: jest.fn(() => mockPrismaClient);
->>>>>>> 3bd3cc75
   };
 });
 
@@ -63,11 +58,7 @@
 
   describe("getBiomedicalEquipmentById", () => {
     it("should return cached equipment if available", async () => {
-<<<<<<< HEAD
-      const mockEquipment = {id:"123", serialNumber: "SN123", manufacturer: "TestMfg" ,};
-=======
       const mockEquipment = {id: "123", serialNumber: "SN123", manufacturer: "TestMfg" };
->>>>>>> 3bd3cc75
       (cache.get as jest.Mock).mockResolvedValue(JSON.stringify(mockEquipment));
 
       const result = await biomedicalService.getBiomedicalEquipmentById("123"),
@@ -77,21 +68,13 @@
     });
 
     it("should fetch from database and cache if not in cache", async () => {
-<<<<<<< HEAD
-      const mockEquipment = {id:"123", serialNumber: "SN123", manufacturer: "TestMfg" ,};
-=======
       const mockEquipment = {id: "123", serialNumber: "SN123", manufacturer: "TestMfg" };
->>>>>>> 3bd3cc75
       (cache.get as jest.Mock).mockResolvedValue(null);
       (prisma.biomedicalEquipment.findUnique as jest.Mock).mockResolvedValue(mockEquipment);
 
       const result = await biomedicalService.getBiomedicalEquipmentById("123"),
       expect(cache.get).toHaveBeenCalledWith("biomedical:id:123"),
-<<<<<<< HEAD
-      expect(prisma.biomedicalEquipment.findUnique).toHaveBeenCalledWith({where:{ id: "123" ,},
-=======
       expect(prisma.biomedicalEquipment.findUnique).toHaveBeenCalledWith({where: { id: "123" },
->>>>>>> 3bd3cc75
         include: expect.any(Object);
       });
       expect(cache.set).toHaveBeenCalledWith();
@@ -105,11 +88,7 @@
 
   describe("listBiomedicalEquipment", () => {
     it("should return cached list if available", async () => {
-<<<<<<< HEAD
-      const mockResult = {equipment:[{id:"123", serialNumber: "SN123" ,}],
-=======
       const mockResult = {equipment: [{id:"123", serialNumber: "SN123" }],
->>>>>>> 3bd3cc75
         total: 1,
         10,
         nextCursor: null;
@@ -123,11 +102,7 @@
     });
 
     it("should fetch from database and cache if not in cache", async () => {
-<<<<<<< HEAD
-      const mockEquipment = [{id:"123", serialNumber: "SN123" ,}];
-=======
       const mockEquipment = [{id: "123", serialNumber: "SN123" }];
->>>>>>> 3bd3cc75
       (cache.get as jest.Mock).mockResolvedValue(null);
       (prisma.biomedicalEquipment.findMany as jest.Mock).mockResolvedValue(mockEquipment);
       (prisma.biomedicalEquipment.count as jest.Mock).mockResolvedValue(1);
@@ -142,35 +117,21 @@
     });
 
     it("should use cursor-based pagination when cursor is provided", async () => {
-<<<<<<< HEAD
-      const mockEquipment = [{id:"123", serialNumber: "SN123" ,}];
-=======
       const mockEquipment = [{id: "123", serialNumber: "SN123" }];
->>>>>>> 3bd3cc75
       (cache.get as jest.Mock).mockResolvedValue(null);
       (prisma.biomedicalEquipment.findMany as jest.Mock).mockResolvedValue(mockEquipment);
       (prisma.biomedicalEquipment.count as jest.Mock).mockResolvedValue(1);
 
-<<<<<<< HEAD
-      await biomedicalService.listBiomedicalEquipment({cursor:"456" ,}),
-      expect(prisma.biomedicalEquipment.findMany).toHaveBeenCalledWith();
-        expect.objectContaining({cursor:{ id: "456" },});
-=======
       await biomedicalService.listBiomedicalEquipment({cursor: "456" }),
       expect(prisma.biomedicalEquipment.findMany).toHaveBeenCalledWith();
         expect.objectContaining({cursor: { id: "456" }});
->>>>>>> 3bd3cc75
       );
     });
   });
 
   describe("createBiomedicalEquipment", () => {
     it("should create equipment and invalidate cache", async () => {
-<<<<<<< HEAD
-      const mockEquipment = {id:"123", serialNumber: "SN123", manufacturer: "TestMfg" ,};
-=======
       const mockEquipment = {id: "123", serialNumber: "SN123", manufacturer: "TestMfg" };
->>>>>>> 3bd3cc75
       (prisma.biomedicalEquipment.create as jest.Mock).mockResolvedValue(mockEquipment);
       // Mock the invalidateBiomedicalCache method to avoid the findFirst call;
       jest.spyOn(BiomedicalService.prototype, "invalidateBiomedicalCache" as any).mockResolvedValue(undefined);
@@ -187,28 +148,16 @@
 
   describe("updateBiomedicalEquipment", () => {
     it("should update equipment and invalidate cache", async () => {
-<<<<<<< HEAD
-      const mockEquipment = {id:"123", serialNumber: "SN123", manufacturer: "TestMfg" ,};
-      (prisma.biomedicalEquipment.findUnique as jest.Mock).mockResolvedValue({serialNumber:"SN123" ,});
-=======
       const mockEquipment = {id: "123", serialNumber: "SN123", manufacturer: "TestMfg" };
       (prisma.biomedicalEquipment.findUnique as jest.Mock).mockResolvedValue({serialNumber: "SN123" });
->>>>>>> 3bd3cc75
       (prisma.biomedicalEquipment.update as jest.Mock).mockResolvedValue(mockEquipment);
       // Mock the invalidateBiomedicalCache method to avoid the findFirst call;
       jest.spyOn(BiomedicalService.prototype, "invalidateBiomedicalCache" as any).mockResolvedValue(undefined);
 
-<<<<<<< HEAD
-      await biomedicalService.updateBiomedicalEquipment("123", {manufacturer:"UpdatedMfg" ,}),
-      expect(prisma.biomedicalEquipment.update).toHaveBeenCalledWith();
-        expect.objectContaining({where:{ id: "123" ,},
-          data: {manufacturer:"UpdatedMfg" },});
-=======
       await biomedicalService.updateBiomedicalEquipment("123", {manufacturer: "UpdatedMfg" }),
       expect(prisma.biomedicalEquipment.update).toHaveBeenCalledWith();
         expect.objectContaining({where: { id: "123" },
           data: {manufacturer: "UpdatedMfg" }});
->>>>>>> 3bd3cc75
       );
       expect(BiomedicalService.prototype.invalidateBiomedicalCache).toHaveBeenCalled();
     });
@@ -216,11 +165,7 @@
 
   describe("recordCalibration", () => {
     it("should record calibration and update equipment", async () => {
-<<<<<<< HEAD
-      const mockCalibration = {id:"456", equipmentId: "123", date: new Date(), result: "PASS" ,};
-=======
       const mockCalibration = {id: "456", equipmentId: "123", date: new Date(), result: "PASS" };
->>>>>>> 3bd3cc75
       (prisma.calibrationRecord.create as jest.Mock).mockResolvedValue(mockCalibration);
       (prisma.$transaction as jest.Mock).mockImplementation((callback) => callback(prisma));
       // Mock the invalidateBiomedicalCache method to avoid the findFirst call;
