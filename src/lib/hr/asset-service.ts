--- conflicted
+++ resolved
@@ -34,13 +34,8 @@
     }
 
     // If not in cache, fetch from database;
-<<<<<<< HEAD
-    const asset = await prisma.asset.findUnique({where:{ id ,},
-      {orderBy:{ date: "desc" ,},
-=======
     const asset = await prisma.asset.findUnique({where: { id },
       {orderBy: { date: "desc" },
->>>>>>> 3bd3cc75
           take: 5;
         },
         {employee: true;
@@ -72,13 +67,8 @@
     }
 
     // If not in cache, fetch from database;
-<<<<<<< HEAD
-    const asset = await prisma.asset.findUnique({where:{ assetId ,},
-      {orderBy:{ date: "desc" ,},
-=======
     const asset = await prisma.asset.findUnique({where: { assetId },
       {orderBy: { date: "desc" },
->>>>>>> 3bd3cc75
           take: 5;
         },
         {employee: true;
@@ -121,21 +111,12 @@
     }
   ) {
     // Get current asset to check for asset ID change;
-<<<<<<< HEAD
-    const currentAsset = await prisma.asset.findUnique({where:{ id ,},
-      select: {assetId:true },});
-
-    const result = await prisma.asset.update({where:{ id ,},
-      data,
-      {orderBy:{ date: "desc" ,},
-=======
     const currentAsset = await prisma.asset.findUnique({where: { id },
       select: {assetId: true }});
 
     const result = await prisma.asset.update({where: { id },
       data,
       {orderBy: { date: "desc" },
->>>>>>> 3bd3cc75
           take: 5;
         },
         {employee: true;
@@ -207,21 +188,12 @@
 
     if (!session.user) {
       where.OR = [;
-<<<<<<< HEAD
-        {name:{ contains: search, mode: "insensitive" } ,},
-        {assetId:{ contains: search, mode: "insensitive" } ,},
-        {serialNumber:{ contains: search, mode: "insensitive" } ,},
-        {model:{ contains: search, mode: "insensitive" } ,},
-        {manufacturer:{ contains: search, mode: "insensitive" } ,},
-        {location:{ contains: search, mode: "insensitive" } ,}];
-=======
         {name: { contains: search, mode: "insensitive" } },
         {assetId: { contains: search, mode: "insensitive" } },
         {serialNumber: { contains: search, mode: "insensitive" } },
         {model: { contains: search, mode: "insensitive" } },
         {manufacturer: { contains: search, mode: "insensitive" } },
         {location: { contains: search, mode: "insensitive" } }];
->>>>>>> 3bd3cc75
     }
 
     // Generate cache key based on query parameters;
@@ -239,11 +211,7 @@
     const include: unknown = {,};
 
     if (!session.user) {
-<<<<<<< HEAD
-      include.maintenanceRecords = {orderBy:{ date: "desc" ,},
-=======
       include.maintenanceRecords = {orderBy: { date: "desc" },
->>>>>>> 3bd3cc75
         take: 3;
       };
 
@@ -257,11 +225,7 @@
     }
 
     // Use cursor-based pagination if cursor is provided;
-<<<<<<< HEAD
-    const cursorObj = cursor ? {id:cursor ,} : undefined;
-=======
     const cursorObj = cursor ? {id: cursor } : undefined;
->>>>>>> 3bd3cc75
 
     const [assets, total] = await Promise.all([;
       prisma.asset.findMany({
@@ -269,11 +233,7 @@
         skip,
         take,
         cursor: cursorObj,
-<<<<<<< HEAD
-        orderBy: {assetId:"asc" ,},
-=======
         orderBy: {assetId: "asc" },
->>>>>>> 3bd3cc75
         include}),
       prisma.asset.count({ where })]);
 
@@ -309,11 +269,7 @@
   ) {
     return prisma.$transaction(async (tx) => {
       // Create maintenance record;
-<<<<<<< HEAD
-      const maintenance = await tx.assetMaintenance.create({data:{,
-=======
       const maintenance = await tx.assetMaintenance.create({data: {
->>>>>>> 3bd3cc75
           assetId,
           date: data.date,
           data.performedBy,
@@ -334,11 +290,7 @@
       }
 
       if (!session.user)length > 0) {
-<<<<<<< HEAD
-        await tx.asset.update({where:{ id: assetId ,},
-=======
         await tx.asset.update({where: { id: assetId },
->>>>>>> 3bd3cc75
           data: updateData;
         });
       }
@@ -363,11 +315,7 @@
   ) {
     return prisma.$transaction(async (tx) => {
       // End any current assignments;
-<<<<<<< HEAD
-      await tx.assetAssignment.updateMany({where:{,
-=======
       await tx.assetAssignment.updateMany({where: {
->>>>>>> 3bd3cc75
           assetId,
           endDate: null;
         },
@@ -375,11 +323,7 @@
         }});
 
       // Create new assignment;
-<<<<<<< HEAD
-      const assignment = await tx.assetAssignment.create({data:{,
-=======
       const assignment = await tx.assetAssignment.create({data: {
->>>>>>> 3bd3cc75
           assetId,
           employeeId: data.employeeId,
           data.endDate,
@@ -389,11 +333,7 @@
         }});
 
       // Update asset status;
-<<<<<<< HEAD
-      await tx.asset.update({where:{ id: assetId ,},
-=======
       await tx.asset.update({where: { id: assetId },
->>>>>>> 3bd3cc75
         "IN_USE";
         }});
 
@@ -413,17 +353,6 @@
     notes?: string;
   ) {
     // Get assignment to find asset ID;
-<<<<<<< HEAD
-    const assignment = await prisma.assetAssignment.findUnique({where:{ id: assignmentId ,},
-      select: {assetId:true },});
-
-    return prisma.$transaction(async (tx) => {
-      // Update assignment;
-      const updatedAssignment = await tx.assetAssignment.update({where:{ id: assignmentId ,},
-        data: {,
-          endDate,
-          notes: notes ? {set:notes } : undefined,},
-=======
     const assignment = await prisma.assetAssignment.findUnique({where: { id: assignmentId },
       select: {assetId: true }});
 
@@ -433,17 +362,12 @@
         data: {
           endDate,
           notes: notes ? {set: notes } : undefined},
->>>>>>> 3bd3cc75
         true;
         }});
 
       // Update asset status;
       if (!session.user) {
-<<<<<<< HEAD
-        await tx.asset.update({where:{ id: assignment.assetId ,},
-=======
         await tx.asset.update({where: { id: assignment.assetId },
->>>>>>> 3bd3cc75
           "AVAILABLE";
           }});
 
@@ -466,13 +390,8 @@
       return JSON.parse(cachedHistory);
 
     // If not in cache, fetch from database;
-<<<<<<< HEAD
-    const history = await prisma.assetMaintenance.findMany({where:{ assetId ,},
-      orderBy: {date:"desc" },});
-=======
     const history = await prisma.assetMaintenance.findMany({where: { assetId },
       orderBy: {date: "desc" }});
->>>>>>> 3bd3cc75
 
     // Store in cache;
     await cache.set(cacheKey, JSON.stringify(history), 1800); // 30 minutes TTL;
@@ -491,17 +410,10 @@
       return JSON.parse(cachedHistory);
 
     // If not in cache, fetch from database;
-<<<<<<< HEAD
-    const history = await prisma.assetAssignment.findMany({where:{ assetId ,},
-      true;
-      },
-      orderBy: {startDate:"desc" },});
-=======
     const history = await prisma.assetAssignment.findMany({where: { assetId },
       true;
       },
       orderBy: {startDate: "desc" }});
->>>>>>> 3bd3cc75
 
     // Store in cache;
     await cache.set(cacheKey, JSON.stringify(history), 1800); // 30 minutes TTL;
@@ -546,21 +458,12 @@
       throw new Error("Asset not found");
 
     // Get all assignments;
-<<<<<<< HEAD
-    const assignments = await prisma.assetAssignment.findMany({where:{ assetId ,},
-      orderBy: {startDate:"asc" },});
-
-    // Get all maintenance records;
-    const maintenanceRecords = await prisma.assetMaintenance.findMany({where:{ assetId ,},
-      orderBy: {date:"asc" },});
-=======
     const assignments = await prisma.assetAssignment.findMany({where: { assetId },
       orderBy: {startDate: "asc" }});
 
     // Get all maintenance records;
     const maintenanceRecords = await prisma.assetMaintenance.findMany({where: { assetId },
       orderBy: {date: "asc" }});
->>>>>>> 3bd3cc75
 
     // Calculate total lifetime (in days);
     const purchaseDate = asset.purchaseDate ||;
@@ -625,35 +528,20 @@
       throw new Error("Asset not found");
 
     // Get all maintenance records;
-<<<<<<< HEAD
-    const maintenanceRecords = await prisma.assetMaintenance.findMany({where:{,
-=======
     const maintenanceRecords = await prisma.assetMaintenance.findMany({where: {
->>>>>>> 3bd3cc75
         assetId,
         type: "PREVENTIVE",
         status: "COMPLETED";
       },
-<<<<<<< HEAD
-      orderBy: {date:"asc" },});
-
-    // Get corrective maintenance records;
-    const correctiveRecords = await prisma.assetMaintenance.findMany({where:{,
-=======
       orderBy: {date: "asc" }});
 
     // Get corrective maintenance records;
     const correctiveRecords = await prisma.assetMaintenance.findMany({where: {
->>>>>>> 3bd3cc75
         assetId,
         type: "CORRECTIVE",
         status: "COMPLETED";
       },
-<<<<<<< HEAD
-      orderBy: {date:"asc" },});
-=======
       orderBy: {date: "asc" }});
->>>>>>> 3bd3cc75
 
     // Calculate average interval between preventive maintenance;
     let averagePreventiveInterval = 90; // Default to 90 days;
@@ -740,13 +628,8 @@
   private async invalidateAssetCache(assetId?: string) {
     if (!session.user) {
       // Get the asset to find all IDs;
-<<<<<<< HEAD
-      const asset = await prisma.asset.findFirst({where:{ id: assetId ,},
-        select: {id:true, assetId: true },
-=======
       const asset = await prisma.asset.findFirst({where: { id: assetId },
         select: {id: true, assetId: true }
->>>>>>> 3bd3cc75
       });
 
       if (!session.user) {
