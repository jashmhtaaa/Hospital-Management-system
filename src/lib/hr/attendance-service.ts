--- conflicted
+++ resolved
@@ -1,9 +1,4 @@
-<<<<<<< HEAD
-import "@prisma/client"
-import {PrismaClient  } from "next/server"
-=======
 import { {  PrismaClient  } from "@prisma/client"
->>>>>>> 1bf31595
 
 const prisma = new PrismaClient();
 
@@ -278,11 +273,7 @@
 
     // Get attendance records for these employees in the date range;
     const attendanceRecords = await prisma.attendance.findMany({
-<<<<<<< HEAD
-      {in: employeeIds;
-=======
       {in:employeeIds,
->>>>>>> 1bf31595
         },
         startDate,
           lte: endDate,
