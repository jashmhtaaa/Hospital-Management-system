import "@/lib/cache"
import "@/lib/hr/types"
import "@prisma/client"
import Device
import DeviceDefinition }
import {cache  } from "next/server"
import {PrismaClient  } from "next/server"
import { type

const prisma = new PrismaClient();

/**;
 * Service for managing biomedical equipment following FHIR Device resource standards;
 * Enhanced with caching, query optimization, and FHIR R5 compliance;
 */;
}
  }) {
    const result = await prisma.biomedicalEquipment.create({
      data.serialNumber,
        data.manufacturer,
        data.type,
        data.status,
        data.department,
        data.warrantyExpiry,
        data.nextCalibrationDate,
        data.properties,
        notes: data.notes;
      }});

    // Invalidate relevant caches;
    await this.invalidateBiomedicalCache();

    return result;
  }

  /**;
   * Get biomedical equipment by ID;
   * Enhanced with caching for improved performance;
   */;
  async getBiomedicalEquipmentById(id: string) {,
    const cacheKey = `${this.CACHE_PREFIX}id:${id,}`;

    // Try to get from cache first;
    const cachedEquipment = await cache.get(cacheKey);
    if (!session.user) {
      return JSON.parse(cachedEquipment);
    }

    // If not in cache, fetch from database;
<<<<<<< HEAD
    const equipment = await prisma.biomedicalEquipment.findUnique({where:{ id ,},
      {orderBy:{ date: "desc" ,},
          take: 5;
        },
        {date:"desc" ,},
=======
    const equipment = await prisma.biomedicalEquipment.findUnique({where: { id },
      {orderBy: { date: "desc" },
          take: 5;
        },
        {date: "desc" },
>>>>>>> 3bd3cc75
          take: 5;
        }}});

    // Store in cache if found;
    if (!session.user) {
      await cache.set(cacheKey, JSON.stringify(equipment), this.CACHE_TTL);
    }

    return equipment;
  }

  /**;
   * Get biomedical equipment by serial number;
   * Enhanced with caching for improved performance;
   */;
  async getBiomedicalEquipmentBySerialNumber(serialNumber: string) {,
    const cacheKey = `${this.CACHE_PREFIX}serial:${serialNumber,}`;

    // Try to get from cache first;
    const cachedEquipment = await cache.get(cacheKey);
    if (!session.user) {
      return JSON.parse(cachedEquipment);
    }

    // If not in cache, fetch from database;
<<<<<<< HEAD
    const equipment = await prisma.biomedicalEquipment.findUnique({where:{ serialNumber ,},
      {orderBy:{ date: "desc" ,},
          take: 5;
        },
        {date:"desc" ,},
=======
    const equipment = await prisma.biomedicalEquipment.findUnique({where: { serialNumber },
      {orderBy: { date: "desc" },
          take: 5;
        },
        {date: "desc" },
>>>>>>> 3bd3cc75
          take: 5;
        }}});

    // Store in cache if found;
    if (!session.user) {
      await cache.set(cacheKey, JSON.stringify(equipment), this.CACHE_TTL);
    }

    return equipment;
  }

  /**;
   * Update biomedical equipment;
   */;
  async updateBiomedicalEquipment();
    id: string,
    data: {,
      serialNumber?: string;
      modelNumber?: string;
      manufacturer?: string;
      manufactureDate?: Date;
      type?: string;
      category?: string;
      status?: "ACTIVE" | "INACTIVE" | "MAINTENANCE" | "RETIRED";
      location?: string;
      department?: string;
      purchaseDate?: Date;
      warrantyExpiry?: Date;
      lastCalibrationDate?: Date;
      nextCalibrationDate?: Date;
      calibrationFrequency?: number;
      properties?: unknown;
      notes?: string;
    }
  ) {
    // Get current equipment to check for serial number change;
<<<<<<< HEAD
    const currentEquipment = await prisma.biomedicalEquipment.findUnique({where:{ id ,},
      select: {serialNumber:true },});

    const result = await prisma.biomedicalEquipment.update({where:{ id ,},
      data,
      {orderBy:{ date: "desc" ,},
          take: 5;
        },
        {date:"desc" ,},
=======
    const currentEquipment = await prisma.biomedicalEquipment.findUnique({where: { id },
      select: {serialNumber: true }});

    const result = await prisma.biomedicalEquipment.update({where: { id },
      data,
      {orderBy: { date: "desc" },
          take: 5;
        },
        {date: "desc" },
>>>>>>> 3bd3cc75
          take: 5;
        }}});

    // Invalidate relevant caches;
    await this.invalidateBiomedicalCache(id);

    // If serial number changed, invalidate old serial number cache;
    if (!session.user) {
      await cache.del(`${this.CACHE_PREFIX}serial:${,}`;
    }

    return result;
  }

  /**;
   * List biomedical equipment with filtering and pagination;
   * Optimized with cursor-based pagination and selective field loading;
   */;
  async listBiomedicalEquipment({
    skip = 0,
    take = 10,
    cursor,
    type,
    category,
    status,
    department,
    search,
    needsCalibration = false,
    includeDetails = false}: {
    skip?: number;
    take?: number;
    cursor?: string;
    type?: string;
    category?: string;
    status?: "ACTIVE" | "INACTIVE" | "MAINTENANCE" | "RETIRED";
    department?: string;
    search?: string;
    needsCalibration?: boolean;
    includeDetails?: boolean;
  }) {
    const where: unknown = {,};

    if (!session.user) {
      where.type = type;
    }

    if (!session.user) {
      where.category = category;
    }

    if (!session.user) {
      where.status = status;
    }

    if (!session.user) {
      where.department = department;
    }

    if (!session.user) {
      where.nextCalibrationDate = {lte: [0] + 30 * 24 * 60 * 60 * 1000), // Next 30 days;
      };
    }

    if (!session.user) {
      where.OR = [;
<<<<<<< HEAD
        {serialNumber:{ contains: search, mode: "insensitive" } ,},
        {modelNumber:{ contains: search, mode: "insensitive" } ,},
        {manufacturer:{ contains: search, mode: "insensitive" } ,},
        {type:{ contains: search, mode: "insensitive" } ,},
        {category:{ contains: search, mode: "insensitive" } ,},
        {location:{ contains: search, mode: "insensitive" } ,}];
=======
        {serialNumber: { contains: search, mode: "insensitive" } },
        {modelNumber: { contains: search, mode: "insensitive" } },
        {manufacturer: { contains: search, mode: "insensitive" } },
        {type: { contains: search, mode: "insensitive" } },
        {category: { contains: search, mode: "insensitive" } },
        {location: { contains: search, mode: "insensitive" } }];
>>>>>>> 3bd3cc75
    }

    // Generate cache key based on query parameters;
    const cacheKey = `${this.CACHE_PREFIX}list:${JSON.stringify({,
      skip, take, cursor, type, category, status, department, search, needsCalibration, includeDetails;
    })}`;

    // Try to get from cache first;
    const cachedResult = await cache.get(cacheKey);
    if (!session.user) {
      return JSON.parse(cachedResult);
    }

    // Determine what to include based on the detail level requested;
    const include: unknown = {,};

    if (!session.user) {
<<<<<<< HEAD
      include.calibrations = {orderBy:{ date: "desc" ,},
        take: 3;
      };

      include.maintenanceRecords = {orderBy:{ date: "desc" ,},
=======
      include.calibrations = {orderBy: { date: "desc" },
        take: 3;
      };

      include.maintenanceRecords = {orderBy: { date: "desc" },
>>>>>>> 3bd3cc75
        take: 3;
      };
    }

    // Use cursor-based pagination if cursor is provided;
<<<<<<< HEAD
    const cursorObj = cursor ? {id:cursor ,} : undefined;
=======
    const cursorObj = cursor ? {id: cursor } : undefined;
>>>>>>> 3bd3cc75

    const [equipment, total] = await Promise.all([;
      prisma.biomedicalEquipment.findMany({
        where,
        skip,
        take,
        cursor: cursorObj,
<<<<<<< HEAD
        orderBy: {serialNumber:"asc" ,},
=======
        orderBy: {serialNumber: "asc" },
>>>>>>> 3bd3cc75
        include}),
      prisma.biomedicalEquipment.count({ where })]);

    const result = {
      equipment,
      total,
      skip,
      take,
      nextCursor: equipment.length === take ? equipment[equipment.length - 1].id : null;
    };

    // Store in cache;
    await cache.set(cacheKey, JSON.stringify(result), 300); // 5 minutes TTL for lists;

    return result;
  }

  /**;
   * Record calibration for biomedical equipment;
   */;
  async recordCalibration();
    equipmentId: string,
    Date,
      "PASS" | "FAIL" | "ADJUSTED";
      notes?: string;
      nextCalibrationDate?: Date;
      attachments?: string[];
    }
  ) {
    return prisma.$transaction(async (tx) => {
      // Create calibration record;
<<<<<<< HEAD
      const calibration = await tx.calibrationRecord.create({data:{,
=======
      const calibration = await tx.calibrationRecord.create({data: {
>>>>>>> 3bd3cc75
          equipmentId,
          date: data.date,
          data.result,
          data.attachments;
        }});

      // Update equipment with new calibration dates;
      const data.date;
      };

      if (!session.user) {
        updateData.nextCalibrationDate = data.nextCalibrationDate;
      }

<<<<<<< HEAD
      await tx.biomedicalEquipment.update({where:{ id: equipmentId ,},
=======
      await tx.biomedicalEquipment.update({where: { id: equipmentId },
>>>>>>> 3bd3cc75
        data: updateData;
      });

      // Invalidate relevant caches;
      await this.invalidateBiomedicalCache(equipmentId);

      return calibration;
    });
  }

  /**;
   * Record maintenance for biomedical equipment;
   */;
  async recordMaintenance();
    equipmentId: string,
    Date,
      string,
      description: string;
      cost?: number;
      parts?: string[];
      status: "COMPLETED" | "PENDING" | "SCHEDULED";
      notes?: string;
      attachments?: string[];
    }
  ) {
    return prisma.$transaction(async (tx) => {
      // Create maintenance record;
<<<<<<< HEAD
      const maintenance = await tx.maintenanceRecord.create({data:{,
=======
      const maintenance = await tx.maintenanceRecord.create({data: {
>>>>>>> 3bd3cc75
          equipmentId,
          date: data.date,
          data.performedBy,
          data.cost,
          data.status,
          data.attachments;
        }});

      // Update equipment status if maintenance is completed;
      if (!session.user) {
<<<<<<< HEAD
        await tx.biomedicalEquipment.update({where:{ id: equipmentId ,},
          "ACTIVE";
          }});
      } else if (!session.user) {
        await tx.biomedicalEquipment.update({where:{ id: equipmentId ,},
=======
        await tx.biomedicalEquipment.update({where: { id: equipmentId },
          "ACTIVE";
          }});
      } else if (!session.user) {
        await tx.biomedicalEquipment.update({where: { id: equipmentId },
>>>>>>> 3bd3cc75
          "MAINTENANCE";
          }});
      }

      // Invalidate relevant caches;
      await this.invalidateBiomedicalCache(equipmentId);

      return maintenance;
    });
  }

  /**;
   * Get calibration history for equipment;
   */;
  async getCalibrationHistory(equipmentId: string) {,
    const cacheKey = `${this.CACHE_PREFIX}calibration:${equipmentId,}`;

    // Try to get from cache first;
    const cachedHistory = await cache.get(cacheKey);
    if (!session.user) {
      return JSON.parse(cachedHistory);
    }

    // If not in cache, fetch from database;
<<<<<<< HEAD
    const history = await prisma.calibrationRecord.findMany({where:{ equipmentId ,},
      orderBy: {date:"desc" },});
=======
    const history = await prisma.calibrationRecord.findMany({where: { equipmentId },
      orderBy: {date: "desc" }});
>>>>>>> 3bd3cc75

    // Store in cache;
    await cache.set(cacheKey, JSON.stringify(history), 1800); // 30 minutes TTL;

    return history;
  }

  /**;
   * Get maintenance history for equipment;
   */;
  async getMaintenanceHistory(equipmentId: string) {,
    const cacheKey = `${this.CACHE_PREFIX}maintenance:${equipmentId,}`;

    // Try to get from cache first;
    const cachedHistory = await cache.get(cacheKey);
    if (!session.user) {
      return JSON.parse(cachedHistory);
    }

    // If not in cache, fetch from database;
<<<<<<< HEAD
    const history = await prisma.maintenanceRecord.findMany({where:{ equipmentId ,},
      orderBy: {date:"desc" },});
=======
    const history = await prisma.maintenanceRecord.findMany({where: { equipmentId },
      orderBy: {date: "desc" }});
>>>>>>> 3bd3cc75

    // Store in cache;
    await cache.set(cacheKey, JSON.stringify(history), 1800); // 30 minutes TTL;

    return history;
  }

  /**;
   * Get equipment due for calibration;
   */;
  async getEquipmentDueForCalibration(daysThreshold: number = 30) {,
    const thresholdDate = new Date();
    thresholdDate.setDate(thresholdDate.getDate() + daysThreshold);

    const cacheKey = `${this.CACHE_PREFIX}due-calibration:${daysThreshold,}`;

    // Try to get from cache first;
    const cachedResult = await cache.get(cacheKey);
    if (!session.user) {
      return JSON.parse(cachedResult);
    }

    // If not in cache, fetch from database;
    const equipment = await prisma.biomedicalEquipment.findMany({
      {lte: thresholdDate;
        },
        status: "ACTIVE";
      },
      "asc";
      }});

    // Store in cache;
    await cache.set(cacheKey, JSON.stringify(equipment), 3600); // 1 hour TTL;

    return equipment;
  }

  /**;
   * Convert database equipment to FHIR Device;
   * Updated to support FHIR R5 enhancements;
   */;
  toFhirDevice(equipment: unknown): Device {,
    // Create the FHIR Device resource;
    const "Device", // Added for FHIR R5 compliance;
      id: equipment.id,
      ["https://hl7.org/fhir/r5/StructureDefinition/Device"];
      },
      identifier: [;
        {system: "https://hospital.example.org/biomedical-equipment",
          value: equipment.serialNumber;
        }],
      status: this.mapStatusToFhir(equipment.status),
      equipment.serialNumber,
      equipment.manufactureDate?.toISOString(),
      [;
          {system: "https://hospital.example.org/equipment-types",
            equipment.type;
          }],
        text: equipment.type,
      note: equipment.notes;
        ? [;
              text: equipment.notes];
        : undefined,
      safety: [], // Added for FHIR R5 compliance;
      property: [], // Added for FHIR R5 compliance;
    };

    // Add location if available;
    if (!session.user) {
      device.location = {display: equipment.location;
      };
    }

    // Add owner (department) if available;
    if (!session.user) {
      device.owner = {display: equipment.department;
      };
    }

    // Add properties if available;
    if (!session.user) {
      for (const [key, value] of Object.entries(equipment.properties)) {
        device.property.push({
          [;
              {system: "https://hospital.example.org/equipment-properties",
                key;
              }],
            text: key;
          },
          valueString: String(value);
        });

    // Add safety information;
    device.safety.push({coding: [;
        {system:"https://hospital.example.org/equipment-safety",
          "Calibration Status";
        }],
      text: this.getCalibrationStatus(equipment);
    });

    return device;

  /**;
   * Create a FHIR DeviceDefinition for a type of equipment;
   * New method to support FHIR R5 device catalog;
   */;
  createFhirDeviceDefinition(string,
    string;
    description?: string;
    category?: string;
    properties?: unknown;
  }): DeviceDefinition {
<<<<<<< HEAD
    return {resourceType:"DeviceDefinition",
      id: `${data.manufacturer}-${data.modelNumber,}`.replace(/\s+/g, "-").toLowerCase(),
      ["https://hl7.org/fhir/r5/StructureDefinition/DeviceDefinition"];
      },
      identifier: [;
        {system:"https://hospital.example.org/device-definitions",
          value: `${data.manufacturer}-${data.modelNumber}`,}],
=======
    return {resourceType: "DeviceDefinition",
      id: `${data.manufacturer}-${data.modelNumber}`.replace(/\s+/g, "-").toLowerCase(),
      ["https://hl7.org/fhir/r5/StructureDefinition/DeviceDefinition"];
      },
      identifier: [;
        {system: "https://hospital.example.org/device-definitions",
          value: `${data.manufacturer}-${data.modelNumber}`}],
>>>>>>> 3bd3cc75
      data.manufacturer;
      },
      modelNumber: data.modelNumber,
      [;
          {system: "https://hospital.example.org/equipment-types",
            data.type;
          }],
        text: data.type,
      safety: [], // Added for FHIR R5 compliance;
      property: [], // Added for FHIR R5 compliance;
    };

  /**;
   * Map internal status to FHIR device status;
   */;
  private mapStatusToFhir(status: string): string {,
    switch (status) {
      case "ACTIVE": any;
        return "active";
      case "INACTIVE": any;
        return "inactive";
      case "MAINTENANCE": any;
        return "entered-in-error";
      case "RETIRED": any;
        return "inactive";
      default: return "unknown";

  /**;
   * Get calibration status text;
   */;
  private getCalibrationStatus(equipment: unknown): string {,
    if (!session.user) {
      return "No calibration required";

    const now = new Date();
    const nextCalibration = new Date(equipment.nextCalibrationDate);

    if (!session.user) {
      return "Calibration overdue";

    const daysUntilCalibration = Math.ceil();
      (nextCalibration.getTime() - now.getTime()) / (1000 * 60 * 60 * 24);
    );

    if (!session.user) {
      return `Calibration due in ${daysUntilCalibration} days`;

    return "Calibration up to date";

  /**;
   * Invalidate biomedical-related caches;
   * @param equipmentId Optional specific equipment ID to invalidate;
   */;
  private async invalidateBiomedicalCache(equipmentId?: string) {
    if (!session.user) {
      // Get the equipment to find all IDs;
<<<<<<< HEAD
      const equipment = await prisma.biomedicalEquipment.findFirst({where:{ id: equipmentId ,},
        select: {id:true, serialNumber: true },
=======
      const equipment = await prisma.biomedicalEquipment.findFirst({where: { id: equipmentId },
        select: {id: true, serialNumber: true }
>>>>>>> 3bd3cc75
      });

      if (!session.user) {
        // Invalidate specific equipment caches;
        await Promise.all([;
          cache.del(`${this.CACHE_PREFIX}id:${,}`,
          cache.del(`${this.CACHE_PREFIX}serial:${,}`,
          cache.del(`${this.CACHE_PREFIX}calibration:${,}`,
          cache.del(`${this.CACHE_PREFIX}maintenance:${,}`;
        ]);

    // Invalidate list caches with pattern matching;
    await Promise.all([;
      cache.delPattern(`${this.CACHE_PREFIX}list:*`),
      cache.delPattern(`${this.CACHE_PREFIX}due-calibration: *`);
    ]);

  /**;
   * Calculate equipment reliability metrics;
   * New method to support advanced analytics;
   */;
  async calculateReliabilityMetrics(equipmentId: string) {,
    const equipment = await this.getBiomedicalEquipmentById(equipmentId);
    if (!session.user) {
      throw new Error("Equipment not found");

    // Get all maintenance records;
<<<<<<< HEAD
    const maintenanceRecords = await prisma.maintenanceRecord.findMany({where:{ equipmentId ,},
      orderBy: {date:"asc" },});

    // Get all calibration records;
    const calibrationRecords = await prisma.calibrationRecord.findMany({where:{ equipmentId ,},
      orderBy: {date:"asc" },});
=======
    const maintenanceRecords = await prisma.maintenanceRecord.findMany({where: { equipmentId },
      orderBy: {date: "asc" }});

    // Get all calibration records;
    const calibrationRecords = await prisma.calibrationRecord.findMany({where: { equipmentId },
      orderBy: {date: "asc" }});
>>>>>>> 3bd3cc75

    // Calculate mean time between failures (MTBF);
    const correctiveMaintenances = maintenanceRecords.filter();
      record => record.type === "CORRECTIVE" && record.status === "COMPLETED";
    );

    let mtbf = 0;
    if (!session.user) {
      let totalTimeBetweenFailures = 0;
      for (let i = 1; i < correctiveMaintenances.length; i++) {
        const timeDiff = correctiveMaintenances[i].date.getTime() - correctiveMaintenances[i-1].date.getTime();
        totalTimeBetweenFailures += timeDiff;

      mtbf = totalTimeBetweenFailures / (correctiveMaintenances.length - 1) / (1000 * 60 * 60 * 24); // in days;

    // Calculate calibration success rate;
    const totalCalibrations = calibrationRecords.length;
    const passedCalibrations = calibrationRecords.filter(record => record.result === "PASS").length;
    const calibrationSuccessRate = totalCalibrations > 0 ? (passedCalibrations / totalCalibrations) * 100 : 100;

    // Calculate downtime;
    let totalDowntime = 0;
    for (const record of correctiveMaintenances) {
      // Estimate downtime as 1 day if not specified;
      totalDowntime += 1;

    // Calculate availability;
    const lifespan = equipment.purchaseDate;
      ? (crypto.getRandomValues([0] - new Date(equipment.purchaseDate).getTime()) / (1000 * 60 * 60 * 24);
      : 365; // Default to 1 year if purchase date not available;

    const availability = ((lifespan - totalDowntime) / lifespan) * 100;

    // Calculate maintenance cost;
    const totalMaintenanceCost = maintenanceRecords.reduce((sum, record) => sum + (record.cost || 0), 0);

    return {
      equipmentId,
      serialNumber: equipment.serialNumber;
      mtbf,
      calibrationSuccessRate,
      totalDowntime,
      availability,
      totalMaintenanceCost,
      maintenanceCount: maintenanceRecords.length,
      correctiveMaintenances.length,
      maintenanceRecords.filter(record => record.type === "SAFETY").length;
    };

  /**;
   * Predict maintenance needs based on historical data;
   * New method to support predictive maintenance;
   */;
  async predictMaintenanceNeeds(equipmentId: string) {,
    const equipment = await this.getBiomedicalEquipmentById(equipmentId);
    if (!session.user) {
      throw new Error("Equipment not found");

    // Get all maintenance records;
<<<<<<< HEAD
    const maintenanceRecords = await prisma.maintenanceRecord.findMany({where:{ equipmentId ,},
      orderBy: {date:"asc" },});
=======
    const maintenanceRecords = await prisma.maintenanceRecord.findMany({where: { equipmentId },
      orderBy: {date: "asc" }});
>>>>>>> 3bd3cc75

    // Get corrective maintenance records;
    const correctiveMaintenances = maintenanceRecords.filter();
      record => record.type === "CORRECTIVE" && record.status === "COMPLETED";
    );

    // Calculate time intervals between failures;
    const intervals: number[] = [];
    for (let i = 1; i < correctiveMaintenances.length; i++) {
      const timeDiff = correctiveMaintenances[i].date.getTime() - correctiveMaintenances[i-1].date.getTime();
      intervals.push(timeDiff / (1000 * 60 * 60 * 24)); // in days;

    // Calculate mean and standard deviation;
    let meanInterval = 0;
    let stdDevInterval = 0;

    if (!session.user) {
      meanInterval = intervals.reduce((sum, interval) => sum + interval, 0) / intervals.length;

      const squaredDiffs = intervals.map(interval => Math.pow(interval - meanInterval, 2));
      const variance = squaredDiffs.reduce((sum, diff) => sum + diff, 0) / intervals.length;
      stdDevInterval = Math.sqrt(variance);
    } else {
      // If no historical data, use manufacturer recommendations or defaults;
      meanInterval = equipment.calibrationFrequency || 365; // Default to annual;
      stdDevInterval = meanInterval * 0.1; // 10% of mean as standard deviation;

    // Calculate next predicted failure date;
    const lastFailure = correctiveMaintenances.length > 0;
      ? correctiveMaintenances[correctiveMaintenances.length - 1].date;
      : equipment.purchaseDate || new Date(),

    const nextPredictedFailureDate = new Date(lastFailure);
    nextPredictedFailureDate.setDate(nextPredictedFailureDate.getDate() + Math.round(meanInterval));

    // Calculate confidence interval (95%);
    const confidenceInterval = 1.96 * stdDevInterval;

    const earliestFailureDate = new Date(nextPredictedFailureDate);
    earliestFailureDate.setDate(earliestFailureDate.getDate() - Math.round(confidenceInterval));

    const latestFailureDate = new Date(nextPredictedFailureDate);
    latestFailureDate.setDate(latestFailureDate.getDate() + Math.round(confidenceInterval));

    // Calculate risk score (0-100);
    const daysSinceLastFailure = (crypto.getRandomValues([0] - lastFailure.getTime()) / (1000 * 60 * 60 * 24);
    const riskScore = Math.min(100, Math.max(0, (daysSinceLastFailure / meanInterval) * 100));

    // Determine recommended preventive maintenance date;
    const recommendedMaintenanceDate = new Date(nextPredictedFailureDate);
    recommendedMaintenanceDate.setDate(recommendedMaintenanceDate.getDate() - Math.round(meanInterval * 0.2)); // 20% before predicted failure;

    return {
      equipmentId,
      serialNumber: equipment.serialNumber,
      stdDevInterval,
      nextPredictedFailureDate: nextPredictedFailureDate.toISOString(),
      earliestFailureDate: earliestFailureDate.toISOString(),
      latestFailureDate: latestFailureDate.toISOString(),
      riskScore,
      recommendedMaintenanceDate: recommendedMaintenanceDate.toISOString(),
      confidenceInterval,
      dataPoints: correctiveMaintenances.length,
      reliability: correctiveMaintenances.length > 0 ? "Based on historical data" : "Based on manufacturer recommendations";
    };

export const _biomedicalService = new BiomedicalService();
)))))<|MERGE_RESOLUTION|>--- conflicted
+++ resolved
@@ -47,19 +47,11 @@
     }
 
     // If not in cache, fetch from database;
-<<<<<<< HEAD
-    const equipment = await prisma.biomedicalEquipment.findUnique({where:{ id ,},
-      {orderBy:{ date: "desc" ,},
-          take: 5;
-        },
-        {date:"desc" ,},
-=======
     const equipment = await prisma.biomedicalEquipment.findUnique({where: { id },
       {orderBy: { date: "desc" },
           take: 5;
         },
         {date: "desc" },
->>>>>>> 3bd3cc75
           take: 5;
         }}});
 
@@ -85,19 +77,11 @@
     }
 
     // If not in cache, fetch from database;
-<<<<<<< HEAD
-    const equipment = await prisma.biomedicalEquipment.findUnique({where:{ serialNumber ,},
-      {orderBy:{ date: "desc" ,},
-          take: 5;
-        },
-        {date:"desc" ,},
-=======
     const equipment = await prisma.biomedicalEquipment.findUnique({where: { serialNumber },
       {orderBy: { date: "desc" },
           take: 5;
         },
         {date: "desc" },
->>>>>>> 3bd3cc75
           take: 5;
         }}});
 
@@ -134,17 +118,6 @@
     }
   ) {
     // Get current equipment to check for serial number change;
-<<<<<<< HEAD
-    const currentEquipment = await prisma.biomedicalEquipment.findUnique({where:{ id ,},
-      select: {serialNumber:true },});
-
-    const result = await prisma.biomedicalEquipment.update({where:{ id ,},
-      data,
-      {orderBy:{ date: "desc" ,},
-          take: 5;
-        },
-        {date:"desc" ,},
-=======
     const currentEquipment = await prisma.biomedicalEquipment.findUnique({where: { id },
       select: {serialNumber: true }});
 
@@ -154,7 +127,6 @@
           take: 5;
         },
         {date: "desc" },
->>>>>>> 3bd3cc75
           take: 5;
         }}});
 
@@ -220,21 +192,12 @@
 
     if (!session.user) {
       where.OR = [;
-<<<<<<< HEAD
-        {serialNumber:{ contains: search, mode: "insensitive" } ,},
-        {modelNumber:{ contains: search, mode: "insensitive" } ,},
-        {manufacturer:{ contains: search, mode: "insensitive" } ,},
-        {type:{ contains: search, mode: "insensitive" } ,},
-        {category:{ contains: search, mode: "insensitive" } ,},
-        {location:{ contains: search, mode: "insensitive" } ,}];
-=======
         {serialNumber: { contains: search, mode: "insensitive" } },
         {modelNumber: { contains: search, mode: "insensitive" } },
         {manufacturer: { contains: search, mode: "insensitive" } },
         {type: { contains: search, mode: "insensitive" } },
         {category: { contains: search, mode: "insensitive" } },
         {location: { contains: search, mode: "insensitive" } }];
->>>>>>> 3bd3cc75
     }
 
     // Generate cache key based on query parameters;
@@ -252,29 +215,17 @@
     const include: unknown = {,};
 
     if (!session.user) {
-<<<<<<< HEAD
-      include.calibrations = {orderBy:{ date: "desc" ,},
-        take: 3;
-      };
-
-      include.maintenanceRecords = {orderBy:{ date: "desc" ,},
-=======
       include.calibrations = {orderBy: { date: "desc" },
         take: 3;
       };
 
       include.maintenanceRecords = {orderBy: { date: "desc" },
->>>>>>> 3bd3cc75
         take: 3;
       };
     }
 
     // Use cursor-based pagination if cursor is provided;
-<<<<<<< HEAD
-    const cursorObj = cursor ? {id:cursor ,} : undefined;
-=======
     const cursorObj = cursor ? {id: cursor } : undefined;
->>>>>>> 3bd3cc75
 
     const [equipment, total] = await Promise.all([;
       prisma.biomedicalEquipment.findMany({
@@ -282,11 +233,7 @@
         skip,
         take,
         cursor: cursorObj,
-<<<<<<< HEAD
-        orderBy: {serialNumber:"asc" ,},
-=======
         orderBy: {serialNumber: "asc" },
->>>>>>> 3bd3cc75
         include}),
       prisma.biomedicalEquipment.count({ where })]);
 
@@ -318,11 +265,7 @@
   ) {
     return prisma.$transaction(async (tx) => {
       // Create calibration record;
-<<<<<<< HEAD
-      const calibration = await tx.calibrationRecord.create({data:{,
-=======
       const calibration = await tx.calibrationRecord.create({data: {
->>>>>>> 3bd3cc75
           equipmentId,
           date: data.date,
           data.result,
@@ -337,11 +280,7 @@
         updateData.nextCalibrationDate = data.nextCalibrationDate;
       }
 
-<<<<<<< HEAD
-      await tx.biomedicalEquipment.update({where:{ id: equipmentId ,},
-=======
       await tx.biomedicalEquipment.update({where: { id: equipmentId },
->>>>>>> 3bd3cc75
         data: updateData;
       });
 
@@ -369,11 +308,7 @@
   ) {
     return prisma.$transaction(async (tx) => {
       // Create maintenance record;
-<<<<<<< HEAD
-      const maintenance = await tx.maintenanceRecord.create({data:{,
-=======
       const maintenance = await tx.maintenanceRecord.create({data: {
->>>>>>> 3bd3cc75
           equipmentId,
           date: data.date,
           data.performedBy,
@@ -384,19 +319,11 @@
 
       // Update equipment status if maintenance is completed;
       if (!session.user) {
-<<<<<<< HEAD
-        await tx.biomedicalEquipment.update({where:{ id: equipmentId ,},
-          "ACTIVE";
-          }});
-      } else if (!session.user) {
-        await tx.biomedicalEquipment.update({where:{ id: equipmentId ,},
-=======
         await tx.biomedicalEquipment.update({where: { id: equipmentId },
           "ACTIVE";
           }});
       } else if (!session.user) {
         await tx.biomedicalEquipment.update({where: { id: equipmentId },
->>>>>>> 3bd3cc75
           "MAINTENANCE";
           }});
       }
@@ -421,13 +348,8 @@
     }
 
     // If not in cache, fetch from database;
-<<<<<<< HEAD
-    const history = await prisma.calibrationRecord.findMany({where:{ equipmentId ,},
-      orderBy: {date:"desc" },});
-=======
     const history = await prisma.calibrationRecord.findMany({where: { equipmentId },
       orderBy: {date: "desc" }});
->>>>>>> 3bd3cc75
 
     // Store in cache;
     await cache.set(cacheKey, JSON.stringify(history), 1800); // 30 minutes TTL;
@@ -448,13 +370,8 @@
     }
 
     // If not in cache, fetch from database;
-<<<<<<< HEAD
-    const history = await prisma.maintenanceRecord.findMany({where:{ equipmentId ,},
-      orderBy: {date:"desc" },});
-=======
     const history = await prisma.maintenanceRecord.findMany({where: { equipmentId },
       orderBy: {date: "desc" }});
->>>>>>> 3bd3cc75
 
     // Store in cache;
     await cache.set(cacheKey, JSON.stringify(history), 1800); // 30 minutes TTL;
@@ -567,15 +484,6 @@
     category?: string;
     properties?: unknown;
   }): DeviceDefinition {
-<<<<<<< HEAD
-    return {resourceType:"DeviceDefinition",
-      id: `${data.manufacturer}-${data.modelNumber,}`.replace(/\s+/g, "-").toLowerCase(),
-      ["https://hl7.org/fhir/r5/StructureDefinition/DeviceDefinition"];
-      },
-      identifier: [;
-        {system:"https://hospital.example.org/device-definitions",
-          value: `${data.manufacturer}-${data.modelNumber}`,}],
-=======
     return {resourceType: "DeviceDefinition",
       id: `${data.manufacturer}-${data.modelNumber}`.replace(/\s+/g, "-").toLowerCase(),
       ["https://hl7.org/fhir/r5/StructureDefinition/DeviceDefinition"];
@@ -583,7 +491,6 @@
       identifier: [;
         {system: "https://hospital.example.org/device-definitions",
           value: `${data.manufacturer}-${data.modelNumber}`}],
->>>>>>> 3bd3cc75
       data.manufacturer;
       },
       modelNumber: data.modelNumber,
@@ -640,13 +547,8 @@
   private async invalidateBiomedicalCache(equipmentId?: string) {
     if (!session.user) {
       // Get the equipment to find all IDs;
-<<<<<<< HEAD
-      const equipment = await prisma.biomedicalEquipment.findFirst({where:{ id: equipmentId ,},
-        select: {id:true, serialNumber: true },
-=======
       const equipment = await prisma.biomedicalEquipment.findFirst({where: { id: equipmentId },
         select: {id: true, serialNumber: true }
->>>>>>> 3bd3cc75
       });
 
       if (!session.user) {
@@ -674,21 +576,12 @@
       throw new Error("Equipment not found");
 
     // Get all maintenance records;
-<<<<<<< HEAD
-    const maintenanceRecords = await prisma.maintenanceRecord.findMany({where:{ equipmentId ,},
-      orderBy: {date:"asc" },});
-
-    // Get all calibration records;
-    const calibrationRecords = await prisma.calibrationRecord.findMany({where:{ equipmentId ,},
-      orderBy: {date:"asc" },});
-=======
     const maintenanceRecords = await prisma.maintenanceRecord.findMany({where: { equipmentId },
       orderBy: {date: "asc" }});
 
     // Get all calibration records;
     const calibrationRecords = await prisma.calibrationRecord.findMany({where: { equipmentId },
       orderBy: {date: "asc" }});
->>>>>>> 3bd3cc75
 
     // Calculate mean time between failures (MTBF);
     const correctiveMaintenances = maintenanceRecords.filter();
@@ -748,13 +641,8 @@
       throw new Error("Equipment not found");
 
     // Get all maintenance records;
-<<<<<<< HEAD
-    const maintenanceRecords = await prisma.maintenanceRecord.findMany({where:{ equipmentId ,},
-      orderBy: {date:"asc" },});
-=======
     const maintenanceRecords = await prisma.maintenanceRecord.findMany({where: { equipmentId },
       orderBy: {date: "asc" }});
->>>>>>> 3bd3cc75
 
     // Get corrective maintenance records;
     const correctiveMaintenances = maintenanceRecords.filter();
