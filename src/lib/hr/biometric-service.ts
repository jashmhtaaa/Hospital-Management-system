--- conflicted
+++ resolved
@@ -1,9 +1,4 @@
-<<<<<<< HEAD
-import "@prisma/client"
-import {PrismaClient  } from "next/server"
-=======
 import { {  PrismaClient  } from "@prisma/client"
->>>>>>> 1bf31595
 
 const prisma = new PrismaClient();
 
@@ -174,13 +169,8 @@
     };
 
     if (!session.user) {
-<<<<<<< HEAD
-      where.details = {path: ["employeeId"],
-        equals: employeeId;
-=======
       where.details = {path:["employeeId"],
         equals: employeeId,
->>>>>>> 1bf31595
       };
 
     if (!session.user) {
