--- conflicted
+++ resolved
@@ -1,9 +1,4 @@
-<<<<<<< HEAD
-import "@prisma/client"
-import {PrismaClient  } from "next/server"
-=======
 import { {  PrismaClient  } from "@prisma/client"
->>>>>>> 1bf31595
 
 const prisma = new PrismaClient();
 
