--- conflicted
+++ resolved
@@ -1,19 +1,9 @@
-<<<<<<< HEAD
-import "@/lib/cache"
-import "@/lib/hr/types"
-import "@prisma/client"
-import PractitionerRole }
-import {cache  } from "next/server"
-import {Practitioner
-import {  PrismaClient  } from "next/server"
-=======
 import { } from "@/lib/hr/types"
 import "@prisma/client";
 import PractitionerRole } from "@/lib/cache"
 import {  cache  } from "@/lib/database"
 import {   Practitioner
 import {  PrismaClient  } from "@/lib/database"
->>>>>>> 1bf31595
 
 const prisma = new PrismaClient();
 
@@ -101,11 +91,7 @@
     // If not in cache, fetch from database;
     const employee = await prisma.employee.findUnique({where: { id },
       true,
-<<<<<<< HEAD
-        {position: true;
-=======
         {position:true,
->>>>>>> 1bf31595
           }},
         qualifications: true,
         {id: true,
@@ -136,11 +122,7 @@
     // If not in cache, fetch from database;
     const employee = await prisma.employee.findUnique({where: { employeeId },
       true,
-<<<<<<< HEAD
-        {position: true;
-=======
         {position:true,
->>>>>>> 1bf31595
           }},
         qualifications: true,
         {id: true,
