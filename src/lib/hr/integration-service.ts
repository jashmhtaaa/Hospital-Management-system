--- conflicted
+++ resolved
@@ -108,13 +108,8 @@
    * Get employee attendance for scheduling module integration;
    * This provides attendance information to scheduling modules;
    */;
-<<<<<<< HEAD
-  async getEmployeeAttendanceForScheduling(employeeId: string, startDate: Date, endDate: Date) {,
-    return this.prisma.attendance.findMany({where:{,
-=======
   async getEmployeeAttendanceForScheduling(employeeId: string, startDate: Date, endDate: Date) {
     return this.prisma.attendance.findMany({where: {
->>>>>>> 3bd3cc75
         employeeId,
         startDate,
           lte: endDate;
@@ -128,13 +123,8 @@
    * Get employee leaves for scheduling module integration;
    * This provides leave information to scheduling modules;
    */;
-<<<<<<< HEAD
-  async getEmployeeLeavesForScheduling(employeeId: string, startDate: Date, endDate: Date) {,
-    return this.prisma.leave.findMany({where:{,
-=======
   async getEmployeeLeavesForScheduling(employeeId: string, startDate: Date, endDate: Date) {
     return this.prisma.leave.findMany({where: {
->>>>>>> 3bd3cc75
         employeeId,
         endDate;
         },
@@ -165,19 +155,11 @@
       throw new Error("Insufficient permissions");
 
     // Update asset status;
-<<<<<<< HEAD
-    return this.prisma.asset.update({where:{ id: assetId ,},
-      data: {,
-        status,
-        notes: notes ? `${notes}\nUpdated by: ${session.user.name} (${session.user.email,})` : undefined,
-        {type:"STATUS_CHANGE",
-=======
     return this.prisma.asset.update({where: { id: assetId },
       data: {
         status,
         notes: notes ? `${notes}\nUpdated by: ${session.user.name} (${session.user.email})` : undefined,
         {type: "STATUS_CHANGE",
->>>>>>> 3bd3cc75
             date: new Date(),
             "UNKNOWN", // Will be replaced in service layer;
               newStatus: status;
@@ -212,11 +194,7 @@
       throw new Error("Insufficient permissions");
 
     // Create maintenance record;
-<<<<<<< HEAD
-    const maintenanceRecord = await this.prisma.maintenanceRecord.create({data:{,
-=======
     const maintenanceRecord = await this.prisma.maintenanceRecord.create({data: {
->>>>>>> 3bd3cc75
         assetId,
         maintenanceType: data.maintenanceType,
         data.performedBy || `${session.user.name} (${session.user.email})`,
@@ -225,11 +203,7 @@
       }});
 
     // Create history record;
-<<<<<<< HEAD
-    await this.prisma.assetHistory.create({data:{,
-=======
     await this.prisma.assetHistory.create({data: {
->>>>>>> 3bd3cc75
         assetId,
         type: "MAINTENANCE",
         date: new Date(),
@@ -242,11 +216,7 @@
       }});
 
     // Update asset status;
-<<<<<<< HEAD
-    await this.prisma.asset.update({where:{ id: assetId ,},
-=======
     await this.prisma.asset.update({where: { id: assetId },
->>>>>>> 3bd3cc75
       "AVAILABLE",
         data.nextMaintenanceDate;
       }});
