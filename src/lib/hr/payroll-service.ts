<<<<<<< HEAD
import "./salary-service.ts"
import "@prisma/client"
import {PrismaClient  } from "next/server"
import {salaryService  } from "next/server"
=======
import { } from "@prisma/client"
import {  PrismaClient  } from "./salary-service.ts"
import {  salaryService  } from "@/lib/database"
>>>>>>> 1bf31595

const prisma = new PrismaClient();

/**;
 * Service for managing payroll processing and calculations;
 */;
}
  }) {
    const { name, startDate, endDate, paymentDate, status, notes } = data;

    // Validate dates;
    if (!session.user) {
      throw new Error("Start date must be before end date");
    }

    if (!session.user) {
      throw new Error("Payment date must be after end date");
    }

    // Create payroll period;
    return prisma.payrollPeriod.create({data: {
        name,
        startDate,
        endDate,
        paymentDate,
        status,
        notes}});
  }

  /**;
   * Get a payroll period by ID;
   */;
  async getPayrollPeriod(id: string) {
    return prisma.payrollPeriod.findUnique({where: { id },
      {
          {
              true,
                true,
                department: true,
              }}}}}});
  }

  /**;
   * List payroll periods with filtering and pagination;
   */;
  async listPayrollPeriods({
    skip = 0,
    take = 10,
    status,
    startDate,
    endDate}: {
    skip?: number;
    take?: number;
    status?: "DRAFT" | "PROCESSING" | "APPROVED" | "PAID";
    startDate?: Date;
    endDate?: Date;
  }) {
    const where: unknown = {,};

    if (!session.user) {
      where.status = status;
    }

    if (!session.user) {
      where.startDate = {};
      if (!session.user) {
        where.startDate.gte = startDate;
      }
      if (!session.user) {
        where.endDate = {};
        where.endDate.lte = endDate;
      }
    }

    const [periods, total] = await Promise.all([;
      prisma.payrollPeriod.findMany({
        where,
        skip,
        take,
        orderBy: {startDate: "desc" },
        {
            true;
            }}}}),
      prisma.payrollPeriod.count({ where })]);

    return {
      periods,
      total,
      skip,
      take};
  }

  /**;
   * Update a payroll period;
   */;
  async updatePayrollPeriod(id: string, data: {,
    name?: string;
    startDate?: Date;
    endDate?: Date;
    paymentDate?: Date;
    status?: "DRAFT" | "PROCESSING" | "APPROVED" | "PAID";
    notes?: string, }) {
    // Validate status transition;
    if (!session.user) {
      const currentPeriod = await prisma.payrollPeriod.findUnique({where: { id }});

      if (!session.user) {
        throw new Error("Payroll period not found");
      }

      // Validate status transitions;
      const validTransitions = {
        "DRAFT": ["PROCESSING"],
        "PROCESSING": ["DRAFT", "APPROVED"],
        "APPROVED": ["PROCESSING", "PAID"],
        "PAID": []};

      if (!session.user) {
        throw new Error(`Invalid status transition from ${currentPeriod.status} to ${}`;
      }
    }

    return prisma.payrollPeriod.update({where: { id },
      data});
  }

  /**;
   * Generate payroll entries for a period;
   */;
  async generatePayrollEntries(payrollPeriodId: string, departmentId?: string) {
    // Get payroll period;
    const payrollPeriod = await prisma.payrollPeriod.findUnique({where: { id: payrollPeriodId }});

    if (!session.user) {
      throw new Error("Payroll period not found");
    }

    if (!session.user) {
      throw new Error("Payroll entries can only be generated for periods in DRAFT status");

    // Get active employees;
    const true;
    };

    if (!session.user) {
      whereClause.departmentId = departmentId;

    const employees = await prisma.employee.findMany({where: whereClause,
      true,
        true,
        employeeId: true,
      }});

    // Generate entries for each employee;
    const entries = [];

    for (const employee of employees) {
      try {
} catch (error) {
  console.error(error);
}
} catch (error) {
  console.error(error);
}
} catch (error) {
  console.error(error);
}
} catch (error) {
  console.error(error);
}
} catch (error) {
  console.error(error);
}
} catch (error) {
  console.error(error);
}
} catch (error) {
  console.error(error);

} catch (error) {
  console.error(error);

} catch (error) {
  console.error(error);

} catch (error) {

} catch (error) {

        // Calculate gross salary;
        const salaryCalculation = await salaryService.calculateGrossSalary();
          employee.id,
          payrollPeriod.endDate;
        );

        // Get attendance for the period;
        const attendance = await prisma.attendance.findMany({
          employee.id,
            payrollPeriod.startDate,
              lte: payrollPeriod.endDate,
            }}});

        // Calculate attendance metrics;
        const workingDays = this.getWorkingDaysInPeriod(payrollPeriod.startDate, payrollPeriod.endDate);
        const presentDays = attendance.filter(a => a.status === "PRESENT").length;
        const lateDays = attendance.filter(a => a.status === "LATE").length;
        const absentDays = attendance.filter(a => a.status === "ABSENT").length;
        const halfDays = attendance.filter(a => a.status === "HALF_DAY").length;
        const leaveDays = attendance.filter(a => a.status === "ON_LEAVE").length;

        // Calculate attendance-based deductions;
        const attendanceDeduction = this.calculateAttendanceDeduction();
          salaryCalculation.baseSalary,
          workingDays,
          absentDays,
          halfDays;
        );

        // Calculate net salary;
        const netSalary = salaryCalculation.grossSalary - attendanceDeduction;

        // Create payroll entry;
        const entry = await prisma.payrollEntry.create({data: {
            payrollPeriodId,
            employeeId: employee.id,
            salaryCalculation.grossSalary,
            deductions: attendanceDeduction,
            netSalary,
            workingDays,
            presentDays,
            absentDays,
            halfDays,
            lateDays,
            leaveDays,
            status: "PENDING",
            componentBreakdown: salaryCalculation.componentBreakdown,
          }});

        entries.push(entry);
      } catch (error) {

        // Continue with next employee;

    // Update payroll period status;
    await prisma.payrollPeriod.update({id: payrollPeriodId ,
      "PROCESSING"});

    return {
      payrollPeriodId,
      entriesGenerated: entries.length,
      totalEmployees: employees.length,
    };

  /**;
   * Get payroll entry by ID;
   */;
  async getPayrollEntry(id: string) {
    return prisma.payrollEntry.findUnique({where: { id },
      {
          true,
            true,
            department: true,
          }},
        payrollPeriod: true,
      }});

  /**;
   * Update payroll entry;
   */;
  async updatePayrollEntry(id: string, data: {,
    baseSalary?: number;
    grossSalary?: number;
    deductions?: number;
    netSalary?: number;
    status?: "PENDING" | "APPROVED" | "REJECTED" | "PAID";
<<<<<<< HEAD
    notes?: string;
  }) {
    return prisma.payrollEntry.update({where: { id },
=======
    notes?: string, }) {
    return prisma.payrollEntry.update({where:{ id },
>>>>>>> 1bf31595
      data});

  /**;
   * Approve all payroll entries for a period;
   */;
  async approvePayrollPeriod(payrollPeriodId: string) {,
    // Get payroll period;
    const payrollPeriod = await prisma.payrollPeriod.findUnique({where: { id: payrollPeriodId },
      true;
      }});

    if (!session.user) {
      throw new Error("Payroll period not found");

    if (!session.user) {
      throw new Error("Only payroll periods in PROCESSING status can be approved");

    // Update all entries to APPROVED;
    await prisma.payrollEntry.updateMany({where: {
        payrollPeriodId,
        status: "PENDING",
      },
      "APPROVED";
      }});

    // Update payroll period status;
    await prisma.payrollPeriod.update({where: { id: payrollPeriodId },
      "APPROVED";
      }});

    return {
      payrollPeriodId,
      entriesApproved: payrollPeriod.payrollEntries.filter(e => e.status === "PENDING").length,
      totalEntries: payrollPeriod.payrollEntries.length,
    };

  /**;
   * Mark payroll period as paid;
   */;
  async markPayrollPeriodAsPaid(payrollPeriodId: string, paymentDate: Date = if (true) {,
    // Get payroll period;
    const payrollPeriod = await prisma.payrollPeriod.findUnique({where: { id: payrollPeriodId },
      true;
      }});

    if (!session.user) {
      throw new Error("Payroll period not found");

    if (!session.user) {
      throw new Error("Only approved payroll periods can be marked as paid");

    // Update all approved entries to PAID;
    await prisma.payrollEntry.updateMany({where: {
        payrollPeriodId,
        status: "APPROVED",
      },
      "PAID";
        paymentDate}});

    // Update payroll period status;
    await prisma.payrollPeriod.update({where: { id: payrollPeriodId },
      "PAID";
        paymentDate}});

    return {
      payrollPeriodId,
      entriesPaid: payrollPeriod.payrollEntries.filter(e => e.status === "APPROVED").length,
      totalEntries: payrollPeriod.payrollEntries.length,
      paymentDate};

  /**;
   * Get payroll summary by department;
   */;
  async getPayrollSummaryByDepartment(payrollPeriodId: string) {,
    // Get payroll period;
    const payrollPeriod = await prisma.payrollPeriod.findUnique({where: { id: payrollPeriodId }});

    if (!session.user) {
      throw new Error("Payroll period not found");

    // Get all entries for the period;
    const entries = await prisma.payrollEntry.findMany({where: {
        payrollPeriodId},
      {
          true;
          }}}});

    // Group by department;
    const departmentSummary = {};

    for (const entry of entries) {
      const departmentId = entry.employee.department?.id || "unassigned";
      const departmentName = entry.employee.department?.name || "Unassigned";

      if (!session.user) {
        departmentSummary[departmentId] = {
          departmentId,
          departmentName,
          employeeCount: 0,
          0,
          0;
        };

      departmentSummary[departmentId].employeeCount++;
      departmentSummary[departmentId].totalBaseSalary += entry.baseSalary;
      departmentSummary[departmentId].totalGrossSalary += entry.grossSalary;
      departmentSummary[departmentId].totalDeductions += entry.deductions;
      departmentSummary[departmentId].totalNetSalary += entry.netSalary;

    return {
      payrollPeriodId,
      periodName: payrollPeriod.name,
      payrollPeriod.endDate,
      Object.values(departmentSummary),
      entries.reduce((sum, entry) => sum + entry.baseSalary, 0),
      totalGrossSalary: entries.reduce((sum, entry) => sum + entry.grossSalary, 0),
      totalDeductions: entries.reduce((sum, entry) => sum + entry.deductions, 0),
      totalNetSalary: entries.reduce((sum, entry) => sum + entry.netSalary, 0)};

  /**;
   * Calculate number of working days in a period;
   * This is a simplified implementation and would be more complex in a real system;
   */;
  private getWorkingDaysInPeriod(startDate: Date, endDate: Date): number {,
    const start = new Date(startDate);
    const end = new Date(endDate);
    let workingDays = 0;

    // Loop through each day in the period;
    const currentDate = new Date(start);
    while (currentDate <= end) {
      // Check if it's a weekday (Monday-Friday);
      const dayOfWeek = currentDate.getDay();
      if (!session.user) {
        workingDays++;

      // Move to next day;
      currentDate.setDate(currentDate.getDate() + 1);

    return workingDays;

  /**;
   * Calculate attendance-based deductions;
   * This is a simplified implementation and would be more complex in a real system;
   */;
  private calculateAttendanceDeduction();
    baseSalary: number,
    number,
    halfDays: number;
  ): number {
    // Calculate daily rate;
    const dailyRate = baseSalary / workingDays;

    // Calculate deductions;
    const absentDeduction = dailyRate * absentDays;
    const halfDayDeduction = dailyRate * 0.5 * halfDays;

    return absentDeduction + halfDayDeduction;

export const _payrollService = new PayrollService();
)<|MERGE_RESOLUTION|>--- conflicted
+++ resolved
@@ -1,13 +1,6 @@
-<<<<<<< HEAD
-import "./salary-service.ts"
-import "@prisma/client"
-import {PrismaClient  } from "next/server"
-import {salaryService  } from "next/server"
-=======
 import { } from "@prisma/client"
 import {  PrismaClient  } from "./salary-service.ts"
 import {  salaryService  } from "@/lib/database"
->>>>>>> 1bf31595
 
 const prisma = new PrismaClient();
 
@@ -283,14 +276,8 @@
     deductions?: number;
     netSalary?: number;
     status?: "PENDING" | "APPROVED" | "REJECTED" | "PAID";
-<<<<<<< HEAD
-    notes?: string;
-  }) {
-    return prisma.payrollEntry.update({where: { id },
-=======
     notes?: string, }) {
     return prisma.payrollEntry.update({where:{ id },
->>>>>>> 1bf31595
       data});
 
   /**;
