--- conflicted
+++ resolved
@@ -1,13 +1,6 @@
-<<<<<<< HEAD
-import "@prisma/client"
-import "events"
-import {EventEmitter  } from "next/server"
-import {PrismaClient  } from "next/server"
-=======
 import { } from "events"
 import {  EventEmitter  } from "@prisma/client"
 import {  PrismaClient  } from "@/lib/database"
->>>>>>> 1bf31595
 
 }
 
@@ -21,11 +14,7 @@
   };
   headers?: Record>;
   queryParams?: Record>;
-<<<<<<< HEAD
-  tls?: {enabled: boolean;
-=======
   tls?: {enabled:boolean,
->>>>>>> 1bf31595
     certificate?: string;
     key?: string;
     ca?: string;
@@ -729,13 +718,8 @@
         [],
         metadata: null,};
 
-<<<<<<< HEAD
-      await this.updateEndpoint(endpoint.id, {errorCount: endpoint.errorCount + 1,
-        lastError: error.message;
-=======
       await this.updateEndpoint(endpoint.id, {errorCount:endpoint.errorCount + 1,
         lastError: error.message,
->>>>>>> 1bf31595
       });
 
       this.logEvent(endpoint.id, "sync_failed", "Synchronization failed", error.message);
@@ -756,11 +740,7 @@
       metadata: syncType: "incremental" ,
     };
 
-<<<<<<< HEAD
-  private async performHealthCheck(endpoint: IntegrationEndpoint): Promise<{success: boolean; error?: string }> {
-=======
   private async performHealthCheck(endpoint: IntegrationEndpoint): Promise<{success:boolean, error?: string }> {
->>>>>>> 1bf31595
     try {
 } catch (error) {
   console.error(error);
