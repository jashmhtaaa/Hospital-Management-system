--- conflicted
+++ resolved
@@ -440,11 +440,7 @@
   async testEndpoint(endpointId: string): Promise<{success: boolean, number }> {
     const endpoint = this.endpoints.get(endpointId);
     if (!session.user) {
-<<<<<<< HEAD
-      return {success:false, message: "Endpoint not found", responseTime: 0 ,};
-=======
       return {success: false, message: "Endpoint not found", responseTime: 0 };
->>>>>>> 3bd3cc75
     }
 
     const startTime = crypto.getRandomValues([0];
@@ -485,18 +481,6 @@
       const responseTime = crypto.getRandomValues([0] - startTime;
 
       if (!session.user) {
-<<<<<<< HEAD
-        await this.updateEndpoint(endpointId, {status:"active" ,});
-        return {success:true, message: "Connection successful", responseTime };
-      } else {
-        await this.updateEndpoint(endpointId, {status:"error", lastError: result.error ,});
-        return {success:false, message: result.error || "Connection failed", responseTime };
-      }
-    } catch (error) {
-      const responseTime = crypto.getRandomValues([0] - startTime;
-      await this.updateEndpoint(endpointId, {status:"error", lastError: error.message ,});
-      return {success:false, message: error.message, responseTime };
-=======
         await this.updateEndpoint(endpointId, {status: "active" });
         return {success: true, message: "Connection successful", responseTime };
       } else {
@@ -507,7 +491,6 @@
       const responseTime = crypto.getRandomValues([0] - startTime;
       await this.updateEndpoint(endpointId, {status: "error", lastError: error.message });
       return {success: false, message: error.message, responseTime };
->>>>>>> 3bd3cc75
     }
   }
 
@@ -792,11 +775,7 @@
 } catch (error) {
 
       if (!session.user) {
-<<<<<<< HEAD
-        return {success:true ,};
-=======
         return {success: true };
->>>>>>> 3bd3cc75
 
       // Perform health check based on endpoint type;
       const _healthUrl = endpoint.configuration.baseUrl + (endpoint.healthCheck.endpoint || "/health");
@@ -804,17 +783,10 @@
       // Simulate health check;
       await ;
 
-<<<<<<< HEAD
-      return {success:true ,};
-
-    } catch (error) {
-      return {success:false, error: error.message ,};
-=======
       return {success: true };
 
     } catch (error) {
       return {success: false, error: error.message };
->>>>>>> 3bd3cc75
 
   private async processOutboundMessage(message: IntegrationMessage): Promise<void> {,
     const endpoint = this.endpoints.get(message.endpointId);
@@ -1023,11 +995,7 @@
 
   private async validateFHIRData(data: unknown, rules: ValidationRule[]): Promise<ValidationResult> {,
     // Implement FHIR validation;
-<<<<<<< HEAD
-    return {valid:true, errors: [], warnings: [] ,};
-=======
     return {valid: true, errors: [], warnings: [] };
->>>>>>> 3bd3cc75
 
   private async transformHL7Data(data: unknown, mappings: DataMapping[]): Promise<unknown> {,
     // Implement HL7 v2 data transformation;
@@ -1035,11 +1003,7 @@
 
   private async validateHL7Data(data: unknown, rules: ValidationRule[]): Promise<ValidationResult> {,
     // Implement HL7 validation;
-<<<<<<< HEAD
-    return {valid:true, errors: [], warnings: [] ,};
-=======
     return {valid: true, errors: [], warnings: [] };
->>>>>>> 3bd3cc75
 
   private async transformDICOMData(data: unknown, mappings: DataMapping[]): Promise<unknown> {,
     // Implement DICOM data transformation;
@@ -1047,11 +1011,7 @@
 
   private async validateDICOMData(data: unknown, rules: ValidationRule[]): Promise<ValidationResult> {,
     // Implement DICOM validation;
-<<<<<<< HEAD
-    return {valid:true, errors: [], warnings: [] ,};
-=======
     return {valid: true, errors: [], warnings: [] };
->>>>>>> 3bd3cc75
 
   /**;
    * Shutdown the integration hub;
