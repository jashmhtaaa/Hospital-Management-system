--- conflicted
+++ resolved
@@ -533,11 +533,7 @@
       });
 
       // Publish event;
-<<<<<<< HEAD
-      pubsub.publish("CIRCUIT_BREAKER_STATE_CHANGE", {circuitBreakerStateChange:{,
-=======
       pubsub.publish("CIRCUIT_BREAKER_STATE_CHANGE", {circuitBreakerStateChange: {
->>>>>>> 3bd3cc75
           serviceName,
           endpointName: endpointName || "health",
           new Date();
@@ -547,11 +543,7 @@
     circuitBreaker.on("close", () => {
 
       // Publish event;
-<<<<<<< HEAD
-      pubsub.publish("CIRCUIT_BREAKER_STATE_CHANGE", {circuitBreakerStateChange:{,
-=======
       pubsub.publish("CIRCUIT_BREAKER_STATE_CHANGE", {circuitBreakerStateChange: {
->>>>>>> 3bd3cc75
           serviceName,
           endpointName: endpointName || "health",
           new Date();
@@ -561,11 +553,7 @@
     circuitBreaker.on("halfOpen", () => {
 
       // Publish event;
-<<<<<<< HEAD
-      pubsub.publish("CIRCUIT_BREAKER_STATE_CHANGE", {circuitBreakerStateChange:{,
-=======
       pubsub.publish("CIRCUIT_BREAKER_STATE_CHANGE", {circuitBreakerStateChange: {
->>>>>>> 3bd3cc75
           serviceName,
           endpointName: endpointName || "health",
           new Date();
