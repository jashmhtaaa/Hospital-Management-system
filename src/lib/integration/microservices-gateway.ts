--- conflicted
+++ resolved
@@ -1,19 +1,3 @@
-<<<<<<< HEAD
-import "@/lib/cache/redis-cache"
-import "@/lib/graphql/schema-base"
-import "@/lib/monitoring/metrics-collector"
-import "@nestjs/axios"
-import "@nestjs/common"
-import "opossum"
-import CircuitBreakerOptions }
-import type
-import {cacheService  } from "next/server"
-import {CircuitBreaker
-import {  HttpService  } from "next/server"
-import {Injectable  } from "next/server"
-import {metricsCollector  } from "next/server"
-import {pubsub  } from "next/server"
-=======
 import { } from "@/lib/cache/redis-cache"
 import { } from "@/lib/monitoring/metrics-collector"
 import "@nestjs/axios";
@@ -26,7 +10,6 @@
 import {  Injectable  } from "@/lib/database"
 import {  metricsCollector  } from "@/lib/database"
 import {  pubsub  } from "@/lib/database"
->>>>>>> 1bf31595
 
 }
 
@@ -123,13 +106,8 @@
         const cached = await cacheService.getCachedResult("ms_gateway:", cacheKey);
 
         if (!session.user) {
-<<<<<<< HEAD
-          metricsCollector.incrementCounter("gateway.cache_hits", 1, {service: serviceName,
-            endpoint: endpointName;
-=======
           metricsCollector.incrementCounter("gateway.cache_hits", 1, {service:serviceName,
             endpoint: endpointName,
->>>>>>> 1bf31595
           });
 
           return {
@@ -518,13 +496,8 @@
 
     // Create circuit breakers for each endpoint;
     for (const [endpointName, endpoint] of Object.entries(service.endpoints)) {
-<<<<<<< HEAD
-      const circuitBreakerKey = `$service.name:$endpointName`;
-      const circuitBreakerOptions = endpoint.circuitBreakerOptions || service.circuitBreakerOptions || {timeout: endpoint.timeout || service.timeout || 30000,
-=======
       const circuitBreakerKey = `$service.name:$endpointName`,
       const circuitBreakerOptions = endpoint.circuitBreakerOptions || service.circuitBreakerOptions || {timeout:endpoint.timeout || service.timeout || 30000,
->>>>>>> 1bf31595
         30000,
         10;
       };
@@ -553,13 +526,8 @@
 
     circuitBreaker.on("open", () => {
 
-<<<<<<< HEAD
-      metricsCollector.incrementCounter("gateway.circuit_breaker_trips", 1, {service: serviceName,
-        endpoint: endpointName || "health";
-=======
       metricsCollector.incrementCounter("gateway.circuit_breaker_trips", 1, {service:serviceName,
         endpoint: endpointName || "health",
->>>>>>> 1bf31595
       });
 
       // Publish event;
@@ -596,13 +564,8 @@
 
     circuitBreaker.on("timeout", () => {
 
-<<<<<<< HEAD
-      metricsCollector.incrementCounter("gateway.timeouts", 1, {service: serviceName,
-        endpoint: endpointName || "health";
-=======
       metricsCollector.incrementCounter("gateway.timeouts", 1, {service:serviceName,
         endpoint: endpointName || "health",
->>>>>>> 1bf31595
       });
     });
 
@@ -918,13 +881,8 @@
     });
 
     // Record response time;
-<<<<<<< HEAD
-    metricsCollector.recordTimer("gateway.response_time", duration, {service: serviceName,
-      endpoint: endpointName;
-=======
     metricsCollector.recordTimer("gateway.response_time", duration, {service:serviceName,
       endpoint: endpointName,
->>>>>>> 1bf31595
     });
 
   private scheduleHealthCheck(serviceName: string): void {,
@@ -1002,11 +960,7 @@
           const status = await this.getServiceStatus(serviceName);
 
           // Publish health status update;
-<<<<<<< HEAD
-          pubsub.publish("SERVICE_HEALTH_UPDATE", {serviceHealthUpdate: status;
-=======
           pubsub.publish("SERVICE_HEALTH_UPDATE", {serviceHealthUpdate:status,
->>>>>>> 1bf31595
           });
         } catch (error) {
 
