--- conflicted
+++ resolved
@@ -5,12 +5,7 @@
 
 // Placeholder for IPD related database functions;
 // FIX: Define a more specific type for Admission data;
-<<<<<<< HEAD
-interface Admission {
-    {id:number,
-=======
 interface Admission {id: number,
->>>>>>> 3bd3cc75
   string; // ISO string;
   discharge_date?: string | null; // ISO string;
   attending_doctor_id?: string | null;
