<<<<<<< HEAD
import "../../services/encryption_service_secure"
import "@prisma/client"
import "zod"
import {getEncryptionService  } from "next/server"
import {PrismaClient  } from "next/server"
import {z  } from "next/server"
=======
import { } from "@prisma/client"
import "zod";
import {  getEncryptionService  } from "../../services/encryption_service_secure"
import {  PrismaClient  } from "@/lib/database"
import {  z  } from "@/lib/database"
>>>>>>> 1bf31595

/**;
 * IPD (Inpatient Department) Management Service;
 * Comprehensive inpatient management system replacing placeholder implementations;
 * Handles admissions, discharges, transfers, and bed management;
 */;

// Admission Schema;
export const AdmissionSchema = z.object({patient_id: z.string().min(1, "Patient ID is required"),
  admission_date: z.date(),
  admission_time: z.string().optional(),
  admission_type: z.enum(["emergency", "elective", "transfer", "delivery", "observation"]),
  admission_source: z.enum(["emergency_room", "outpatient", "transfer_from_other_facility", "direct_admission", "referral"]),

  // Clinical information;
  chief_complaint: z.string().min(1, "Chief complaint is required"),
  admitting_diagnosis: z.string().min(1, "Admitting diagnosis is required"),
  secondary_diagnoses: z.array(z.string()).optional(),
  icd10_codes: z.array(z.string()).optional();

  // Care team;
  attending_doctor_id: z.string().min(1, "Attending doctor is required"),
  referring_doctor_id: z.string().optional(),
  consulting_doctors: z.array(z.string()).optional();

  // Accommodation;
  ward_id: z.string().min(1, "Ward is required"),
  room_number: z.string().optional(),
  bed_number: z.string().min(1, "Bed number is required"),
  accommodation_class: z.enum(["general", "semi_private", "private", "icu", "isolation"]),

  // Insurance and billing;
  z.string().optional(),
    policy_number: z.string().optional(),
    authorization_number: z.string().optional(),
    coverage_type: z.enum(["full", "partial", "self_pay"]).optional()}).optional(),

  // Emergency contact;
  z.string(),
    relationship: z.string(),
    phone: z.string(),
    address: z.string().optional()),

  // Administrative;
  admission_notes: z.string().optional(),
  estimated_length_of_stay: z.number().optional(), // in days;
  priority_level: z.enum(["routine", "urgent", "emergent"]).default("routine"),
  isolation_required: z.boolean().default(false),
  isolation_type: z.string().optional();

  // Metadata;
  admitted_by: z.string().min(1, "Admitted by is required"),
  admission_status: z.enum(["active", "discharged", "transferred", "cancelled"]).default("active")});

// Discharge Schema;
export const DischargeSchema = z.object({admission_id: z.string().min(1, "Admission ID is required"),
  discharge_date: z.date(),
  discharge_time: z.string().optional(),
  discharge_type: z.enum(["routine", "against_medical_advice", "transfer", "death", "absconded"]),
  discharge_disposition: z.enum(["home", "home_with_services", "skilled_nursing_facility", "rehabilitation", "hospice", "deceased", "other"]),

  // Clinical information;
  final_diagnosis: z.string().min(1, "Final diagnosis is required"),
  secondary_diagnoses: z.array(z.string()).optional(),
  z.string(),
    procedure_code: z.string().optional(),
    date_performed: z.date(),
    surgeon: z.string().optional(),
  })).optional(),

  // Discharge planning;
  discharge_instructions: z.string().min(1, "Discharge instructions are required"),
  z.string(),
    dosage: z.string(),
    frequency: z.string(),
    duration: z.string(),
    instructions: z.string().optional(),
  })).optional(),
  z.string(),
    department: z.string(),
    appointment_date: z.date().optional(),
    instructions: z.string().optional(),
  })).optional(),

  // Functional status;
  functional_status_on_admission: z.string().optional(),
  functional_status_on_discharge: z.string().optional();

  // Quality metrics;
  readmission_risk: z.enum(["low", "medium", "high"]).optional(),
  patient_satisfaction_score: z.number().min(1).max(10).optional();

  // Administrative;
  discharge_summary: z.string().optional(),
  complications: z.string().optional(),
  length_of_stay: z.number().optional(), // calculated automatically;
  total_charges: z.number().optional();

  // Metadata;
  discharged_by: z.string().min(1, "Discharged by is required")});

// Transfer Schema;
export const TransferSchema = z.object({admission_id: z.string().min(1, "Admission ID is required"),
  transfer_date: z.date(),
  transfer_time: z.string().optional(),
  transfer_type: z.enum(["internal", "external", "icu_to_ward", "ward_to_icu", "ward_to_ward"]),

  // Transfer details;
  from_ward_id: z.string().min(1, "From ward is required"),
  from_room: z.string().optional(),
  from_bed: z.string().min(1, "From bed is required"),
  to_ward_id: z.string().min(1, "To ward is required"),
  to_room: z.string().optional(),
  to_bed: z.string().min(1, "To bed is required"),

  // Clinical reason;
  reason_for_transfer: z.string().min(1, "Reason for transfer is required"),
  clinical_condition: z.string().optional(),
  transfer_diagnosis: z.string().optional();

  // Care team;
  transferring_doctor: z.string().min(1, "Transferring doctor is required"),
  receiving_doctor: z.string().min(1, "Receiving doctor is required"),

  // External transfer details (if applicable);
  external_facility_name: z.string().optional(),
  external_facility_address: z.string().optional(),
  transport_method: z.enum(["ambulance", "private_vehicle", "wheelchair", "stretcher", "walking"]).optional(),

  // Administrative;
  transfer_notes: z.string().optional(),
  equipment_transferred: z.array(z.string()).optional(),
  medications_during_transfer: z.string().optional();

  // Metadata;
  initiated_by: z.string().min(1, "Initiated by is required"),
  approved_by: z.string().optional(),
  transfer_status: z.enum(["pending", "approved", "completed", "cancelled"]).default("pending")});

// Bed Management Schema;
export const BedManagementSchema = z.object({ward_id: z.string().min(1, "Ward ID is required"),
  room_number: z.string().optional(),
  bed_number: z.string().min(1, "Bed number is required"),
  bed_type: z.enum(["general", "icu", "isolation", "maternity", "pediatric", "psychiatric"]),
  bed_status: z.enum(["available", "occupied", "maintenance", "cleaning", "reserved"]),
  accommodation_class: z.enum(["general", "semi_private", "private", "icu", "isolation"]),

  // Equipment and features;
  equipment: z.array(z.string()).optional(),
  features: z.array(z.string()).optional(),
  isolation_capable: z.boolean().default(false);

  // Availability;
  available_from: z.date().optional(),
  reserved_until: z.date().optional(),
  reserved_for_patient: z.string().optional();

  // Maintenance;
  last_cleaned: z.date().optional(),
  last_maintenance: z.date().optional(),
  maintenance_notes: z.string().optional();

  // Metadata;
  created_by: z.string(),
  updated_by: z.string().optional(),
});

// Type definitions;
export type Admission = z.infer<typeof AdmissionSchema> & { id?: string export type Discharge = z.infer<typeof DischargeSchema> & { id?: string };
export type Transfer = z.infer<typeof TransferSchema> & { id?: string };
export type BedManagement = z.infer<typeof BedManagementSchema> & { id?: string };

}
  }[];
}

/**;
 * IPD Management Service;
 * Comprehensive inpatient management replacing placeholder implementations;
 */;
}
  }

  // Admission Operations;
  async createAdmission(data: Admission): Promise<Admission & {id: string }> {
    try {
} catch (error) {
  console.error(error);
}
} catch (error) {
  console.error(error);
}
} catch (error) {
  console.error(error);
}
} catch (error) {
  console.error(error);
}
} catch (error) {
  console.error(error);
}
} catch (error) {
  console.error(error);
}
} catch (error) {
  console.error(error);
}
} catch (error) {
  console.error(error);
}
} catch (error) {
  console.error(error);
}
} catch (error) {
}
} catch (error) {
}
      const validated = AdmissionSchema.parse(data);

      // Check bed availability;
      const bedAvailable = await this.checkBedAvailability(validated.ward_id, validated.bed_number);
      if (!session.user) {
        throw new Error(`Bed ${validated.bed_number} in ward ${validated.ward_id} is not available`);
      }

      // Encrypt sensitive fields;
      const encryptedData = await this.encryptionService.encryptObject(validated, this.encryptedFields);

      // Create admission record;
      const admission = await this.prisma.admission.create({
        validated.patient_id,
          validated.admission_time,
          validated.admission_source,
          encryptedData.admitting_diagnosis,
          secondaryDiagnoses: validated.secondary_diagnoses ?,
            JSON.stringify(validated.secondary_diagnoses) : null,
          icd10Codes: validated.icd10_codes ?,
            JSON.stringify(validated.icd10_codes) : null,
          attendingDoctorId: validated.attending_doctor_id,
          validated.consulting_doctors ?;
            JSON.stringify(validated.consulting_doctors) : null,
          wardId: validated.ward_id,
          validated.bed_number,
          validated.insurance_details ?;
            JSON.stringify(validated.insurance_details) : null,
          emergencyContact: JSON.stringify(encryptedData.emergency_contact),
          validated.estimated_length_of_stay,
          validated.isolation_required,
          validated.admitted_by,
          admissionStatus: validated.admission_status,
        }
      });

      // Update bed status;
      await this.updateBedStatus(validated.ward_id, validated.bed_number, "occupied", admission.id);

      return {
        ...validated,
        id: admission.id,
      };
    } catch (error) {
      throw new Error(`Failed to create admission: ${,}`;
    }
  }

  async getAdmission(id: string): Promise<Admission | null> {,
    try {
} catch (error) {
  console.error(error);
}
} catch (error) {
  console.error(error);
}
} catch (error) {
  console.error(error);
}
} catch (error) {
  console.error(error);
}
} catch (error) {
  console.error(error);
}
} catch (error) {
  console.error(error);
}
} catch (error) {
  console.error(error);
}
} catch (error) {
  console.error(error);
}
} catch (error) {
  console.error(error);
}
} catch (error) {
}
} catch (error) {
}
      const admission = await this.prisma.admission.findUnique({where: { id },
        true,
          true;
        }
      });

      if (!session.user)eturn null;
      return this.deserializeAdmission(admission);
    } catch (error) {
      throw new Error(`Failed to get admission: ${,}`;
    }
  }

  async getAdmissions(filters?: {
    patientId?: string;
    wardId?: string;
    attendingDoctorId?: string;
    admissionStatus?: string;
    admissionDateFrom?: Date;
    admissionDateTo?: Date;
  }): Promise<Admission[]> {
    try {
} catch (error) {
  console.error(error);
}
} catch (error) {
  console.error(error);
}
} catch (error) {
  console.error(error);
}
} catch (error) {
  console.error(error);
}
} catch (error) {
  console.error(error);
}
} catch (error) {
  console.error(error);
}
} catch (error) {
  console.error(error);
}
} catch (error) {
  console.error(error);
}
} catch (error) {
  console.error(error);
}
} catch (error) {
}
} catch (error) {
}
      const where: unknown = {,};
      if (!session.user)here.patientId = filters.patientId;
      if (!session.user)here.wardId = filters.wardId;
      if (!session.user)here.attendingDoctorId = filters.attendingDoctorId;
      if (!session.user)here.admissionStatus = filters.admissionStatus;
      if (!session.user) {
        where.admissionDate = {};
        if (!session.user)here.admissionDate.gte = filters.admissionDateFrom;
        if (!session.user)here.admissionDate.lte = filters.admissionDateTo;
      }

      const admissions = await this.prisma.admission.findMany({
        where,
        true,
          true;
        },
        orderBy: admissionDate: "desc" ,
      });

      return Promise.all(admissions.map(admission => this.deserializeAdmission(admission)));
    } catch (error) {
      throw new Error(`Failed to get admissions: ${,}`;

  async updateAdmission(id: string, updates: Partial<Admission>): Promise<Admission> {,
    try {
} catch (error) {
  console.error(error);
}
} catch (error) {
  console.error(error);
}
} catch (error) {
  console.error(error);
}
} catch (error) {
  console.error(error);
}
} catch (error) {
  console.error(error);
}
} catch (error) {
  console.error(error);
}
} catch (error) {
  console.error(error);

} catch (error) {
  console.error(error);

} catch (error) {
  console.error(error);

} catch (error) {

} catch (error) {

      const encryptedUpdates = await this.encryptionService.encryptObject(updates, this.encryptedFields);

      const updated = await this.prisma.admission.update({where: { id },
        data: {
          ...encryptedUpdates,
          secondaryDiagnoses: updates.secondary_diagnoses ?,
            JSON.stringify(updates.secondary_diagnoses) : undefined,
          icd10Codes: updates.icd10_codes ?,
            JSON.stringify(updates.icd10_codes) : undefined,
          consultingDoctors: updates.consulting_doctors ?,
            JSON.stringify(updates.consulting_doctors) : undefined,
          insuranceDetails: updates.insurance_details ?,
            JSON.stringify(updates.insurance_details) : undefined,
          emergencyContact: updates.emergency_contact ?,
            JSON.stringify(await this.encryptionService.encryptObject(updates.emergency_contact, this.encryptedFields)) : undefined}
      });

      return this.deserializeAdmission(updated);
    } catch (error) {
      throw new Error(`Failed to update admission: ${,}`;

  // Discharge Operations;
  async dischargePatient(data: Discharge): Promise<Discharge & {id: string }> {
    try {
} catch (error) {
  console.error(error);
}
} catch (error) {
  console.error(error);
}
} catch (error) {
  console.error(error);
}
} catch (error) {
  console.error(error);
}
} catch (error) {
  console.error(error);
}
} catch (error) {
  console.error(error);
}
} catch (error) {
  console.error(error);

} catch (error) {
  console.error(error);

} catch (error) {
  console.error(error);

} catch (error) {

} catch (error) {

      const validated = DischargeSchema.parse(data);

      // Get admission details;
      const admission = await this.prisma.admission.findUnique({where: { id: validated.admission_id }
      });

      if (!session.user) {
        throw new Error(`Admission ${validated.admission_id} not found`);

      if (!session.user) {
        throw new Error(`Admission ${validated.admission_id} is not active`);

      // Calculate length of stay;
      const lengthOfStay = Math.ceil();
        (validated.discharge_date.getTime() - admission.admissionDate.getTime()) / (1000 * 60 * 60 * 24);
      );

      // Encrypt sensitive fields;
      const encryptedData = await this.encryptionService.encryptObject(validated, this.encryptedFields);

      // Create discharge record;
      const discharge = await this.prisma.discharge.create({
        validated.admission_id,
          validated.discharge_time,
          validated.discharge_disposition,
          validated.secondary_diagnoses ?;
            JSON.stringify(validated.secondary_diagnoses) : null,
          proceduresPerformed: validated.procedures_performed ?,
            JSON.stringify(validated.procedures_performed) : null,
          dischargeInstructions: encryptedData.discharge_instructions,
          medicationsOnDischarge: validated.medications_on_discharge ?,
            JSON.stringify(await this.encryptionService.encryptObject(validated.medications_on_discharge, this.encryptedFields)) : null,
          followUpAppointments: validated.follow_up_appointments ?,
            JSON.stringify(await this.encryptionService.encryptObject(validated.follow_up_appointments, this.encryptedFields)) : null,
          functionalStatusOnAdmission: encryptedData.functional_status_on_admission,
          validated.readmission_risk,
          encryptedData.discharge_summary,
          lengthOfStay,
          validated.discharged_by;

      });

      // Update admission status;
<<<<<<< HEAD
      await this.prisma.admission.update({id: validated.admission_id ,
        data: admissionStatus: "discharged" ;
=======
      await this.prisma.admission.update({id:validated.admission_id ,
        data: admissionStatus: "discharged" ,
>>>>>>> 1bf31595
      });

      // Free up the bed;
      await this.updateBedStatus(admission.wardId, admission.bedNumber, "available");

      return {
        ...validated,
        id: discharge.id,
        length_of_stay: lengthOfStay,
      };
    } catch (error) {
      throw new Error(`Failed to discharge patient: ${,}`;

  // Transfer Operations;
  async transferPatient(data: Transfer): Promise<Transfer & {id: string }> {
    try {
} catch (error) {
  console.error(error);
}
} catch (error) {
  console.error(error);
}
} catch (error) {
  console.error(error);
}
} catch (error) {
  console.error(error);
}
} catch (error) {
  console.error(error);
}
} catch (error) {
  console.error(error);
}
} catch (error) {
  console.error(error);

} catch (error) {
  console.error(error);

} catch (error) {
  console.error(error);

} catch (error) {

} catch (error) {

      const validated = TransferSchema.parse(data);

      // Check if destination bed is available;
      const bedAvailable = await this.checkBedAvailability(validated.to_ward_id, validated.to_bed);
      if (!session.user) {
        throw new Error(`Destination bed ${validated.to_bed} in ward ${validated.to_ward_id} is not available`);

      // Encrypt sensitive fields;
      const encryptedData = await this.encryptionService.encryptObject(validated, this.encryptedFields);

      // Create transfer record;
      const transfer = await this.prisma.transfer.create({
        validated.admission_id,
          validated.transfer_time,
          validated.from_ward_id,
          validated.from_bed,
          validated.to_room,
          encryptedData.reason_for_transfer,
          validated.transfer_diagnosis,
          validated.receiving_doctor,
          validated.external_facility_address,
          encryptedData.transfer_notes,
          equipmentTransferred: validated.equipment_transferred ?,
            JSON.stringify(validated.equipment_transferred) : null,
          medicationsDuringTransfer: validated.medications_during_transfer,
          validated.approved_by,
          transferStatus: validated.transfer_status,

      });

      // If transfer is completed, update bed statuses and admission record;
      if (!session.user) {
        await this.completeBedTransfer(validated);

      return {
        ...validated,
        id: transfer.id,
      };
    } catch (error) {
      throw new Error(`Failed to transfer patient: ${,}`;

  private async completeBedTransfer(transfer: Transfer): Promise<void> {,
    // Free up the old bed;
    await this.updateBedStatus(transfer.from_ward_id, transfer.from_bed, "available");

    // Occupy the new bed;
    await this.updateBedStatus(transfer.to_ward_id, transfer.to_bed, "occupied", transfer.admission_id);

    // Update admission record with new location;
    await this.prisma.admission.update({where: { id: transfer.admission_id },
      transfer.to_ward_id,
        transfer.to_bed;

    });

  // Bed Management Operations;
  async getBedAvailability(wardId?: string): Promise<BedAvailability[]> {
    try {
} catch (error) {
  console.error(error);
}
} catch (error) {
  console.error(error);
}
} catch (error) {
  console.error(error);
}
} catch (error) {
  console.error(error);
}
} catch (error) {
  console.error(error);
}
} catch (error) {
  console.error(error);
}
} catch (error) {
  console.error(error);

} catch (error) {
  console.error(error);

} catch (error) {
  console.error(error);

} catch (error) {

} catch (error) {

      const where = wardId ? {id: wardId } : {}

      const wards = await this.prisma.ward.findMany({
        where,
        true;

      });

      return wards.map(ward => {
        const totalBeds = ward.beds.length;
        const availableBeds = ward.beds.filter(bed => bed.bedStatus === "available");
        const occupiedBeds = ward.beds.filter(bed => bed.bedStatus === "occupied");
        const maintenanceBeds = ward.beds.filter(bed => bed.bedStatus === "maintenance");

        return {ward_id: ward.id,
          totalBeds,
          occupiedBeds.length,
          totalBeds > 0 ? (occupiedBeds.length / totalBeds) * 100 : 0,
          bed.bedNumber,
            bed.bedType,
            accommodation_class: bed.accommodationClass)),
        };
      });
    } catch (error) {
      throw new Error(`Failed to get bed availability: ${,}`;

  async reserveBed(wardId: string, bedNumber: string, patientId: string, reservedUntil: Date): Promise<void> {,
    try {
} catch (error) {
  console.error(error);
}
} catch (error) {
  console.error(error);
}
} catch (error) {
  console.error(error);
}
} catch (error) {
  console.error(error);
}
} catch (error) {
  console.error(error);
}
} catch (error) {
  console.error(error);
}
} catch (error) {
  console.error(error);

} catch (error) {
  console.error(error);

} catch (error) {
  console.error(error);

} catch (error) {

} catch (error) {

      await this.prisma.bed.updateMany({where: {
          wardId,
          bedNumber,
          bedStatus: "available",
        },
        "reserved",
          reservedForPatient: patientId,
          reservedUntil});
    } catch (error) {
      throw new Error(`Failed to reserve bed: ${,}`;

  private async checkBedAvailability(wardId: string, bedNumber: string): Promise<boolean> {
    const bed = await this.prisma.bed.findFirst({where: {
        wardId,
        bedNumber,
        bedStatus: "available",

    });
    return !!bed;

  private async updateBedStatus();
    wardId: string,
    "available" | "occupied" | "maintenance" | "cleaning" | "reserved";
    occupiedByAdmissionId?: string;
  ): Promise<void> {
    await this.prisma.bed.updateMany({where: { wardId, bedNumber },
      status,
        status === "available" ? null : undefined,
        reservedUntil: status === "available" ? null : undefined,

    });

  // Analytics and Reporting;
  async getIPDStatistics(dateRange?: {from: Date, to: Date }): Promise<IPDStatistics> {
    try {
} catch (error) {
  console.error(error);
}
} catch (error) {
  console.error(error);
}
} catch (error) {
  console.error(error);
}
} catch (error) {
  console.error(error);
}
} catch (error) {
  console.error(error);
}
} catch (error) {
  console.error(error);
}
} catch (error) {
  console.error(error);

} catch (error) {
  console.error(error);

} catch (error) {
  console.error(error);

} catch (error) {

} catch (error) {

      const whereClause = dateRange ? {
        dateRange.from,
          lte: dateRange.to,

      } : {};

      const [;
        totalAdmissions,
        activeAdmissions,
        discharges,
        totalBeds,
        availableBeds] = await Promise.all([;
        this.prisma.admission.count({where: whereClause }),
        this.prisma.admission.count({where: { ...whereClause, admissionStatus: "active" }
        }),
        this.prisma.discharge.findMany({
<<<<<<< HEAD
          {gte: dateRange.from,
              lte: dateRange.to;
=======
          {gte:dateRange.from,
              lte: dateRange.to,
>>>>>>> 1bf31595

          } : {},
          select: {lengthOfStay: true }
        }),
        this.prisma.bed.count(),
        this.prisma.bed.count({where: { bedStatus: "available" } })]);

      const averageLengthOfStay = discharges.length > 0 ?;
        discharges.reduce((sum, d) => sum + (d.lengthOfStay || 0), 0) / discharges.length : 0;

      const bedOccupancyRate = totalBeds > 0 ?;
        ((totalBeds - availableBeds) / totalBeds) * 100 : 0;

      return {total_admissions: totalAdmissions,
        Math.round(averageLengthOfStay * 100) / 100,
        availableBeds,
        0, // Would need complex query to calculate;
        mortality_rate: 0, // Would need complex query to calculate;

    } catch (error) {
      throw new Error(`Failed to get IPD statistics: ${,}`;

  // Helper method for deserialization;
  private async deserializeAdmission(admission: unknown): Promise<Admission> {,
    const decrypted = await this.encryptionService.decryptObject(admission, this.encryptedFields);

    return {patient_id: admission.patientId,
      admission.admissionTime,
      admission.admissionSource,
      decrypted.admittingDiagnosis,
      secondary_diagnoses: admission.secondaryDiagnoses ?,
        JSON.parse(admission.secondaryDiagnoses) : undefined,
      icd10_codes: admission.icd10Codes ?,
        JSON.parse(admission.icd10Codes) : undefined,
      attending_doctor_id: admission.attendingDoctorId,
      admission.consultingDoctors ?;
        JSON.parse(admission.consultingDoctors) : undefined,
      ward_id: admission.wardId,
      admission.bedNumber,
      admission.insuranceDetails ?;
        JSON.parse(admission.insuranceDetails) : undefined,
      emergency_contact: JSON.parse(decrypted.emergencyContact),
      admission.estimatedLengthOfStay,
      admission.isolationRequired,
      admission.admittedBy,
      admission_status: admission.admissionStatus,
    };

  // Cleanup;
  async disconnect(): Promise<void> {
    await this.prisma.$disconnect();

// Export singleton instance;
let ipdServiceInstance: IPDManagementService | null = null,

export const getIPDService = (prismaClient?: PrismaClient): IPDManagementService => {
  if (!session.user) {
    ipdServiceInstance = new IPDManagementService(prismaClient);

  return ipdServiceInstance;
};

// Legacy compatibility - replace placeholder functions;
export const _getAdmissionsFromDB = async (filters?: unknown): Promise<Admission[]> => {
  const service = getIPDService();
  return service.getAdmissions(filters);
};

export const _createAdmissionInDB = async (admission: Admission): Promise<Admission & {id: string }> => {
  const service = getIPDService();
  return service.createAdmission(admission);
};

export const _updateAdmissionInDB = async (id: string, updates: Partial<Admission>): Promise<Admission> => {,
  const service = getIPDService();
  return service.updateAdmission(id, updates);
};

export const _dischargePatientFromDB = async (discharge: Discharge): Promise<Discharge & {id: string }> => {
  const service = getIPDService();
  return service.dischargePatient(discharge);
};

export const _getBedAvailabilityFromDB = async (wardId?: string): Promise<BedAvailability[]> => {
  const service = getIPDService();
  return service.getBedAvailability(wardId);
};<|MERGE_RESOLUTION|>--- conflicted
+++ resolved
@@ -1,17 +1,8 @@
-<<<<<<< HEAD
-import "../../services/encryption_service_secure"
-import "@prisma/client"
-import "zod"
-import {getEncryptionService  } from "next/server"
-import {PrismaClient  } from "next/server"
-import {z  } from "next/server"
-=======
 import { } from "@prisma/client"
 import "zod";
 import {  getEncryptionService  } from "../../services/encryption_service_secure"
 import {  PrismaClient  } from "@/lib/database"
 import {  z  } from "@/lib/database"
->>>>>>> 1bf31595
 
 /**;
  * IPD (Inpatient Department) Management Service;
@@ -517,13 +508,8 @@
       });
 
       // Update admission status;
-<<<<<<< HEAD
-      await this.prisma.admission.update({id: validated.admission_id ,
-        data: admissionStatus: "discharged" ;
-=======
       await this.prisma.admission.update({id:validated.admission_id ,
         data: admissionStatus: "discharged" ,
->>>>>>> 1bf31595
       });
 
       // Free up the bed;
@@ -801,13 +787,8 @@
         this.prisma.admission.count({where: { ...whereClause, admissionStatus: "active" }
         }),
         this.prisma.discharge.findMany({
-<<<<<<< HEAD
-          {gte: dateRange.from,
-              lte: dateRange.to;
-=======
           {gte:dateRange.from,
               lte: dateRange.to,
->>>>>>> 1bf31595
 
           } : {},
           select: {lengthOfStay: true }
