--- conflicted
+++ resolved
@@ -1,14 +1,8 @@
 import { } from "@prisma/client"
 import AmbulanceCrew
 import AmbulanceMaintenance
-<<<<<<< HEAD
-import AmbulanceTrip }
-import type
-import {Ambulance
-=======
 import AmbulanceTrip, type
 import  }  Ambulance
->>>>>>> 1bf31595
 
 // FHIR-compliant interfaces for Ambulance Management;
 
@@ -25,16 +19,6 @@
     text: string,
   };
   manufacturer?: string;
-<<<<<<< HEAD
-  deviceName?: {name: string,
-    type: "registered-name" | "user-friendly-name";
-  }[];
-  modelNumber?: string;
-  location?: {reference: string;
-    display?: string;
-  };
-  note?: {text: string;
-=======
   deviceName?: {name:string,
     type: "registered-name" | "user-friendly-name",
   }[];
@@ -43,7 +27,6 @@
     display?: string;
   };
   note?: {text:string,
->>>>>>> 1bf31595
   }[];
   property?: {
     {system: string,
@@ -73,27 +56,16 @@
     }[];
     text: string,
   };
-<<<<<<< HEAD
-  subject?: {reference: string;
-=======
   subject?: {reference:string,
->>>>>>> 1bf31595
     display?: string;
   };
   string;
     display?: string;
   };
-<<<<<<< HEAD
-  performer?: {reference: string;
-    display?: string;
-  }[];
-  locationReference?: {reference: string;
-=======
   performer?: {reference:string,
     display?: string;
   }[];
   locationReference?: {reference:string,
->>>>>>> 1bf31595
     display?: string;
   }[];
   reasonCode?: {
@@ -103,13 +75,8 @@
     text: string,
   }[];
   occurrenceDateTime?: string;
-<<<<<<< HEAD
-  authoredOn: string;
-  note?: {text: string;
-=======
   authoredOn: string,
   note?: {text:string,
->>>>>>> 1bf31595
   }[];
 
 /**;
@@ -127,13 +94,8 @@
     prefix?: string[];
     suffix?: string[];
   }[];
-<<<<<<< HEAD
-  telecom?: {system: "phone" | "fax" | "email" | "pager" | "url" | "sms" | "other",
-    value: string;
-=======
   telecom?: {system:"phone" | "fax" | "email" | "pager" | "url" | "sms" | "other",
     value: string,
->>>>>>> 1bf31595
     use?: "home" | "work" | "temp" | "old" | "mobile";
   }[];
   qualification?: {
@@ -164,17 +126,6 @@
   string;
     display?: string;
   };
-<<<<<<< HEAD
-  for?: {reference: string;
-    display?: string;
-  };
-  authoredOn: string,
-  lastModified: string;
-  requester?: {reference: string;
-    display?: string;
-  };
-  owner?: {reference: string;
-=======
   for?: {reference:string,
     display?: string;
   };
@@ -184,7 +135,6 @@
     display?: string;
   };
   owner?: {reference:string,
->>>>>>> 1bf31595
     display?: string;
   };
   description?: string;
@@ -192,24 +142,14 @@
     start?: string;
     end?: string;
   };
-<<<<<<< HEAD
-  note?: {text: string;
-=======
   note?: {text:string,
->>>>>>> 1bf31595
   }[];
 
 /**;
  * Convert database Ambulance to FHIR Device;
  */;
-<<<<<<< HEAD
-export const _toFHIRAmbulance = (ambulance: Ambulance & {,
-  currentLocation?: unknown;
-}): FHIRAmbulance {
-=======
 export const _toFHIRAmbulance = (ambulance: Ambulance & {
   currentLocation?: unknown, }): FHIRAmbulance {
->>>>>>> 1bf31595
   // Map status from internal to FHIR status;
   const statusMap: Record<string, "active" | "inactive" | "entered-in-error" | "unknown"> = {
     "AVAILABLE": "active",
@@ -269,12 +209,7 @@
     } : undefined,
     property: properties,
     note: [;
-<<<<<<< HEAD
-      {text: `Last maintenance: ${ambulance.lastMaintenanceDate?.toISOString() ||;
-          "Not available"}. Next scheduled maintenance: ${ambulance.nextMaintenanceDate?.toISOString() ||;
-=======
       { text: `Last maintenance: ${ambulance.lastMaintenanceDate?.toISOString() ||, "Not available" }. Next scheduled maintenance: ${ambulance.nextMaintenanceDate?.toISOString() ||;
->>>>>>> 1bf31595
           "Not scheduled"}.`;
 
     ];
@@ -317,13 +252,8 @@
   };
 
   // Create performers array from crew;
-<<<<<<< HEAD
-  const performers = trip.crew?.map(crewMember => ({reference: `Practitioner/${crewMember.userId}`,
-    display: crewMember.user?.name || "Unknown Crew Member";
-=======
   const performers = trip.crew?.map(crewMember => ({reference:`Practitioner/${crewMember.userId}`,
     display: crewMember.user?.name || "Unknown Crew Member",
->>>>>>> 1bf31595
   })) || [];
 
   // Add ambulance as performer;
@@ -335,15 +265,6 @@
   // Create location references;
   const locationReferences = [];
   if (!session.user) {
-<<<<<<< HEAD
-    locationReferences.push({reference: `Location/${trip.pickupLocationId}`,
-      display: trip.pickupLocation?.name || "Pickup Location";
-    });
-
-  if (!session.user) {
-    locationReferences.push({reference: `Location/${trip.dropLocationId}`,
-      display: trip.dropLocation?.name || "Destination Location";
-=======
     locationReferences.push({reference:`Location/${trip.pickupLocationId}`,
       display: trip.pickupLocation?.name || "Pickup Location",
     });
@@ -351,7 +272,6 @@
   if (!session.user) {
     locationReferences.push({reference:`Location/${trip.dropLocationId}`,
       display: trip.dropLocation?.name || "Destination Location",
->>>>>>> 1bf31595
     });
 
   return {resourceType: "ServiceRequest",
