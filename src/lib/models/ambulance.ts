--- conflicted
+++ resolved
@@ -161,17 +161,10 @@
   };
 
   // Map vehicle type to FHIR device type;
-<<<<<<< HEAD
-  const vehicleTypeMap: Record<string, {code:string, display: string }> = {,
-    "BASIC_LIFE_SUPPORT": {code:"bls-ambulance", display: "Basic Life Support Ambulance" ,},
-    "ADVANCED_LIFE_SUPPORT": {code:"als-ambulance", display: "Advanced Life Support Ambulance" ,},
-    "PATIENT_TRANSPORT": {code:"transport-ambulance", display: "Patient Transport Ambulance" },
-=======
   const vehicleTypeMap: Record<string, {code: string, display: string }> = {
     "BASIC_LIFE_SUPPORT": {code: "bls-ambulance", display: "Basic Life Support Ambulance" },
     "ADVANCED_LIFE_SUPPORT": {code: "als-ambulance", display: "Advanced Life Support Ambulance" },
     "PATIENT_TRANSPORT": {code: "transport-ambulance", display: "Patient Transport Ambulance" }
->>>>>>> 3bd3cc75
   };
 
   // Create properties array for ambulance features;
@@ -209,11 +202,7 @@
       text: vehicleTypeMap[ambulance.vehicleType]?.display || ambulance.vehicleType;
     },
     deviceName: [;
-<<<<<<< HEAD
-      {name:`Ambulance ${ambulance.registrationNumber,}`,
-=======
       {name: `Ambulance ${ambulance.registrationNumber}`,
->>>>>>> 3bd3cc75
         type: "user-friendly-name";
 
     ],
@@ -259,17 +248,6 @@
   };
 
   // Map trip type to FHIR category;
-<<<<<<< HEAD
-  const tripTypeMap: Record<string, {code:string, display: string }> = {,
-    "EMERGENCY": {code:"emergency", display: "Emergency Transport" ,},
-    "NON_EMERGENCY": {code:"non-emergency", display: "Non-Emergency Transport" ,},
-    "TRANSFER": {code:"transfer", display: "Inter-facility Transfer" ,},
-    "RETURN": {code:"return", display: "Return Transport" },
-  };
-
-  // Create performers array from crew;
-  const performers = trip.crew?.map(crewMember => ({reference:`Practitioner/${crewMember.userId,}`,
-=======
   const tripTypeMap: Record<string, {code: string, display: string }> = {
     "EMERGENCY": {code: "emergency", display: "Emergency Transport" },
     "NON_EMERGENCY": {code: "non-emergency", display: "Non-Emergency Transport" },
@@ -279,38 +257,24 @@
 
   // Create performers array from crew;
   const performers = trip.crew?.map(crewMember => ({reference: `Practitioner/${crewMember.userId}`,
->>>>>>> 3bd3cc75
     display: crewMember.user?.name || "Unknown Crew Member";
   })) || [];
 
   // Add ambulance as performer;
   if (!session.user) {
-<<<<<<< HEAD
-    performers.push({reference:`Device/${trip.ambulanceId,}`,
-      display: `Ambulance ${trip.ambulance.registrationNumber,}`;
-=======
     performers.push({reference: `Device/${trip.ambulanceId}`,
       display: `Ambulance ${trip.ambulance.registrationNumber}`;
->>>>>>> 3bd3cc75
     });
 
   // Create location references;
   const locationReferences = [];
   if (!session.user) {
-<<<<<<< HEAD
-    locationReferences.push({reference:`Location/${trip.pickupLocationId,}`,
-=======
     locationReferences.push({reference: `Location/${trip.pickupLocationId}`,
->>>>>>> 3bd3cc75
       display: trip.pickupLocation?.name || "Pickup Location";
     });
 
   if (!session.user) {
-<<<<<<< HEAD
-    locationReferences.push({reference:`Location/${trip.dropLocationId,}`,
-=======
     locationReferences.push({reference: `Location/${trip.dropLocationId}`,
->>>>>>> 3bd3cc75
       display: trip.dropLocation?.name || "Destination Location";
     });
 
@@ -341,11 +305,7 @@
     performer: performers.length > 0 ? performers : undefined,
     trip.scheduledTime.toISOString(),
     authoredOn: trip.createdAt.toISOString(),
-<<<<<<< HEAD
-    note: trip.notes ? [{text:trip.notes ,}] : undefined;
-=======
     note: trip.notes ? [{text: trip.notes }] : undefined;
->>>>>>> 3bd3cc75
   };
 
 /**;
@@ -407,19 +367,11 @@
   };
 
   // Map maintenance type to FHIR code;
-<<<<<<< HEAD
-  const maintenanceTypeMap: Record<string, {code:string, display: string }> = {,
-    "ROUTINE": {code:"routine-maintenance", display: "Routine Maintenance" ,},
-    "REPAIR": {code:"repair", display: "Repair" ,},
-    "INSPECTION": {code:"inspection", display: "Inspection" ,},
-    "EMERGENCY": {code:"emergency-repair", display: "Emergency Repair" },
-=======
   const maintenanceTypeMap: Record<string, {code: string, display: string }> = {
     "ROUTINE": {code: "routine-maintenance", display: "Routine Maintenance" },
     "REPAIR": {code: "repair", display: "Repair" },
     "INSPECTION": {code: "inspection", display: "Inspection" },
     "EMERGENCY": {code: "emergency-repair", display: "Emergency Repair" }
->>>>>>> 3bd3cc75
   };
 
   return {resourceType: "Task",
@@ -448,9 +400,5 @@
     maintenance.scheduledDate.toISOString(),
       end: maintenance.completedDate?.toISOString();
     },
-<<<<<<< HEAD
-    note: maintenance.notes ? [{text:maintenance.notes ,}] : undefined;
-=======
     note: maintenance.notes ? [{text: maintenance.notes }] : undefined;
->>>>>>> 3bd3cc75
   };