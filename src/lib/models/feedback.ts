--- conflicted
+++ resolved
@@ -7,14 +7,8 @@
 import FeedbackResponse
 import FeedbackSurvey
 import FeedbackSurveyTemplate
-<<<<<<< HEAD
-import FollowUpAction }
-import type
-import {type
-=======
 import FollowUpAction, type
 import  }  type
->>>>>>> 1bf31595
 
 // FHIR-compliant interfaces for Feedback & Complaint Management;
 
@@ -24,16 +18,6 @@
  */;
  } from "next/server"
   };
-<<<<<<< HEAD
-  authored: string;
-  author?: {reference: string;
-    display?: string;
-  };
-  source?: {reference: string;
-    display?: string;
-  };
-  item?: {linkId: string;
-=======
   authored: string,
   author?: {reference:string,
     display?: string;
@@ -42,7 +26,6 @@
     display?: string;
   };
   item?: {linkId:string,
->>>>>>> 1bf31595
     text?: string;
     answer?: {
       valueString?: string;
@@ -76,17 +59,6 @@
     }[];
   }[];
   priority?: "routine" | "urgent" | "asap" | "stat";
-<<<<<<< HEAD
-  subject?: {reference: string;
-    display?: string;
-  };
-  topic?: {text: string;
-  };
-  sender?: {reference: string;
-    display?: string;
-  };
-  recipient?: {reference: string;
-=======
   subject?: {reference:string,
     display?: string;
   };
@@ -96,7 +68,6 @@
     display?: string;
   };
   recipient?: {reference:string,
->>>>>>> 1bf31595
     display?: string;
   }[];
   sent?: string;
@@ -111,11 +82,7 @@
       title?: string;
     };
   }[];
-<<<<<<< HEAD
-  note?: {text: string;
-=======
   note?: {text:string,
->>>>>>> 1bf31595
   }[];
 }
 
@@ -134,20 +101,6 @@
     text: string,
   };
   description?: string;
-<<<<<<< HEAD
-  focus?: {reference: string;
-    display?: string;
-  };
-  for?: {reference: string;
-    display?: string;
-  };
-  authoredOn: string,
-  lastModified: string;
-  requester?: {reference: string;
-    display?: string;
-  };
-  owner?: {reference: string;
-=======
   focus?: {reference:string,
     display?: string;
   };
@@ -160,18 +113,13 @@
     display?: string;
   };
   owner?: {reference:string,
->>>>>>> 1bf31595
     display?: string;
   };
   executionPeriod?: {
     start?: string;
     end?: string;
   };
-<<<<<<< HEAD
-  note?: {text: string;
-=======
   note?: {text:string,
->>>>>>> 1bf31595
   }[];
 }
 
@@ -278,15 +226,9 @@
     `User/${feedback.submittedById}`,
       display: feedback.submittedByUser?.name || "Unknown User",
     } : undefined,
-<<<<<<< HEAD
-    source: feedback.anonymous ? undefined : (;
-      feedback.submittedById ? {reference: `User/${feedback.submittedById}`,
-        display: feedback.submittedByUser?.name || "Unknown User";
-=======
     source: feedback.anonymous ? undefined : (,
       feedback.submittedById ? {reference:`User/${feedback.submittedById}`,
         display: feedback.submittedByUser?.name || "Unknown User",
->>>>>>> 1bf31595
       } : undefined;
     ),
     item: items,
@@ -332,11 +274,7 @@
 
   // Create payload for complaint details;
   const payload = [;
-<<<<<<< HEAD
-    {contentString: complaint.description;
-=======
     { contentString: complaint.description;
->>>>>>> 1bf31595
 
   ];
 
@@ -361,28 +299,12 @@
     });
 
   if (!session.user) {
-<<<<<<< HEAD
-    notes.push({text: `Resolution: /* SECURITY: Template literal eliminated */;
-=======
     notes.push({text:`Resolution: /* SECURITY: Template literal eliminated */,
->>>>>>> 1bf31595
 
   if (!session.user) {
     notes.push({ text: `Escalation: /* SECURITY: Template literal eliminated */;
 
   // Create recipients array;
-<<<<<<< HEAD
-  const recipients = [];
-
-  if (!session.user) {
-    recipients.push({reference:`User/${complaint.assignedToId,}`,
-      display: complaint.assignedToUser?.name || "Assigned Staff";
-    });
-
-  if (!session.user) {
-    recipients.push({reference: `User/${complaint.escalatedToId}`,
-      display: complaint.escalatedToUser?.name || "Escalation Manager";
-=======
   const recipients = [], if (!session.user) {
     recipients.push({reference:`User/${complaint.assignedToId }`,
       display: complaint.assignedToUser?.name || "Assigned Staff",
@@ -391,7 +313,6 @@
   if (!session.user) {
     recipients.push({reference:`User/${complaint.escalatedToId}`,
       display: complaint.escalatedToUser?.name || "Escalation Manager",
->>>>>>> 1bf31595
     });
 
   return {resourceType: "Communication",
@@ -469,14 +390,8 @@
 /**;
  * Convert database FeedbackSurveyTemplate to FHIR Questionnaire;
  */;
-<<<<<<< HEAD
-export const _toFHIRFeedbackSurveyTemplate = (template: FeedbackSurveyTemplate & {,
-  createdByUser?: unknown;
-}): FHIRFeedbackSurveyTemplate {
-=======
 export const _toFHIRFeedbackSurveyTemplate = (template: FeedbackSurveyTemplate & {
   createdByUser?: unknown, }): FHIRFeedbackSurveyTemplate {
->>>>>>> 1bf31595
   // Parse questions from JSON;
   const questions = template.questions as any[];
 
