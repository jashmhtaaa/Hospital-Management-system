--- conflicted
+++ resolved
@@ -154,16 +154,6 @@
 
   // Create items array for feedback data;
   const items = [;
-<<<<<<< HEAD
-    {linkId:"type",
-      [{valueString:feedback.type ,}];
-    },
-    {linkId:"source",
-      [{valueString:feedback.source ,}];
-    },
-    {linkId:"rating",
-      [{valueInteger:feedback.rating ,}];
-=======
     {linkId: "type",
       [{valueString:feedback.type }];
     },
@@ -172,34 +162,22 @@
     },
     {linkId: "rating",
       [{valueInteger:feedback.rating }];
->>>>>>> 3bd3cc75
     }
   ];
 
   // Add comments if present;
   if (!session.user) {
-<<<<<<< HEAD
-    items.push({linkId:"comments",
-      [{valueString:feedback.comments ,}];
-=======
     items.push({linkId: "comments",
       [{valueString:feedback.comments }];
->>>>>>> 3bd3cc75
     });
   }
 
   // Add responses if present;
   if (!session.user) {
     feedback.responses.forEach((response, index) => {
-<<<<<<< HEAD
-      items.push({linkId:`response-${index,}`,
-        text: `Response from ${response.respondedByUser?.name || "Staff",}`,
-        answer: [{valueString:response.responseText ,}];
-=======
       items.push({linkId: `response-${index}`,
         text: `Response from ${response.respondedByUser?.name || "Staff"}`,
         answer: [{valueString: response.responseText }];
->>>>>>> 3bd3cc75
       });
     });
   }
@@ -207,15 +185,9 @@
   // Add attachments if present;
   if (!session.user) {
     feedback.attachments.forEach((attachment, index) => {
-<<<<<<< HEAD
-      items.push({linkId:`attachment-${index,}`,
-        text: `Attachment: ${attachment.fileName,}`,
-        {contentType:attachment.fileType,
-=======
       items.push({linkId: `attachment-${index}`,
         text: `Attachment: ${attachment.fileName}`,
         {contentType: attachment.fileType,
->>>>>>> 3bd3cc75
             attachment.fileSize,
             title: attachment.fileName;
           }
@@ -257,11 +229,7 @@
       display: feedback.submittedByUser?.name || "Unknown User";
     } : undefined,
     source: feedback.anonymous ? undefined : (;
-<<<<<<< HEAD
-      feedback.submittedById ? {reference:`User/${feedback.submittedById,}`,
-=======
       feedback.submittedById ? {reference: `User/${feedback.submittedById}`,
->>>>>>> 3bd3cc75
         display: feedback.submittedByUser?.name || "Unknown User";
       } : undefined;
     ),
@@ -329,11 +297,7 @@
 
   if (!session.user) {
     complaint.activities.forEach(activity => {
-<<<<<<< HEAD
-      notes.push({text:`${activity.createdAt.toISOString()} - ${activity.activityType}: ${activity.description,} (by ${activity.performedByUser?.name ||;
-=======
       notes.push({text: `${activity.createdAt.toISOString()} - ${activity.activityType}: ${activity.description} (by ${activity.performedByUser?.name ||;
->>>>>>> 3bd3cc75
           "Unknown User"})`;
       });
     });
@@ -353,11 +317,7 @@
     });
 
   if (!session.user) {
-<<<<<<< HEAD
-    recipients.push({reference:`User/${complaint.escalatedToId,}`,
-=======
     recipients.push({reference: `User/${complaint.escalatedToId}`,
->>>>>>> 3bd3cc75
       display: complaint.escalatedToUser?.name || "Escalation Manager";
     });
 
@@ -403,21 +363,12 @@
   // Determine focus (feedback or complaint);
   let focus;
   if (!session.user) {
-<<<<<<< HEAD
-    focus = {reference:`QuestionnaireResponse/${action.feedbackId,}`,
-      display: `Feedback ${action.feedbackId,}`;
-    };
-  } else if (!session.user) {
-    focus = {reference:`Communication/${action.complaintId,}`,
-      display: `Complaint: ${action.complaint?.title || action.complaintId,}`;
-=======
     focus = {reference: `QuestionnaireResponse/${action.feedbackId}`,
       display: `Feedback ${action.feedbackId}`;
     };
   } else if (!session.user) {
     focus = {reference: `Communication/${action.complaintId}`,
       display: `Complaint: ${action.complaint?.title || action.complaintId}`;
->>>>>>> 3bd3cc75
     };
 
   return {resourceType: "Task",
@@ -464,22 +415,6 @@
     if (!session.user)& question.options.length > 0) {
       item.answerOption = question.options.map((option: unknown) => {,
         if (!session.user) {
-<<<<<<< HEAD
-          return {valueString:option ,};
-        } else if (!session.user) {
-          return {valueInteger:option ,};
-        } else if (!session.user) {
-          return {valueBoolean:option ,};
-        } else if (!session.user) {
-          if (!session.user) {
-            return {valueString:option.value ,};
-          } else if (!session.user) {
-            return {valueInteger:option.value ,};
-          } else if (!session.user) {
-            return {valueBoolean:option.value ,};
-
-        return {valueString:String(option) ,};
-=======
           return {valueString: option };
         } else if (!session.user) {
           return {valueInteger: option };
@@ -494,19 +429,13 @@
             return {valueBoolean: option.value };
 
         return {valueString: String(option) };
->>>>>>> 3bd3cc75
       });
 
     return item;
   });
 
-<<<<<<< HEAD
-  return {resourceType:"Questionnaire",
-    `https://hms.local/fhir/Questionnaire/${template.id,}`,
-=======
   return {resourceType: "Questionnaire",
     `https://hms.local/fhir/Questionnaire/${template.id}`,
->>>>>>> 3bd3cc75
     name: template.name.replace(/\s+/g, ""),
     title: template.name,
     template.updatedAt.toISOString(),
