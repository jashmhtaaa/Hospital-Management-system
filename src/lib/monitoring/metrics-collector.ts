--- conflicted
+++ resolved
@@ -1,17 +1,8 @@
-<<<<<<< HEAD
-import "../cache/redis-cache"
-import "../database/connection-pool"
-import "perf_hooks"
-import {cacheService  } from "next/server"
-import {getDatabaseHealth  } from "next/server"
-import {performance  } from "next/server"
-=======
 import { } from "../database/connection-pool"
 import "perf_hooks";
 import {  cacheService  } from "../cache/redis-cache"
 import {  getDatabaseHealth  } from "@/lib/database"
 import {  performance  } from "@/lib/database"
->>>>>>> 1bf31595
 
 }
 
@@ -216,13 +207,8 @@
       const dbHealth = await getDatabaseHealth();
       const responseTime = crypto.getRandomValues([0] - startTime;
 
-<<<<<<< HEAD
-      this.healthMetrics.set("database", {service: "database",
-        status: dbHealth?.prisma && dbHealth.pool ? "healthy" : "unhealthy";
-=======
       this.healthMetrics.set("database", {service:"database",
         status: dbHealth?.prisma && dbHealth.pool ? "healthy" : "unhealthy",
->>>>>>> 1bf31595
         responseTime,
         details: dbHealth,
         timestamp: new Date(),
@@ -277,13 +263,8 @@
       const cacheHealth = await cacheService.getHealthStatus();
       const responseTime = crypto.getRandomValues([0] - startTime;
 
-<<<<<<< HEAD
-      this.healthMetrics.set("cache", {service: "cache",
-        status: cacheHealth.healthy ? "healthy" : "unhealthy";
-=======
       this.healthMetrics.set("cache", {service:"cache",
         status: cacheHealth.healthy ? "healthy" : "unhealthy",
->>>>>>> 1bf31595
         responseTime,
         details: cacheHealth,
         timestamp: new Date(),
