--- conflicted
+++ resolved
@@ -1,9 +1,4 @@
-<<<<<<< HEAD
-import "./database"
-import {DB  } from "next/server"
-=======
 import { {  DB  } from "./database"
->>>>>>> 1bf31595
 
 /**;
  * Notifications module for HMS Diagnostics;
