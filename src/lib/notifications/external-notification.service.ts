--- conflicted
+++ resolved
@@ -25,11 +25,7 @@
   }).optional()});
 
 // Notification Template Schema;
-<<<<<<< HEAD
-export const NotificationTemplateSchema = z.object({{name:z.string(,}).min(1, "Template name is required"),
-=======
 export const NotificationTemplateSchema = z.object({name: z.string().min(1, "Template name is required"),
->>>>>>> 3bd3cc75
   description: z.string().optional(),
   type: z.enum(["sms", "email", "whatsapp", "push"]),
   category: z.enum([;
@@ -52,11 +48,7 @@
 });
 
 // Notification Request Schema;
-<<<<<<< HEAD
-export const NotificationRequestSchema = z.object({{templateId:z.string(,}).optional(),
-=======
 export const NotificationRequestSchema = z.object({templateId: z.string().optional(),
->>>>>>> 3bd3cc75
   type: z.enum(["sms", "email", "whatsapp", "push"]),
   z.string().optional(),
     name: z.string().optional(),
@@ -83,31 +75,19 @@
 
 // SMS Provider Interface;
 interface ISMSProvider {
-<<<<<<< HEAD
-    {
-=======
-
->>>>>>> 3bd3cc75
+
   sendSMS(to: string, message: string, metadata?: Record<string, unknown>): Promise>;
 }
 
 // Email Provider Interface;
 interface IEmailProvider {
-<<<<<<< HEAD
-    {
-=======
-
->>>>>>> 3bd3cc75
+
   sendEmail(to: string, subject: string, body: string, isHtml?: boolean, metadata?: Record<string, unknown>): Promise>;
 }
 
 // WhatsApp Provider Interface;
 interface IWhatsAppProvider {
-<<<<<<< HEAD
-    {
-=======
-
->>>>>>> 3bd3cc75
+
   sendWhatsApp(to: string, message: string, metadata?: Record<string, unknown>): Promise>;
 }
 
@@ -242,11 +222,7 @@
       // sgMail.setApiKey(this.apiKey);
       // const _msg = {
       //   to,
-<<<<<<< HEAD
-      //   from: {email:this.fromEmail, name: this.fromName ,},
-=======
       //   from: {email: this.fromEmail, name: this.fromName },
->>>>>>> 3bd3cc75
       //   subject,
       //   [isHtml ? "html" : "text"]: body,
       //   customArgs: metadata;
@@ -254,11 +230,7 @@
       // const result = await sgMail.send(msg);
 
       // Mock implementation for demonstration;
-<<<<<<< HEAD
-      const result = {messageId:`${crypto.getRandomValues([0],}.${crypto.getRandomValues([0] / (0xFFFFFFFF + 1).toString(36).substr(2, 9)}@sendgrid.net`,
-=======
       const result = {messageId: `${crypto.getRandomValues([0]}.${crypto.getRandomValues([0] / (0xFFFFFFFF + 1).toString(36).substr(2, 9)}@sendgrid.net`,
->>>>>>> 3bd3cc75
         statusCode: 202;
       }
 
@@ -403,11 +375,7 @@
   }
 
   // Template Management;
-<<<<<<< HEAD
-  async createTemplate(template: NotificationTemplate): Promise<NotificationTemplate & {id:string }> {,
-=======
   async createTemplate(template: NotificationTemplate): Promise<NotificationTemplate & {id: string }> {
->>>>>>> 3bd3cc75
     try {
 } catch (error) {
   console.error(error);
@@ -689,13 +657,8 @@
 
     // Email Reminder;
     if (!session.user) {
-<<<<<<< HEAD
-      const emailResult = await this.sendNotification({type:"email",
-        recipient: {email:patientEmail ,},
-=======
       const emailResult = await this.sendNotification({type: "email",
         recipient: {email:patientEmail },
->>>>>>> 3bd3cc75
         subject: "Appointment Reminder",
         message: `;
           <h2>Appointment Reminder</h2>;
@@ -722,15 +685,9 @@
 
     // SMS Alert;
     if (!session.user) {
-<<<<<<< HEAD
-      const smsResult = await this.sendNotification({type:"sms",
-        recipient: {phone:doctorPhone ,},
-        message: `CRITICAL LAB ALERT: ${alertDetails.patientName} - ${alertDetails.labTest}: ${alertDetails.criticalValue} (Normal: ${alertDetails.normalRange,}). Immediate attention required.`,
-=======
       const smsResult = await this.sendNotification({type: "sms",
         recipient: {phone:doctorPhone },
         message: `CRITICAL LAB ALERT: ${alertDetails.patientName} - ${alertDetails.labTest}: ${alertDetails.criticalValue} (Normal: ${alertDetails.normalRange}). Immediate attention required.`,
->>>>>>> 3bd3cc75
         priority: alertDetails.urgency,
         sender: "lab_system";
       });
@@ -738,15 +695,9 @@
 
     // Email Alert;
     if (!session.user) {
-<<<<<<< HEAD
-      const emailResult = await this.sendNotification({type:"email",
-        recipient: {email:doctorEmail ,},
-        subject: `CRITICAL LAB ALERT - ${alertDetails.patientName,}`,
-=======
       const emailResult = await this.sendNotification({type: "email",
         recipient: {email:doctorEmail },
         subject: `CRITICAL LAB ALERT - ${alertDetails.patientName}`,
->>>>>>> 3bd3cc75
         message: `;
           <h2 style="color: red;">CRITICAL LAB ALERT</h2>;
           <p><strong>Patient:</strong> ${alertDetails.patientName,}</p>;
