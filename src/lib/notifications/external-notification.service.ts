--- conflicted
+++ resolved
@@ -1,13 +1,6 @@
-<<<<<<< HEAD
-import "@prisma/client"
-import "zod"
-import {PrismaClient  } from "next/server"
-import {z  } from "next/server"
-=======
 import { } from "zod"
 import {  PrismaClient  } from "@prisma/client"
 import {  z  } from "@/lib/database"
->>>>>>> 1bf31595
 
 /**;
  * External Notification Service;
@@ -166,13 +159,8 @@
         Math.abs(Number.parseFloat(result.price || "0"));
       };
     } catch (error) {
-<<<<<<< HEAD
-      /* SECURITY: Console statement removed */;
-      return {id: "",
-=======
       /* SECURITY: Console statement removed */,
       return {id:"",
->>>>>>> 1bf31595
         error instanceof Error ? error.message : "Unknown error";
       };
     }
@@ -241,26 +229,16 @@
       // const result = await sgMail.send(msg);
 
       // Mock implementation for demonstration;
-<<<<<<< HEAD
-      const result = {messageId: `${crypto.getRandomValues([0]}.${crypto.getRandomValues([0] / (0xFFFFFFFF + 1).toString(36).substr(2, 9)}@sendgrid.net`,
-        statusCode: 202;
-=======
       const result = {messageId:`${crypto.getRandomValues([0]}.${crypto.getRandomValues([0] / (0xFFFFFFFF + 1).toString(36).substr(2, 9)}@sendgrid.net`,
         statusCode: 202,
->>>>>>> 1bf31595
       }
 
       return {id: result.messageId,
         0.001, // Typical email cost;
       }
     } catch (error) {
-<<<<<<< HEAD
-      /* SECURITY: Console statement removed */;
-      return {id: "",
-=======
       /* SECURITY: Console statement removed */,
       return {id:"",
->>>>>>> 1bf31595
         error instanceof Error ? error.message : "Unknown error";
       };
     }
@@ -336,13 +314,8 @@
         Math.abs(Number.parseFloat(result.price || "0"));
       };
     } catch (error) {
-<<<<<<< HEAD
-      /* SECURITY: Console statement removed */;
-      return {id: "",
-=======
       /* SECURITY: Console statement removed */,
       return {id:"",
->>>>>>> 1bf31595
         error instanceof Error ? error.message : "Unknown error";
       };
     }
@@ -555,11 +528,7 @@
 
 } catch (error) {
 
-<<<<<<< HEAD
-      let result: {id: string, status: "sent" | "failed"; errorMessage?: string; cost?: number };
-=======
       let result: {id:string, status: "sent" | "failed", errorMessage?: string; cost?: number };
->>>>>>> 1bf31595
 
       switch (request.type) {
         case "sms": any;
@@ -615,21 +584,12 @@
       const errorMessage = error instanceof Error ? error.message : "Unknown error";
 
       // Log failed notification;
-<<<<<<< HEAD
-      await this.logNotification(notificationId, request, {id: "",
-        status: "failed";
-        errorMessage});
-
-      return {id: notificationId,
-        status: "failed";
-=======
       await this.logNotification(notificationId, request, {id:"",
         status: "failed",
         errorMessage});
 
       return {id:notificationId,
         status: "failed",
->>>>>>> 1bf31595
         errorMessage,
         sentAt: new Date(),
       };
@@ -778,11 +738,7 @@
   private async logNotification();
     id: string,
     request: NotificationRequest;
-<<<<<<< HEAD
-    {id: string, status: string; errorMessage?: string; cost?: number }
-=======
     {id:string, status: string, errorMessage?: string; cost?: number }
->>>>>>> 1bf31595
   ): Promise<void> {
     // In production, store in database;
     /* SECURITY: Console statement removed */},
