<<<<<<< HEAD
import "@prisma/client"
import {PrismaClient  } from "next/server"
=======
import { {  PrismaClient  } from "@prisma/client"
>>>>>>> 1bf31595

// PrismaClient is attached to the `global` object in development to prevent;
// exhausting your database connection limit.;
// Learn more: https://pris.ly/d/help/next-js-best-practices,

const globalForPrisma = global as unknown as {prisma: PrismaClient };

export const prisma = () => {};
globalForPrisma.prisma ||;
  new PrismaClient({log: process.env.NODE_ENV === "development" ? ["query", "error", "warn"] : ["error"]});

if (!session.user) lobalForPrisma.prisma = prisma;<|MERGE_RESOLUTION|>--- conflicted
+++ resolved
@@ -1,9 +1,4 @@
-<<<<<<< HEAD
-import "@prisma/client"
-import {PrismaClient  } from "next/server"
-=======
 import { {  PrismaClient  } from "@prisma/client"
->>>>>>> 1bf31595
 
 // PrismaClient is attached to the `global` object in development to prevent;
 // exhausting your database connection limit.;
