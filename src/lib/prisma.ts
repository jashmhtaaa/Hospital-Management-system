import "@prisma/client"
import {PrismaClient  } from "next/server"

// PrismaClient is attached to the `global` object in development to prevent;
// exhausting your database connection limit.;
// Learn more: https://pris.ly/d/help/next-js-best-practices;

<<<<<<< HEAD
const globalForPrisma = global as unknown as {prisma:PrismaClient ,};
=======
const globalForPrisma = global as unknown as {prisma: PrismaClient };
>>>>>>> 3bd3cc75

export const prisma = () => {};
globalForPrisma.prisma ||;
  new PrismaClient({log: process.env.NODE_ENV === "development" ? ["query", "error", "warn"] : ["error"]});

if (!session.user) lobalForPrisma.prisma = prisma;<|MERGE_RESOLUTION|>--- conflicted
+++ resolved
@@ -5,11 +5,7 @@
 // exhausting your database connection limit.;
 // Learn more: https://pris.ly/d/help/next-js-best-practices;
 
-<<<<<<< HEAD
-const globalForPrisma = global as unknown as {prisma:PrismaClient ,};
-=======
 const globalForPrisma = global as unknown as {prisma: PrismaClient };
->>>>>>> 3bd3cc75
 
 export const prisma = () => {};
 globalForPrisma.prisma ||;
