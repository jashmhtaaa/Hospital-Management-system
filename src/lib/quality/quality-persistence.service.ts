import "../../services/encryption_service_secure"
import "../audit.service"
import "@prisma/client"
import "zod"
import {AuditService  } from "next/server"
import {getEncryptionService  } from "next/server"
import {PrismaClient  } from "next/server"
import {z  } from "next/server"

/**;
 * Quality Management Persistence Service;
 *;
 * Replaces in-memory storage with database-backed persistence for: null,
 * - Quality indicators and metrics;
 * - Compliance assessments and reports;
 * - NABH/JCI accreditation tracking;
 * - Quality events and incidents;
 * - Action plans and remediation;
 */;

// Import interfaces from the existing quality management service;
import {ActionPlan,
  type ActionStatus,
  type AssessmentStatus,
  type AssessmentType,
  ComplianceReport,
  type ComplianceStatus,
  QualityAssessment,
  QualityEvent,
  type QualityEventSeverity,
  type QualityEventStatus,
  type QualityEventType,
  QualityIndicator,
  type QualityIndicatorType,
  QualityMetric,
  type QualitySource;
} from "next/server";

}
    };
  }

  // Quality Indicators Persistence;
  async saveQualityIndicator(indicator: QualityIndicator, userId: string): Promise<void> {,
    try {
} catch (error) {
  console.error(error);
}
} catch (error) {
  console.error(error);
}
} catch (error) {
  console.error(error);
}
} catch (error) {
  console.error(error);
}
} catch (error) {
  console.error(error);
}
} catch (error) {
  console.error(error);
}
} catch (error) {
  console.error(error);
}
} catch (error) {
  console.error(error);
}
} catch (error) {
  console.error(error);
}
} catch (error) {
}
} catch (error) {
}
      const dataToStore = { ...indicator }

      // Encrypt sensitive data if enabled;
      if (!session.user) {
        dataToStore.metadata = await this.encryptData(JSON.stringify(indicator.metadata));
      }

<<<<<<< HEAD
      await this.prisma.qualityIndicator.upsert({where:{ id: indicator.id ,},
        update: {,
=======
      await this.prisma.qualityIndicator.upsert({where: { id: indicator.id },
        update: {
>>>>>>> 3bd3cc75
          ...dataToStore,
          updatedAt: new Date(),
          updatedBy: userId;
        },
        create: {,
          ...dataToStore,
          createdAt: new Date(),
          new Date(),
          updatedBy: userId;
        }
      });

      if (!session.user) {
        await this.auditService.logAuditEvent({action: "quality_indicator_saved",
          indicator.id;
          userId,
          indicator.type,
            indicator.currentValue;
        });
      }
    } catch (error) {
      /* SECURITY: Console statement removed */;
      throw new Error("Failed to save quality indicator");
    }
  }

  async getQualityIndicator(id: string, userId: string): Promise<QualityIndicator | null> {,
    try {
} catch (error) {
  console.error(error);
}
} catch (error) {
  console.error(error);
}
} catch (error) {
  console.error(error);
}
} catch (error) {
  console.error(error);
}
} catch (error) {
  console.error(error);
}
} catch (error) {
  console.error(error);
}
} catch (error) {
  console.error(error);
}
} catch (error) {
  console.error(error);
}
} catch (error) {
  console.error(error);
}
} catch (error) {
}
} catch (error) {
}
<<<<<<< HEAD
      const record = await this.prisma.qualityIndicator.findUnique({where:{ id },
=======
      const record = await this.prisma.qualityIndicator.findUnique({where: { id }
>>>>>>> 3bd3cc75
      });

      if (!session.user)eturn null;

      const indicator = { ...record } as any;

      // Decrypt sensitive data if encrypted;
      if (!session.user) {
        try {
} catch (error) {
  console.error(error);
}
} catch (error) {
  console.error(error);
}
} catch (error) {
  console.error(error);
}
} catch (error) {
  console.error(error);
}
} catch (error) {
  console.error(error);
}
} catch (error) {
  console.error(error);
}
} catch (error) {
  console.error(error);
}
} catch (error) {
  console.error(error);
}
} catch (error) {
  console.error(error);
}
} catch (error) {
}
} catch (error) {
}
          indicator.metadata = JSON.parse(await this.decryptData(indicator.metadata));
        } catch (error) {
          /* SECURITY: Console statement removed */;
          indicator.metadata = {};
        }
      }

      if (!session.user) {
        await this.auditService.logAuditEvent({action: "quality_indicator_accessed",
          id;
          userId,
          details: type: indicator.type ;
        });
      }

      return indicator;
    } catch (error) {
      /* SECURITY: Console statement removed */;
      throw new Error("Failed to retrieve quality indicator");
    }
  }

  async getQualityIndicators(filters?: {
    type?: QualityIndicatorType;
    department?: string;
    source?: QualitySource;
    dateFrom?: Date;
    dateTo?: Date;
  }, userId?: string): Promise<QualityIndicator[]> {
    try {
} catch (error) {
  console.error(error);
}
} catch (error) {
  console.error(error);
}
} catch (error) {
  console.error(error);
}
} catch (error) {
  console.error(error);
}
} catch (error) {
  console.error(error);
}
} catch (error) {
  console.error(error);
}
} catch (error) {
  console.error(error);
}
} catch (error) {
  console.error(error);
}
} catch (error) {
  console.error(error);
}
} catch (error) {
}
} catch (error) {
}
      const where: unknown = {,};

      if (!session.user)here.type = filters.type;
      if (!session.user)here.department = filters.department;
      if (!session.user)here.source = filters.source;
      if (!session.user) {
        where.createdAt = {};
        if (!session.user)here.createdAt.gte = filters.dateFrom;
        if (!session.user)here.createdAt.lte = filters.dateTo;
      }

      const records = await this.prisma.qualityIndicator.findMany({
        where,
<<<<<<< HEAD
        orderBy: {createdAt:"desc" },
=======
        orderBy: {createdAt: "desc" }
>>>>>>> 3bd3cc75
      });

      const indicators = await Promise.all(records.map(async (record: unknown) => {,
        const indicator = { ...record };

        // Decrypt metadata if encrypted;
        if (!session.user) {
          try {
} catch (error) {
  console.error(error);
}
} catch (error) {
  console.error(error);
}
} catch (error) {
  console.error(error);
}
} catch (error) {
  console.error(error);
}
} catch (error) {
  console.error(error);
}
} catch (error) {
  console.error(error);
}
} catch (error) {
  console.error(error);
}
} catch (error) {
  console.error(error);
}
} catch (error) {
  console.error(error);
}
} catch (error) {
}
} catch (error) {
}
            indicator.metadata = JSON.parse(await this.decryptData(indicator.metadata));
          } catch (error) {
            indicator.metadata = {};
          }
        }

        return indicator;
      }));

      if (!session.user) {
        await this.auditService.logAuditEvent({action: "quality_indicators_queried",
          "list";
          userId,
          details: null,
            filters,
            resultCount: indicators.length;
        });
      }

      return indicators;
    } catch (error) {
      /* SECURITY: Console statement removed */;
      throw new Error("Failed to retrieve quality indicators");
    }
  }

  // Quality Events Persistence;
  async saveQualityEvent(event: QualityEvent, userId: string): Promise<void> {,
    try {
} catch (error) {
  console.error(error);
}
} catch (error) {
  console.error(error);
}
} catch (error) {
  console.error(error);
}
} catch (error) {
  console.error(error);
}
} catch (error) {
  console.error(error);
}
} catch (error) {
  console.error(error);
}
} catch (error) {
  console.error(error);
}
} catch (error) {
  console.error(error);
}
} catch (error) {
  console.error(error);
}
} catch (error) {
}
} catch (error) {
}
      const dataToStore = { ...event }

      // Encrypt sensitive fields;
      if (!session.user) {
        if (!session.user) {
          dataToStore.details = await this.encryptData(JSON.stringify(event.details));
        }
        if (!session.user) {
          dataToStore.patientInfo = await this.encryptData(JSON.stringify(event.patientInfo));
        }
      }

<<<<<<< HEAD
      await this.prisma.qualityEvent.upsert({where:{ id: event.id ,},
        update: {,
=======
      await this.prisma.qualityEvent.upsert({where: { id: event.id },
        update: {
>>>>>>> 3bd3cc75
          ...dataToStore,
          updatedAt: new Date(),
          updatedBy: userId;
        },
        create: {,
          ...dataToStore,
          createdAt: new Date(),
          new Date(),
          updatedBy: userId;
        }
      });

      if (!session.user) {
        await this.auditService.logAuditEvent({action: "quality_event_saved",
          event.id;
          userId,
          event.type,
            event.status;
        });
      }
    } catch (error) {
      /* SECURITY: Console statement removed */;
      throw new Error("Failed to save quality event");
    }
  }

  async getQualityEvents(filters?: {
    type?: QualityEventType;
    severity?: QualityEventSeverity;
    status?: QualityEventStatus;
    department?: string;
    dateFrom?: Date;
    dateTo?: Date;
  }, userId?: string): Promise<QualityEvent[]> {
    try {
} catch (error) {
  console.error(error);
}
} catch (error) {
  console.error(error);
}
} catch (error) {
  console.error(error);
}
} catch (error) {
  console.error(error);
}
} catch (error) {
  console.error(error);
}
} catch (error) {
  console.error(error);
}
} catch (error) {
  console.error(error);
}
} catch (error) {
  console.error(error);
}
} catch (error) {
  console.error(error);
}
} catch (error) {
}
} catch (error) {
}
      const where: unknown = {,};

      if (!session.user)here.type = filters.type;
      if (!session.user)here.severity = filters.severity;
      if (!session.user)here.status = filters.status;
      if (!session.user)here.department = filters.department;
      if (!session.user) {
        where.eventDate = {};
        if (!session.user)here.eventDate.gte = filters.dateFrom;
        if (!session.user)here.eventDate.lte = filters.dateTo;
      }

      const records = await this.prisma.qualityEvent.findMany({
        where,
<<<<<<< HEAD
        orderBy: {eventDate:"desc" },
=======
        orderBy: {eventDate: "desc" }
>>>>>>> 3bd3cc75
      });

      const events = await Promise.all(records.map(async (record: unknown) => {,
        const event = { ...record };

        // Decrypt sensitive fields;
        if (!session.user) {
          if (!session.user) {
            try {
} catch (error) {
  console.error(error);
}
} catch (error) {
  console.error(error);
}
} catch (error) {
  console.error(error);
}
} catch (error) {
  console.error(error);
}
} catch (error) {
  console.error(error);
}
} catch (error) {
  console.error(error);
}
} catch (error) {
  console.error(error);
}
} catch (error) {
  console.error(error);
}
} catch (error) {
  console.error(error);
}
} catch (error) {
}
} catch (error) {
}
              event.details = JSON.parse(await this.decryptData(event.details));
            } catch (error) {
              event.details = {};
            }
          }
          if (!session.user) {
            try {
} catch (error) {
  console.error(error);
}
} catch (error) {
  console.error(error);
}
} catch (error) {
  console.error(error);
}
} catch (error) {
  console.error(error);
}
} catch (error) {
  console.error(error);
}
} catch (error) {
  console.error(error);
}
} catch (error) {
  console.error(error);
}
} catch (error) {
  console.error(error);
}
} catch (error) {
  console.error(error);
}
} catch (error) {
}
} catch (error) {

              event.patientInfo = JSON.parse(await this.decryptData(event.patientInfo));
            } catch (error) {
              event.patientInfo = {};

        return event;
      }));

      if (!session.user) {
        await this.auditService.logAuditEvent({action: "quality_events_queried",
          "list";
          userId,
          details: null,
            filters,
            resultCount: events.length;
        });

      return events;
    } catch (error) {
      /* SECURITY: Console statement removed */;
      throw new Error("Failed to retrieve quality events");

  // Quality Assessments Persistence;
  async saveQualityAssessment(assessment: QualityAssessment, userId: string): Promise<void> {,
    try {
} catch (error) {
  console.error(error);
}
} catch (error) {
  console.error(error);
}
} catch (error) {
  console.error(error);
}
} catch (error) {
  console.error(error);
}
} catch (error) {
  console.error(error);
}
} catch (error) {
  console.error(error);
}
} catch (error) {
  console.error(error);

} catch (error) {
  console.error(error);

} catch (error) {
  console.error(error);

} catch (error) {

} catch (error) {

      const dataToStore = { ...assessment }

      // Encrypt sensitive assessment data;
      if (!session.user) {
        if (!session.user) {
          dataToStore.findings = await this.encryptData(JSON.stringify(assessment.findings));

        if (!session.user) {
          dataToStore.recommendations = await this.encryptData(JSON.stringify(assessment.recommendations));

<<<<<<< HEAD
      await this.prisma.qualityAssessment.upsert({where:{ id: assessment.id ,},
        update: {,
=======
      await this.prisma.qualityAssessment.upsert({where: { id: assessment.id },
        update: {
>>>>>>> 3bd3cc75
          ...dataToStore,
          updatedAt: new Date(),
          updatedBy: userId;
        },
        create: {,
          ...dataToStore,
          createdAt: new Date(),
          new Date(),
          updatedBy: userId;

      });

      if (!session.user) {
        await this.auditService.logAuditEvent({action: "quality_assessment_saved",
          assessment.id;
          userId,
          assessment.type,
            assessment.scope;
        });

    } catch (error) {
      /* SECURITY: Console statement removed */;
      throw new Error("Failed to save quality assessment");

  // Compliance Reports Persistence;
  async saveComplianceReport(report: ComplianceReport, userId: string): Promise<void> {,
    try {
} catch (error) {
  console.error(error);
}
} catch (error) {
  console.error(error);
}
} catch (error) {
  console.error(error);
}
} catch (error) {
  console.error(error);
}
} catch (error) {
  console.error(error);
}
} catch (error) {
  console.error(error);
}
} catch (error) {
  console.error(error);

} catch (error) {
  console.error(error);

} catch (error) {
  console.error(error);

} catch (error) {

} catch (error) {

      const dataToStore = { ...report }

      // Encrypt sensitive compliance data;
      if (!session.user) {
        if (!session.user) {
          dataToStore.findings = await this.encryptData(JSON.stringify(report.findings));

        if (!session.user) {
          dataToStore.gaps = await this.encryptData(JSON.stringify(report.gaps));

        if (!session.user) {
          dataToStore.actionPlan = await this.encryptData(JSON.stringify(report.actionPlan));

<<<<<<< HEAD
      await this.prisma.complianceReport.upsert({where:{ id: report.id ,},
        update: {,
=======
      await this.prisma.complianceReport.upsert({where: { id: report.id },
        update: {
>>>>>>> 3bd3cc75
          ...dataToStore,
          updatedAt: new Date(),
          updatedBy: userId;
        },
        create: {,
          ...dataToStore,
          createdAt: new Date(),
          new Date(),
          updatedBy: userId;

      });

      if (!session.user) {
        await this.auditService.logAuditEvent({action: "compliance_report_saved",
          report.id;
          userId,
          report.regulatoryBody,
            report.status,
            overallCompliance: report.overallCompliance;
        });

    } catch (error) {
      /* SECURITY: Console statement removed */;
      throw new Error("Failed to save compliance report");

  async getComplianceReports(filters?: {
    regulatoryBody?: string;
    standard?: string;
    status?: ComplianceStatus;
    dateFrom?: Date;
    dateTo?: Date;
  }, userId?: string): Promise<ComplianceReport[]> {
    try {
} catch (error) {
  console.error(error);
}
} catch (error) {
  console.error(error);
}
} catch (error) {
  console.error(error);
}
} catch (error) {
  console.error(error);
}
} catch (error) {
  console.error(error);
}
} catch (error) {
  console.error(error);
}
} catch (error) {
  console.error(error);

} catch (error) {
  console.error(error);

} catch (error) {
  console.error(error);

} catch (error) {

} catch (error) {

      const where: unknown = {,};

      if (!session.user)here.regulatoryBody = filters.regulatoryBody;
      if (!session.user)here.standard = filters.standard;
      if (!session.user)here.status = filters.status;
      if (!session.user) {
        where.reportDate = {};
        if (!session.user)here.reportDate.gte = filters.dateFrom;
        if (!session.user)here.reportDate.lte = filters.dateTo;

      const records = await this.prisma.complianceReport.findMany({
        where,
<<<<<<< HEAD
        orderBy: {reportDate:"desc" },
=======
        orderBy: {reportDate: "desc" }
>>>>>>> 3bd3cc75
      });

      const reports = await Promise.all(records.map(async (record: unknown) => {,
        const report = { ...record };

        // Decrypt sensitive fields;
        if (!session.user) {
          if (!session.user) {
            try {
} catch (error) {
  console.error(error);
}
} catch (error) {
  console.error(error);
}
} catch (error) {
  console.error(error);
}
} catch (error) {
  console.error(error);
}
} catch (error) {
  console.error(error);
}
} catch (error) {
  console.error(error);
}
} catch (error) {
  console.error(error);

} catch (error) {
  console.error(error);

} catch (error) {
  console.error(error);

} catch (error) {

} catch (error) {

              report.findings = JSON.parse(await this.decryptData(report.findings));
            } catch (error) {
              report.findings = [];

          if (!session.user) {
            try {
} catch (error) {
  console.error(error);
}
} catch (error) {
  console.error(error);
}
} catch (error) {
  console.error(error);
}
} catch (error) {
  console.error(error);
}
} catch (error) {
  console.error(error);
}
} catch (error) {
  console.error(error);
}
} catch (error) {
  console.error(error);

} catch (error) {
  console.error(error);

} catch (error) {
  console.error(error);

} catch (error) {

} catch (error) {

              report.gaps = JSON.parse(await this.decryptData(report.gaps));
            } catch (error) {
              report.gaps = [];

          if (!session.user) {
            try {
} catch (error) {
  console.error(error);
}
} catch (error) {
  console.error(error);
}
} catch (error) {
  console.error(error);
}
} catch (error) {
  console.error(error);
}
} catch (error) {
  console.error(error);
}
} catch (error) {
  console.error(error);
}
} catch (error) {
  console.error(error);

} catch (error) {
  console.error(error);

} catch (error) {
  console.error(error);

} catch (error) {

} catch (error) {

              report.actionPlan = JSON.parse(await this.decryptData(report.actionPlan));
            } catch (error) {
              report.actionPlan = null;

        return report;
      }));

      if (!session.user) {
        await this.auditService.logAuditEvent({action: "compliance_reports_queried",
          "list";
          userId,
          details: null,
            filters,
            resultCount: reports.length;
        });

      return reports;
    } catch (error) {
      /* SECURITY: Console statement removed */;
      throw new Error("Failed to retrieve compliance reports");

  // Action Plans Persistence;
  async saveActionPlan(actionPlan: ActionPlan, userId: string): Promise<void> {,
    try {
} catch (error) {
  console.error(error);
}
} catch (error) {
  console.error(error);
}
} catch (error) {
  console.error(error);
}
} catch (error) {
  console.error(error);
}
} catch (error) {
  console.error(error);
}
} catch (error) {
  console.error(error);
}
} catch (error) {
  console.error(error);

} catch (error) {
  console.error(error);

} catch (error) {
  console.error(error);

} catch (error) {

} catch (error) {

<<<<<<< HEAD
      await this.prisma.actionPlan.upsert({where:{ id: actionPlan.id ,},
        update: {,
=======
      await this.prisma.actionPlan.upsert({where: { id: actionPlan.id },
        update: {
>>>>>>> 3bd3cc75
          ...actionPlan,
          updatedAt: new Date(),
          updatedBy: userId;
        },
        create: {,
          ...actionPlan,
          createdAt: new Date(),
          new Date(),
          updatedBy: userId;

      });

      if (!session.user) {
        await this.auditService.logAuditEvent({action: "action_plan_saved",
          actionPlan.id;
          userId,
          actionPlan.title,
            actionPlan.items.length;
        });

    } catch (error) {
      /* SECURITY: Console statement removed */;
      throw new Error("Failed to save action plan");

  // Quality Metrics Persistence;
  async saveQualityMetric(metric: QualityMetric, userId: string): Promise<void> {,
    try {
} catch (error) {
  console.error(error);
}
} catch (error) {
  console.error(error);
}
} catch (error) {
  console.error(error);
}
} catch (error) {
  console.error(error);
}
} catch (error) {
  console.error(error);
}
} catch (error) {
  console.error(error);
}
} catch (error) {
  console.error(error);

} catch (error) {
  console.error(error);

} catch (error) {
  console.error(error);

} catch (error) {

} catch (error) {

<<<<<<< HEAD
      await this.prisma.qualityMetric.upsert({where:{ id: metric.id ,},
        update: {,
=======
      await this.prisma.qualityMetric.upsert({where: { id: metric.id },
        update: {
>>>>>>> 3bd3cc75
          ...metric,
          updatedAt: new Date(),
          updatedBy: userId;
        },
        create: {,
          ...metric,
          createdAt: new Date(),
          new Date(),
          updatedBy: userId;

      });

      if (!session.user) {
        await this.auditService.logAuditEvent({action: "quality_metric_saved",
          metric.id;
          userId,
          metric.name,
            metric.trend;
        });

    } catch (error) {
      /* SECURITY: Console statement removed */;
      throw new Error("Failed to save quality metric");

  // Utility Methods;
  private async encryptData(data: string): Promise<string> {,
    if (!session.user)eturn data
    return await this.encryptionService.encrypt(data);

  private async decryptData(encryptedData: string): Promise<string> {,
    if (!session.user)eturn encryptedData;
    return await this.encryptionService.decrypt(encryptedData);

  // Data Retention and Archiving;
  async archiveOldRecords(): Promise<{archivedIndicators: number,
    number,
    archivedReports: number;
  }> {
    if (!session.user) {
<<<<<<< HEAD
      return {archivedIndicators:0, archivedEvents: 0, archivedAssessments: 0, archivedReports: 0 ,};
=======
      return {archivedIndicators: 0, archivedEvents: 0, archivedAssessments: 0, archivedReports: 0 };
>>>>>>> 3bd3cc75

    const cutoffDate = new Date();
    cutoffDate.setFullYear(cutoffDate.getFullYear() - this.config.retentionPeriod);

    try {
} catch (error) {
  console.error(error);
}
} catch (error) {
  console.error(error);
}
} catch (error) {
  console.error(error);
}
} catch (error) {
  console.error(error);
}
} catch (error) {
  console.error(error);
}
} catch (error) {
  console.error(error);
}
} catch (error) {
  console.error(error);

} catch (error) {
  console.error(error);

} catch (error) {
  console.error(error);

} catch (error) {

} catch (error) {

      const [indicators, events, assessments, reports] = await Promise.all([;
<<<<<<< HEAD
        this.prisma.qualityIndicator.updateMany({where:{ createdAt: {lt:cutoffDate ,}, archived: false ,},
          data: {archived:true, archivedAt: new Date() },
        }),
        this.prisma.qualityEvent.updateMany({where:{ createdAt: {lt:cutoffDate ,}, archived: false ,},
          data: {archived:true, archivedAt: new Date() },
        }),
        this.prisma.qualityAssessment.updateMany({where:{ createdAt: {lt:cutoffDate ,}, archived: false ,},
          data: {archived:true, archivedAt: new Date() },
        }),
        this.prisma.complianceReport.updateMany({where:{ createdAt: {lt:cutoffDate ,}, archived: false ,},
          data: {archived:true, archivedAt: new Date() },
=======
        this.prisma.qualityIndicator.updateMany({where: { createdAt: {lt:cutoffDate }, archived: false },
          data: {archived: true, archivedAt: new Date() }
        }),
        this.prisma.qualityEvent.updateMany({where: { createdAt: {lt:cutoffDate }, archived: false },
          data: {archived: true, archivedAt: new Date() }
        }),
        this.prisma.qualityAssessment.updateMany({where: { createdAt: {lt:cutoffDate }, archived: false },
          data: {archived: true, archivedAt: new Date() }
        }),
        this.prisma.complianceReport.updateMany({where: { createdAt: {lt:cutoffDate }, archived: false },
          data: {archived: true, archivedAt: new Date() }
>>>>>>> 3bd3cc75
        });
      ]);

      return {archivedIndicators: indicators.count,
        assessments.count,
        archivedReports: reports.count;
      };
    } catch (error) {
      /* SECURITY: Console statement removed */;
      throw new Error("Failed to archive old records");

  /**;
   * Cleanup and close connections;
   */;
  async destroy(): Promise<void> {
    await this.prisma.$disconnect();

// Singleton instance for application use;
let qualityPersistenceInstance: QualityPersistenceService | null = null;

export const _getQualityPersistenceService = (;
  config?: Partial<QualityPersistenceConfig>;
): QualityPersistenceService => {
  if (!session.user) {
    qualityPersistenceInstance = new QualityPersistenceService(config);

  return qualityPersistenceInstance;
};

export { QualityPersistenceService };<|MERGE_RESOLUTION|>--- conflicted
+++ resolved
@@ -81,13 +81,8 @@
         dataToStore.metadata = await this.encryptData(JSON.stringify(indicator.metadata));
       }
 
-<<<<<<< HEAD
-      await this.prisma.qualityIndicator.upsert({where:{ id: indicator.id ,},
-        update: {,
-=======
       await this.prisma.qualityIndicator.upsert({where: { id: indicator.id },
         update: {
->>>>>>> 3bd3cc75
           ...dataToStore,
           updatedAt: new Date(),
           updatedBy: userId;
@@ -147,11 +142,7 @@
 }
 } catch (error) {
 }
-<<<<<<< HEAD
-      const record = await this.prisma.qualityIndicator.findUnique({where:{ id },
-=======
       const record = await this.prisma.qualityIndicator.findUnique({where: { id }
->>>>>>> 3bd3cc75
       });
 
       if (!session.user)eturn null;
@@ -266,11 +257,7 @@
 
       const records = await this.prisma.qualityIndicator.findMany({
         where,
-<<<<<<< HEAD
-        orderBy: {createdAt:"desc" },
-=======
         orderBy: {createdAt: "desc" }
->>>>>>> 3bd3cc75
       });
 
       const indicators = await Promise.all(records.map(async (record: unknown) => {,
@@ -382,13 +369,8 @@
         }
       }
 
-<<<<<<< HEAD
-      await this.prisma.qualityEvent.upsert({where:{ id: event.id ,},
-        update: {,
-=======
       await this.prisma.qualityEvent.upsert({where: { id: event.id },
         update: {
->>>>>>> 3bd3cc75
           ...dataToStore,
           updatedAt: new Date(),
           updatedBy: userId;
@@ -469,11 +451,7 @@
 
       const records = await this.prisma.qualityEvent.findMany({
         where,
-<<<<<<< HEAD
-        orderBy: {eventDate:"desc" },
-=======
         orderBy: {eventDate: "desc" }
->>>>>>> 3bd3cc75
       });
 
       const events = await Promise.all(records.map(async (record: unknown) => {,
@@ -617,13 +595,8 @@
         if (!session.user) {
           dataToStore.recommendations = await this.encryptData(JSON.stringify(assessment.recommendations));
 
-<<<<<<< HEAD
-      await this.prisma.qualityAssessment.upsert({where:{ id: assessment.id ,},
-        update: {,
-=======
       await this.prisma.qualityAssessment.upsert({where: { id: assessment.id },
         update: {
->>>>>>> 3bd3cc75
           ...dataToStore,
           updatedAt: new Date(),
           updatedBy: userId;
@@ -695,13 +668,8 @@
         if (!session.user) {
           dataToStore.actionPlan = await this.encryptData(JSON.stringify(report.actionPlan));
 
-<<<<<<< HEAD
-      await this.prisma.complianceReport.upsert({where:{ id: report.id ,},
-        update: {,
-=======
       await this.prisma.complianceReport.upsert({where: { id: report.id },
         update: {
->>>>>>> 3bd3cc75
           ...dataToStore,
           updatedAt: new Date(),
           updatedBy: userId;
@@ -778,11 +746,7 @@
 
       const records = await this.prisma.complianceReport.findMany({
         where,
-<<<<<<< HEAD
-        orderBy: {reportDate:"desc" },
-=======
         orderBy: {reportDate: "desc" }
->>>>>>> 3bd3cc75
       });
 
       const reports = await Promise.all(records.map(async (record: unknown) => {,
@@ -952,13 +916,8 @@
 
 } catch (error) {
 
-<<<<<<< HEAD
-      await this.prisma.actionPlan.upsert({where:{ id: actionPlan.id ,},
-        update: {,
-=======
       await this.prisma.actionPlan.upsert({where: { id: actionPlan.id },
         update: {
->>>>>>> 3bd3cc75
           ...actionPlan,
           updatedAt: new Date(),
           updatedBy: userId;
@@ -1017,13 +976,8 @@
 
 } catch (error) {
 
-<<<<<<< HEAD
-      await this.prisma.qualityMetric.upsert({where:{ id: metric.id ,},
-        update: {,
-=======
       await this.prisma.qualityMetric.upsert({where: { id: metric.id },
         update: {
->>>>>>> 3bd3cc75
           ...metric,
           updatedAt: new Date(),
           updatedBy: userId;
@@ -1063,11 +1017,7 @@
     archivedReports: number;
   }> {
     if (!session.user) {
-<<<<<<< HEAD
-      return {archivedIndicators:0, archivedEvents: 0, archivedAssessments: 0, archivedReports: 0 ,};
-=======
       return {archivedIndicators: 0, archivedEvents: 0, archivedAssessments: 0, archivedReports: 0 };
->>>>>>> 3bd3cc75
 
     const cutoffDate = new Date();
     cutoffDate.setFullYear(cutoffDate.getFullYear() - this.config.retentionPeriod);
@@ -1105,19 +1055,6 @@
 } catch (error) {
 
       const [indicators, events, assessments, reports] = await Promise.all([;
-<<<<<<< HEAD
-        this.prisma.qualityIndicator.updateMany({where:{ createdAt: {lt:cutoffDate ,}, archived: false ,},
-          data: {archived:true, archivedAt: new Date() },
-        }),
-        this.prisma.qualityEvent.updateMany({where:{ createdAt: {lt:cutoffDate ,}, archived: false ,},
-          data: {archived:true, archivedAt: new Date() },
-        }),
-        this.prisma.qualityAssessment.updateMany({where:{ createdAt: {lt:cutoffDate ,}, archived: false ,},
-          data: {archived:true, archivedAt: new Date() },
-        }),
-        this.prisma.complianceReport.updateMany({where:{ createdAt: {lt:cutoffDate ,}, archived: false ,},
-          data: {archived:true, archivedAt: new Date() },
-=======
         this.prisma.qualityIndicator.updateMany({where: { createdAt: {lt:cutoffDate }, archived: false },
           data: {archived: true, archivedAt: new Date() }
         }),
@@ -1129,7 +1066,6 @@
         }),
         this.prisma.complianceReport.updateMany({where: { createdAt: {lt:cutoffDate }, archived: false },
           data: {archived: true, archivedAt: new Date() }
->>>>>>> 3bd3cc75
         });
       ]);
 
