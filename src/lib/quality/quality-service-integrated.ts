--- conflicted
+++ resolved
@@ -1,14 +1,7 @@
-<<<<<<< HEAD
-import "./quality-management.service"
-import "./quality-persistence.service"
-import {import {  QualityManagementService  } from "next/server"
-import {QualityPersistenceService  } from "next/server"
-=======
 import { } from "./quality-persistence.service"
 import {  
 import {  QualityManagementService  } from "./quality-management.service"
 import {  QualityPersistenceService  } from "@/lib/database"
->>>>>>> 1bf31595
 
 /**;
  * Integrated Quality Management Service;
@@ -198,11 +191,7 @@
     const stats = await this.getQualityStatistics();
 
     // Get recent events for overview;
-<<<<<<< HEAD
-    const recentEvents = await this.persistenceService.getQualityEvents({dateFrom: [0] - 30 * 24 * 60 * 60 * 1000) // Last 30 days;
-=======
     const recentEvents = await this.persistenceService.getQualityEvents({dateFrom:[0] - 30 * 24 * 60 * 60 * 1000) // Last 30 days,
->>>>>>> 1bf31595
     }, "system");
 
     return {
