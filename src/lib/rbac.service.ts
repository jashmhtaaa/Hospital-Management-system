--- conflicted
+++ resolved
@@ -1,13 +1,6 @@
-<<<<<<< HEAD
-import "@/lib/audit"
-import "@/lib/errors"
-import {AuditLogger  } from "next/server"
-import {AuthorizationError  } from "next/server"
-=======
 import { } from "@/lib/errors"
 import {  AuditLogger  } from "@/lib/audit"
 import {  AuthorizationError  } from "@/lib/database"
->>>>>>> 1bf31595
 
 }
 
@@ -60,39 +53,22 @@
   REPORT = "report"}
 
 // Permission definition type;
-<<<<<<< HEAD
-interface Permission {resource: Resource,
-  action: Action;
-=======
 interface Permission {resource:Resource,
   action: Action,
->>>>>>> 1bf31595
   constraints?: Record>;
 }
 
 // Role definition with permissions;
-<<<<<<< HEAD
-interface RoleDefinition {name: Role;
-=======
 interface RoleDefinition {name:Role,
->>>>>>> 1bf31595
   inherits?: Role[];
   permissions: Permission[],
 }
     },
-<<<<<<< HEAD
-    {name: Role.MANAGER,
-      permissions: [resource: Resource.HOUSEKEEPING, action: Action.READ ,resource: Resource.HOUSEKEEPING, action: Action.APPROVE ,resource: Resource.HOUSEKEEPING, action: Action.REPORT ,resource: Resource.MAINTENANCE, action: Action.READ ,resource: Resource.MAINTENANCE, action: Action.APPROVE ,resource: Resource.MAINTENANCE, action: Action.REPORT ,resource: Resource.DIETARY, action: Action.READ ,resource: Resource.DIETARY, action: Action.APPROVE ,resource: Resource.DIETARY, action: Action.REPORT ,resource: Resource.AMBULANCE, action: Action.READ ,resource: Resource.AMBULANCE, action: Action.APPROVE ,resource: Resource.AMBULANCE, action: Action.REPORT ,resource: Resource.FEEDBACK, action: Action.READ ,resource: Resource.FEEDBACK, action: Action.APPROVE ,resource: Resource.FEEDBACK, action: Action.REPORT ,resource: Resource.MARKETING, action: Action.READ ,resource: Resource.MARKETING, action: Action.APPROVE ,resource: Resource.MARKETING, action: Action.REPORT ,resource: Resource.USER, action: Action.READ ,resource: Resource.USER, action: Action.CREATE ,resource: Resource.USER, action: Action.UPDATE ];
-    },
-    {name: Role.STAFF,
-      permissions: [resource: Resource.HOUSEKEEPING, action: Action.READ ,resource: Resource.MAINTENANCE, action: Action.READ ,resource: Resource.DIETARY, action: Action.READ ,resource: Resource.AMBULANCE, action: Action.READ ,resource: Resource.FEEDBACK, action: Action.READ ,resource: Resource.HOUSEKEEPING, action: Action.CREATE ,resource: Resource.MAINTENANCE, action: Action.CREATE ,resource: Resource.DIETARY, action: Action.CREATE ,resource: Resource.AMBULANCE, action: Action.CREATE ,resource: Resource.FEEDBACK, action: Action.CREATE ];
-=======
     {name:Role.MANAGER,
       permissions: [resource: Resource.HOUSEKEEPING, action: Action.READ ,resource: Resource.HOUSEKEEPING, action: Action.APPROVE ,resource: Resource.HOUSEKEEPING, action: Action.REPORT ,resource: Resource.MAINTENANCE, action: Action.READ ,resource: Resource.MAINTENANCE, action: Action.APPROVE ,resource: Resource.MAINTENANCE, action: Action.REPORT ,resource: Resource.DIETARY, action: Action.READ ,resource: Resource.DIETARY, action: Action.APPROVE ,resource: Resource.DIETARY, action: Action.REPORT ,resource: Resource.AMBULANCE, action: Action.READ ,resource: Resource.AMBULANCE, action: Action.APPROVE ,resource: Resource.AMBULANCE, action: Action.REPORT ,resource: Resource.FEEDBACK, action: Action.READ ,resource: Resource.FEEDBACK, action: Action.APPROVE ,resource: Resource.FEEDBACK, action: Action.REPORT ,resource: Resource.MARKETING, action: Action.READ ,resource: Resource.MARKETING, action: Action.APPROVE ,resource: Resource.MARKETING, action: Action.REPORT ,resource: Resource.USER, action: Action.READ ,resource: Resource.USER, action: Action.CREATE ,resource: Resource.USER, action: Action.UPDATE ],
     },
     {name:Role.STAFF,
       permissions: [resource: Resource.HOUSEKEEPING, action: Action.READ ,resource: Resource.MAINTENANCE, action: Action.READ ,resource: Resource.DIETARY, action: Action.READ ,resource: Resource.AMBULANCE, action: Action.READ ,resource: Resource.FEEDBACK, action: Action.READ ,resource: Resource.HOUSEKEEPING, action: Action.CREATE ,resource: Resource.MAINTENANCE, action: Action.CREATE ,resource: Resource.DIETARY, action: Action.CREATE ,resource: Resource.AMBULANCE, action: Action.CREATE ,resource: Resource.FEEDBACK, action: Action.CREATE ],
->>>>>>> 1bf31595
     },
     {name: Role.HOUSEKEEPING,
       [;
@@ -150,19 +126,11 @@
         {resource: Resource.FEEDBACK, action: Action.UPDATE },
         {resource: Resource.FEEDBACK, action: Action.ASSIGN }];
     },
-<<<<<<< HEAD
-    {name: Role.PATIENT,
-      permissions: [resource: Resource.HOUSEKEEPING, action: Action.CREATE ,resource: Resource.HOUSEKEEPING, action: Action.READ, constraints: ownedByUser: true ,resource: Resource.MAINTENANCE, action: Action.CREATE ,resource: Resource.MAINTENANCE, action: Action.READ, constraints: ownedByUser: true ,resource: Resource.DIETARY, action: Action.CREATE ,resource: Resource.DIETARY, action: Action.READ, constraints: ownedByUser: true ,resource: Resource.AMBULANCE, action: Action.CREATE ,resource: Resource.AMBULANCE, action: Action.READ, constraints: ownedByUser: true ,resource: Resource.FEEDBACK, action: Action.CREATE ,resource: Resource.FEEDBACK, action: Action.READ, constraints: ownedByUser: true ];
-    },
-    {name: Role.GUEST,
-      permissions: [resource: Resource.FEEDBACK, action: Action.CREATE ];
-=======
     {name:Role.PATIENT,
       permissions: [resource: Resource.HOUSEKEEPING, action: Action.CREATE ,resource: Resource.HOUSEKEEPING, action: Action.READ, constraints: ownedByUser: true ,resource: Resource.MAINTENANCE, action: Action.CREATE ,resource: Resource.MAINTENANCE, action: Action.READ, constraints: ownedByUser: true ,resource: Resource.DIETARY, action: Action.CREATE ,resource: Resource.DIETARY, action: Action.READ, constraints: ownedByUser: true ,resource: Resource.AMBULANCE, action: Action.CREATE ,resource: Resource.AMBULANCE, action: Action.READ, constraints: ownedByUser: true ,resource: Resource.FEEDBACK, action: Action.CREATE ,resource: Resource.FEEDBACK, action: Action.READ, constraints: ownedByUser: true ],
     },
     {name:Role.GUEST,
       permissions: [resource: Resource.FEEDBACK, action: Action.CREATE ],
->>>>>>> 1bf31595
     }
   ];
 
@@ -295,13 +263,8 @@
           userRoles;
         });
 
-<<<<<<< HEAD
-        auditLogger.log({action: "authorization.denied",
-          resourceId: resourceId || "unknown";
-=======
         auditLogger.log({action:"authorization.denied",
           resourceId: resourceId || "unknown",
->>>>>>> 1bf31595
           userId,
           details: any,
             resource,
