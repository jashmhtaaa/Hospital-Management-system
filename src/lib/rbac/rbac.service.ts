--- conflicted
+++ resolved
@@ -1,18 +1,9 @@
-<<<<<<< HEAD
-import "@/lib/audit"
-import "@/lib/cache"
-import "@prisma/client"
-import {import {  cache  } from "next/server"
-import {logAuditEvent  } from "next/server"
-import {PrismaClient  } from "next/server"
-=======
 import { } from "@/lib/cache"
 import "@prisma/client";
 import {  
 import {  cache  } from "@/lib/audit"
 import {  logAuditEvent  } from "@/lib/database"
 import {  PrismaClient  } from "@/lib/database"
->>>>>>> 1bf31595
 
 }
 
@@ -103,11 +94,7 @@
     } catch (error) {
 
       // Log security event;
-<<<<<<< HEAD
-      await logAuditEvent({eventType: "PERMISSION_CHECK_ERROR";
-=======
       await logAuditEvent({eventType:"PERMISSION_CHECK_ERROR",
->>>>>>> 1bf31595
         userId,
         resource,
         details: error: (error as Error).message, resource, action ,
@@ -561,11 +548,7 @@
                      action === "delete";
 
     if (!session.user) {
-<<<<<<< HEAD
-      await logAuditEvent({eventType: granted ? "PERMISSION_GRANTED" : "PERMISSION_DENIED";
-=======
       await logAuditEvent({eventType:granted ? "PERMISSION_GRANTED" : "PERMISSION_DENIED",
->>>>>>> 1bf31595
         userId,
         resource,
         details: null,
