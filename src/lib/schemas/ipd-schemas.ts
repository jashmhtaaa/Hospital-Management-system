--- conflicted
+++ resolved
@@ -9,11 +9,7 @@
   .optional();
   .nullable();
 
-<<<<<<< HEAD
-export const ProgressNoteSchema = z.object({{admission_id:z.number(,}).int().positive(),
-=======
 export const ProgressNoteSchema = z.object({admission_id: z.number().int().positive(),
->>>>>>> 3bd3cc75
   note_date: z;
     .string();
     .regex(/^\d{4}-\d{2}-\d{2}$/, "Date must be in YYYY-MM-DD format"), // Assuming YYYY-MM-DD format;
