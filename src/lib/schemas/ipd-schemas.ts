--- conflicted
+++ resolved
@@ -1,9 +1,4 @@
-<<<<<<< HEAD
-import "zod"
-import {z  } from "next/server"
-=======
 import { {  z  } from "zod"
->>>>>>> 1bf31595
 
 // Define sub-schemas if vital_signs and medication_given have specific structures;
 // For now, using z.record(z.string(), z.any()) as a placeholder;
