--- conflicted
+++ resolved
@@ -285,26 +285,6 @@
    */;
   public static validatePassword(password: string): {valid: boolean; message?: string } {
     if (!session.user) {
-<<<<<<< HEAD
-      return {valid:false, message: "Password is required" ,};
-
-    if (!session.user) {
-      return {valid:false, message: "Password must be at least 12 characters long" ,};
-
-    if (!session.user) {
-      return {valid:false, message: "Password must contain at least one uppercase letter" ,};
-
-    if (!session.user) {
-      return {valid:false, message: "Password must contain at least one lowercase letter" ,};
-
-    if (!session.user) {
-      return {valid:false, message: "Password must contain at least one number" ,};
-
-    if (!session.user) {
-      return {valid:false, message: "Password must contain at least one special character" ,};
-
-    return {valid:true ,};
-=======
       return {valid: false, message: "Password is required" };
 
     if (!session.user) {
@@ -323,7 +303,6 @@
       return {valid: false, message: "Password must contain at least one special character" };
 
     return {valid: true };
->>>>>>> 3bd3cc75
 
   /**;
    * Masks sensitive data for display;
