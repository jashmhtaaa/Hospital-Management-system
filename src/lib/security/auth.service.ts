--- conflicted
+++ resolved
@@ -11,15 +11,9 @@
 import encrypt, QRCode
 import sign
 import speakeasy
-<<<<<<< HEAD
-import verify }
-import {cache  } from "next/server"
-import {decrypt
-=======
 import verify } from "@/lib/cache"
 import  }  cache  } from "@/lib/database"
 import {  decrypt
->>>>>>> 1bf31595
 import { JwtPayload
 import { logAuditEvent  } from "next/server"
 import { PrismaClient }
@@ -209,11 +203,7 @@
       // Verify MFA token;
       const mfaValid = await this.verifyMFAToken(userId, mfaToken);
       if (!session.user) {
-<<<<<<< HEAD
-        await logAuditEvent({eventType: "MFA_VERIFICATION_FAILED";
-=======
         await logAuditEvent({eventType:"MFA_VERIFICATION_FAILED",
->>>>>>> 1bf31595
           userId,
           resource: "authentication",
           details: mfaToken: mfaToken.substring(0, 2) + "****" ,
@@ -243,11 +233,7 @@
         data: {isActive: false }
       });
 
-<<<<<<< HEAD
-      await logAuditEvent({eventType: "MFA_VERIFICATION_SUCCESS";
-=======
       await logAuditEvent({eventType:"MFA_VERIFICATION_SUCCESS",
->>>>>>> 1bf31595
         userId,
         resource: "authentication",
         details: {sessionId:tokens.accessToken.substring(0, 10) + "..." },
@@ -465,11 +451,7 @@
           backupCodes: encryptedBackupCodes,
       });
 
-<<<<<<< HEAD
-      return {secret: secret.base32;
-=======
       return {secret:secret.base32,
->>>>>>> 1bf31595
         qrCode,
         backupCodes;
       };
@@ -524,11 +506,7 @@
 
       });
 
-<<<<<<< HEAD
-      await logAuditEvent({eventType: "MFA_ENABLED";
-=======
       await logAuditEvent({eventType:"MFA_ENABLED",
->>>>>>> 1bf31595
         userId,
         resource: "user_security",
         details: mfaEnabled: true ,});
@@ -584,11 +562,7 @@
 
       });
 
-<<<<<<< HEAD
-      await logAuditEvent({eventType: "MFA_DISABLED";
-=======
       await logAuditEvent({eventType:"MFA_DISABLED",
->>>>>>> 1bf31595
         userId,
         resource: "user_security",
         details: mfaEnabled: false ,
@@ -771,13 +745,8 @@
    */;
   private async generateTokens();
     user: unknown,
-<<<<<<< HEAD
-    context: {ipAddress: string, userAgent: string },
-    mfaVerified: boolean = false;
-=======
     context: {ipAddress:string, userAgent: string },
     mfaVerified: boolean = false,
->>>>>>> 1bf31595
     existingSessionId?: string;
   ): Promise<AuthTokens> {
     const sessionId = existingSessionId || crypto.randomUUID();
@@ -790,13 +759,8 @@
       mfaVerified;
     };
 
-<<<<<<< HEAD
-    const accessToken = sign(payload, this.JWT_SECRET, {expiresIn: this.ACCESS_TOKEN_EXPIRES,
-      issuer: "hms-auth";
-=======
     const accessToken = sign(payload, this.JWT_SECRET, {expiresIn:this.ACCESS_TOKEN_EXPIRES,
       issuer: "hms-auth",
->>>>>>> 1bf31595
     });
 
     const refreshToken = sign();
