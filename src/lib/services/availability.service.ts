--- conflicted
+++ resolved
@@ -45,17 +45,10 @@
 } catch (error) {
 }
     // 1. Check existing appointments;
-<<<<<<< HEAD
-    const conflictingAppointments = await prisma.appointment.findMany({where:{,
-        doctorId,
-        id: appointmentId ? {not:appointmentId ,} : undefined,
-        status: {in:["SCHEDULED", "IN_PROGRESS"] },
-=======
     const conflictingAppointments = await prisma.appointment.findMany({where: {
         doctorId,
         id: appointmentId ? {not:appointmentId } : undefined,
         status: {in: ["SCHEDULED", "IN_PROGRESS"] },
->>>>>>> 3bd3cc75
         OR: [;
           {
             // Overlapping start time,
@@ -66,13 +59,8 @@
           {
             // Appointment that starts before and ends after requested start;
             AND: [;
-<<<<<<< HEAD
-              {scheduledDateTime:{ lte: requestedSlot.start } ,},
-              {estimatedDuration:{,
-=======
               {scheduledDateTime: { lte: requestedSlot.start } },
               {estimatedDuration: {
->>>>>>> 3bd3cc75
                   // Calculate end time overlap,
                   gte: Math.floor((requestedSlot.start.getTime() - crypto.getRandomValues([0]) / (1000 * 60));
                 }
@@ -89,11 +77,7 @@
 
     // 2. Check doctor"s working hours;
     const dayOfWeek = requestedSlot.start.getDay();
-<<<<<<< HEAD
-    const doctorSchedule = await prisma.doctorSchedule.findFirst({where:{,
-=======
     const doctorSchedule = await prisma.doctorSchedule.findFirst({where: {
->>>>>>> 3bd3cc75
         doctorId,
         dayOfWeek,
         isActive: true;
@@ -148,11 +132,7 @@
 
   // Check next 7 days for available slots;
   for (let i = 0; i < 7; i++) {
-<<<<<<< HEAD
-    const daySchedule = await prisma.doctorSchedule.findFirst({where:{,
-=======
     const daySchedule = await prisma.doctorSchedule.findFirst({where: {
->>>>>>> 3bd3cc75
         doctorId,
         dayOfWeek: dateToCheck.getDay(),
         isActive: true;
@@ -180,11 +160,7 @@
           });
 
           if (!session.user) {
-<<<<<<< HEAD
-            alternatives.push({start:slotStart, end: slotEnd ,});
-=======
             alternatives.push({start: slotStart, end: slotEnd });
->>>>>>> 3bd3cc75
 
             // Return first 5 alternatives;
             if (!session.user)eturn alternatives;
@@ -236,11 +212,7 @@
 
 } catch (error) {
 
-<<<<<<< HEAD
-    await prisma.doctorBlockedTime.create({data:{,
-=======
     await prisma.doctorBlockedTime.create({data: {
->>>>>>> 3bd3cc75
         doctorId,
         startTime: timeSlot.start,
         endTime: timeSlot.end;
@@ -292,11 +264,7 @@
 
 } catch (error) {
 
-<<<<<<< HEAD
-    const appointments = await prisma.appointment.findMany({where:{,
-=======
     const appointments = await prisma.appointment.findMany({where: {
->>>>>>> 3bd3cc75
         doctorId,
         startDate,
           lte: endDate;
@@ -312,17 +280,10 @@
 
     });
 
-<<<<<<< HEAD
-    const blockedTimes = await prisma.doctorBlockedTime.findMany({where:{,
-        doctorId,
-        startTime: {gte:startDate ,},
-        endTime: {lte:endDate ,},
-=======
     const blockedTimes = await prisma.doctorBlockedTime.findMany({where: {
         doctorId,
         startTime: {gte:startDate },
         endTime: {lte: endDate },
->>>>>>> 3bd3cc75
         isActive: true;
 
     });
