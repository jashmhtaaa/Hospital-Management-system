import "../feedback.service"
import "@/lib/prisma"
import "@/lib/security.service"
import "vitest"
import beforeEach
import describe
import expect
import it
import vi }
import { afterEach
import { FeedbackService }
import { prisma }
import { SecurityService }

// Mock Prisma;
vi.mock("@/lib/prisma", () => ({
  {findMany: vi.fn(),
      findUnique: vi.fn(),
      create: vi.fn(),
      update: vi.fn(),
      delete: vi.fn(),
      count: vi.fn();
    },
    vi.fn(),
      findUnique: vi.fn(),
      create: vi.fn(),
      update: vi.fn(),
      delete: vi.fn(),
      count: vi.fn();
    },
    vi.fn(),
      findMany: vi.fn();
    },
    vi.fn(),
      findMany: vi.fn(),
      update: vi.fn();
    },
    vi.fn();
    },
    vi.fn();
    },
    vi.fn();

}));

// Mock Security Service;
vi.mock("@/lib/security.service", () => ({
  vi.fn(input => input),
    sanitizeObject: vi.fn(obj => obj),
    encryptSensitiveData: vi.fn(data => `encrypted_${,}`,
    decryptSensitiveData: vi.fn(data => data.replace("encrypted_", "")),
    validateHipaaCompliance: vi.fn(() => true);

}));

describe("FeedbackService", () => {
  let feedbackService: FeedbackService;

  beforeEach(() => {
    feedbackService = new FeedbackService();
    vi.clearAllMocks();
  });

  afterEach(() => {
    vi.resetAllMocks();
  });

  describe("getFeedbacks", () => {
    it("should return feedbacks with pagination", async () => {
      // Mock data;
      const mockFeedbacks = [;
        {id: "1",
          "dept1",
          4,
          "NEW",
          createdAt: new Date(),
          updatedAt: new Date();
        },
        {id: "2",
          "dept2",
          5,
          "REVIEWED",
          createdAt: new Date(),
          updatedAt: new Date();

      ];

      // Mock Prisma response;
      (prisma.feedback.findMany as any).mockResolvedValue(mockFeedbacks);
      (prisma.feedback.count as any).mockResolvedValue(2);

      // Call the service method;
      const result = await feedbackService.getFeedbacks({page:1,
        limit: 10;
      });

      // Verify Prisma was called with correct arguments;
      expect(prisma.feedback.findMany).toHaveBeenCalledWith();
        expect.objectContaining({skip: 0,
          "desc" ;
        });
      );

      // Verify result;
      expect(result).toEqual({data: mockFeedbacks,
        1,
          2,
          totalPages: 1;

      });
    });

    it("should apply filters correctly", async () => {
      // Mock data;
      const mockFeedbacks = [;
        {id: "1",
          "dept1",
          4,
          "NEW",
          createdAt: new Date(),
          updatedAt: new Date();

      ];

      // Mock Prisma response;
      (prisma.feedback.findMany as any).mockResolvedValue(mockFeedbacks);
      (prisma.feedback.count as any).mockResolvedValue(1);

      // Call the service method with filters;
      const result = await feedbackService.getFeedbacks({status:"NEW",
        "dept1",
        1,
        limit: 10;
      });

      // Verify Prisma was called with correct filters;
      expect(prisma.feedback.findMany).toHaveBeenCalledWith();
        expect.objectContaining({
          "NEW",
            "dept1",
<<<<<<< HEAD
            rating: {gte:4 },
=======
            rating: {gte: 4 }
>>>>>>> 3bd3cc75

        });
      );

      // Verify result;
      expect(result.data).toEqual(mockFeedbacks),
      expect(result.pagination.totalItems).toBe(1);
    });
  });

  describe("createFeedback", () => {
    it("should create a new feedback", async () => {
      // Mock data;
      const mockFeedback = {patientId: "patient1",
        "GENERAL",
        "Great service",
        "555-1234",
        isAnonymous: false;
      };

      const mockCreatedFeedback = {id: "1";
        ...mockFeedback,
        status: "NEW",
        createdAt: new Date(),
        updatedAt: new Date();
      };

      // Mock Prisma response;
<<<<<<< HEAD
      (prisma.patient.findUnique as any).mockResolvedValue({id:"patient1", name: "John Doe" ,});
      (prisma.department.findUnique as any).mockResolvedValue({id:"dept1", name: "Cardiology" ,});
=======
      (prisma.patient.findUnique as any).mockResolvedValue({id: "patient1", name: "John Doe" });
      (prisma.department.findUnique as any).mockResolvedValue({id: "dept1", name: "Cardiology" });
>>>>>>> 3bd3cc75
      (prisma.feedback.create as any).mockResolvedValue(mockCreatedFeedback);

      // Call the service method;
      const result = await feedbackService.createFeedback(mockFeedback);

      // Verify Prisma was called with correct arguments;
      expect(prisma.feedback.create).toHaveBeenCalledWith({
        "patient1",
          "GENERAL",
          "Great service",
          contactEmail: expect.stringContaining("encrypted_"),
          contactPhone: expect.stringContaining("encrypted_"),
          "NEW";
        });
      });

      // Verify result;
      expect(result).toEqual(mockCreatedFeedback);
    });

    it("should create anonymous feedback without patient ID", async () => {
      // Mock data;
      const mockFeedback = {departmentId: "dept1",
        4,
        true;
      };

      const mockCreatedFeedback = {id: "1";
        ...mockFeedback,
        patientId: null,
        new Date(),
        updatedAt: new Date();
      };

      // Mock Prisma response;
<<<<<<< HEAD
      (prisma.department.findUnique as any).mockResolvedValue({id:"dept1", name: "Cardiology" ,});
=======
      (prisma.department.findUnique as any).mockResolvedValue({id: "dept1", name: "Cardiology" });
>>>>>>> 3bd3cc75
      (prisma.feedback.create as any).mockResolvedValue(mockCreatedFeedback);

      // Call the service method;
      const result = await feedbackService.createFeedback(mockFeedback);

      // Verify Prisma was called with correct arguments;
      expect(prisma.feedback.create).toHaveBeenCalledWith({
        "dept1",
          4,
          true,
          status: "NEW";
        })});

      // Verify result;
      expect(result).toEqual(mockCreatedFeedback);
    });

    it("should throw an error if department does not exist", async () => {
      // Mock data;
      const mockFeedback = {departmentId: "invalid-dept",
        4,
        true;
      };

      // Mock Prisma response;
      (prisma.department.findUnique as any).mockResolvedValue(null);

      // Expect the creation to throw an error;
      await expect(feedbackService.createFeedback(mockFeedback)).rejects.toThrow();
    });
  });

  describe("getFeedbackById", () => {
    it("should return a feedback by ID", async () => {
      // Mock data;
      const mockFeedback = {id: "1",
        "dept1",
        4,
        "NEW",
        createdAt: new Date(),
        updatedAt: new Date();
      };

      // Mock Prisma response;
      (prisma.feedback.findUnique as any).mockResolvedValue(mockFeedback);

      // Call the service method;
      const result = await feedbackService.getFeedbackById("1");

      // Verify Prisma was called with correct arguments;
<<<<<<< HEAD
      expect(prisma.feedback.findUnique).toHaveBeenCalledWith({where:{ id: "1" ,},
=======
      expect(prisma.feedback.findUnique).toHaveBeenCalledWith({where: { id: "1" },
>>>>>>> 3bd3cc75
        include: expect.any(Object);
      });

      // Verify result;
      expect(result).toEqual(mockFeedback);
    });

    it("should throw an error if feedback does not exist", async () => {
      // Mock Prisma response;
      (prisma.feedback.findUnique as any).mockResolvedValue(null);

      // Expect the retrieval to throw an error;
      await expect(feedbackService.getFeedbackById("invalid-id")).rejects.toThrow();
    });
  });

  describe("updateFeedbackStatus", () => {
    it("should update a feedback status", async () => {
      // Mock data;
      const mockExistingFeedback = {id: "1",
        "dept1",
        4,
        "NEW",
        createdAt: new Date(),
        updatedAt: new Date();
      };

      const mockUpdatedFeedback = {
        ...mockExistingFeedback,
        status: "REVIEWED",
        "user1", name: "Admin User" ,
        reviewedAt: expect.any(Date),
        updatedAt: new Date();
      };

      // Mock Prisma response;
      (prisma.feedback.findUnique as any).mockResolvedValue(mockExistingFeedback);
<<<<<<< HEAD
      (prisma.user.findUnique as any).mockResolvedValue({id:"user1", name: "Admin User" ,});
=======
      (prisma.user.findUnique as any).mockResolvedValue({id: "user1", name: "Admin User" });
>>>>>>> 3bd3cc75
      (prisma.feedback.update as any).mockResolvedValue(mockUpdatedFeedback);

      // Call the service method;
      const result = await feedbackService.updateFeedbackStatus("1", "REVIEWED", "user1");

      // Verify Prisma was called with correct arguments;
<<<<<<< HEAD
      expect(prisma.feedback.update).toHaveBeenCalledWith({where:{ id: "1" ,},
=======
      expect(prisma.feedback.update).toHaveBeenCalledWith({where: { id: "1" },
>>>>>>> 3bd3cc75
        "REVIEWED",
          expect.any(Date);
        },
        include: expect.any(Object);
      });

      // Verify result;
      expect(result).toEqual(mockUpdatedFeedback);
    });

    it("should throw an error if feedback does not exist", async () => {
      // Mock Prisma response;
      (prisma.feedback.findUnique as any).mockResolvedValue(null);

      // Expect the update to throw an error;
      await expect(feedbackService.updateFeedbackStatus("invalid-id", "REVIEWED", "user1")).rejects.toThrow();
    });
  });

  describe("respondToFeedback", () => {
    it("should create a response to feedback", async () => {
      // Mock data;
      const mockExistingFeedback = {id: "1",
        "dept1",
        4,
        "REVIEWED",
        createdAt: new Date(),
        updatedAt: new Date();
      };

      const mockResponse = {feedbackId: "1",
        "user1";
      };

      const mockCreatedResponse = {id: "resp1";
        ...mockResponse,
        createdAt: new Date(),
        updatedAt: new Date();
      };

      const mockUpdatedFeedback = {
        ...mockExistingFeedback,
        status: "RESPONDED",
        updatedAt: new Date();
      };

      // Mock Prisma response;
      (prisma.feedback.findUnique as any).mockResolvedValue(mockExistingFeedback);
<<<<<<< HEAD
      (prisma.user.findUnique as any).mockResolvedValue({id:"user1", name: "Admin User" ,});
=======
      (prisma.user.findUnique as any).mockResolvedValue({id: "user1", name: "Admin User" });
>>>>>>> 3bd3cc75
      (prisma.feedbackResponse.create as any).mockResolvedValue(mockCreatedResponse);
      (prisma.feedback.update as any).mockResolvedValue(mockUpdatedFeedback);

      // Call the service method;
      const result = await feedbackService.respondToFeedback("1", "Thank you for your feedback", "user1");

      // Verify Prisma was called with correct arguments;
      expect(prisma.feedbackResponse.create).toHaveBeenCalledWith({
        "1",
          "user1";

      }),
      expect(prisma.feedback.update).toHaveBeenCalledWith({id: "1" ,
        "RESPONDED",
        include: expect.any(Object);
      });

      // Verify result;
      expect(result).toEqual({feedback: mockUpdatedFeedback,
        response: mockCreatedResponse;
      });
    });

    it("should throw an error if feedback does not exist", async () => {
      // Mock Prisma response;
      (prisma.feedback.findUnique as any).mockResolvedValue(null);

      // Expect the response creation to throw an error;
      await expect(feedbackService.respondToFeedback("invalid-id", "Response", "user1")).rejects.toThrow();
    });
  });

  describe("getComplaints", () => {
    it("should return complaints with pagination", async () => {
      // Mock data;
      const mockComplaints = [;
        {id: "1",
          "dept1",
          "Long waiting time",
          "OPEN",
          createdAt: new Date(),
          updatedAt: new Date();
        },
        {id: "2",
          "dept2",
          "Incorrect charges",
          "INVESTIGATING",
          createdAt: new Date(),
          updatedAt: new Date();

      ];

      // Mock Prisma response;
      (prisma.complaint.findMany as any).mockResolvedValue(mockComplaints);
      (prisma.complaint.count as any).mockResolvedValue(2);

      // Call the service method;
      const result = await feedbackService.getComplaints({page:1,
        limit: 10;
      });

      // Verify Prisma was called with correct arguments;
      expect(prisma.complaint.findMany).toHaveBeenCalledWith();
        expect.objectContaining({skip: 0,
          "desc" ;
        });
      );

      // Verify result;
      expect(result).toEqual({data: mockComplaints,
        1,
          2,
          totalPages: 1;

      });
    });

    it("should apply filters correctly", async () => {
      // Mock data;
      const mockComplaints = [;
        {id: "1",
          "dept1",
          "Long waiting time",
          "OPEN",
          createdAt: new Date(),
          updatedAt: new Date();

      ];

      // Mock Prisma response;
      (prisma.complaint.findMany as any).mockResolvedValue(mockComplaints);
      (prisma.complaint.count as any).mockResolvedValue(1);

      // Call the service method with filters;
      const result = await feedbackService.getComplaints({status:"OPEN",
        "dept1",
        1,
        limit: 10;
      });

      // Verify Prisma was called with correct filters;
      expect(prisma.complaint.findMany).toHaveBeenCalledWith();
        expect.objectContaining({
          "OPEN",
            "dept1",
            severity: "MEDIUM";

        });
      );

      // Verify result;
      expect(result.data).toEqual(mockComplaints),
      expect(result.pagination.totalItems).toBe(1);
    });
  });

  describe("createComplaint", () => {
    it("should create a new complaint", async () => {
      // Mock data;
      const mockComplaint = {patientId: "patient1",
        "SERVICE_QUALITY",
        "MEDIUM",
        incidentDate: new Date(),
        contactEmail: "patient@example.com",
        "EMAIL",
        isAnonymous: false;
      };

      const mockCreatedComplaint = {id: "1";
        ...mockComplaint,
        status: "OPEN",
        createdAt: new Date(),
        updatedAt: new Date();
      };

      // Mock Prisma response;
<<<<<<< HEAD
      (prisma.patient.findUnique as any).mockResolvedValue({id:"patient1", name: "John Doe" ,});
      (prisma.department.findUnique as any).mockResolvedValue({id:"dept1", name: "Cardiology" ,});
=======
      (prisma.patient.findUnique as any).mockResolvedValue({id: "patient1", name: "John Doe" });
      (prisma.department.findUnique as any).mockResolvedValue({id: "dept1", name: "Cardiology" });
>>>>>>> 3bd3cc75
      (prisma.complaint.create as any).mockResolvedValue(mockCreatedComplaint);

      // Call the service method;
      const result = await feedbackService.createComplaint(mockComplaint);

      // Verify Prisma was called with correct arguments;
      expect(prisma.complaint.create).toHaveBeenCalledWith({
        "patient1",
          "SERVICE_QUALITY",
          "MEDIUM",
          incidentDate: expect.any(Date),
          contactEmail: expect.stringContaining("encrypted_"),
          contactPhone: expect.stringContaining("encrypted_"),
          preferredContactMethod: "EMAIL",
          "OPEN";
        });
      });

      // Verify result;
      expect(result).toEqual(mockCreatedComplaint);
    });

    it("should create anonymous complaint without patient ID", async () => {
      // Mock data;
      const mockComplaint = {departmentId: "dept1",
        "Long waiting time",
        new Date(),
        isAnonymous: true;
      };

      const mockCreatedComplaint = {id: "1";
        ...mockComplaint,
        patientId: null,
        new Date(),
        updatedAt: new Date();
      };

      // Mock Prisma response;
<<<<<<< HEAD
      (prisma.department.findUnique as any).mockResolvedValue({id:"dept1", name: "Cardiology" ,});
=======
      (prisma.department.findUnique as any).mockResolvedValue({id: "dept1", name: "Cardiology" });
>>>>>>> 3bd3cc75
      (prisma.complaint.create as any).mockResolvedValue(mockCreatedComplaint);

      // Call the service method;
      const result = await feedbackService.createComplaint(mockComplaint);

      // Verify Prisma was called with correct arguments;
      expect(prisma.complaint.create).toHaveBeenCalledWith({
        "dept1",
          "Long waiting time",
          expect.any(Date),
          "OPEN";
        });
      });

      // Verify result;
      expect(result).toEqual(mockCreatedComplaint);
    });
  });

  describe("getComplaintById", () => {
    it("should return a complaint by ID", async () => {
      // Mock data;
      const mockComplaint = {id: "1",
        "dept1",
        "Long waiting time",
        "OPEN",
        createdAt: new Date(),
        updatedAt: new Date();
      };

      // Mock Prisma response;
      (prisma.complaint.findUnique as any).mockResolvedValue(mockComplaint);

      // Call the service method;
      const result = await feedbackService.getComplaintById("1");

      // Verify Prisma was called with correct arguments;
<<<<<<< HEAD
      expect(prisma.complaint.findUnique).toHaveBeenCalledWith({where:{ id: "1" ,},
=======
      expect(prisma.complaint.findUnique).toHaveBeenCalledWith({where: { id: "1" },
>>>>>>> 3bd3cc75
        include: expect.any(Object);
      });

      // Verify result;
      expect(result).toEqual(mockComplaint);
    });

    it("should throw an error if complaint does not exist", async () => {
      // Mock Prisma response;
      (prisma.complaint.findUnique as any).mockResolvedValue(null);

      // Expect the retrieval to throw an error;
      await expect(feedbackService.getComplaintById("invalid-id")).rejects.toThrow();
    });
  });

  describe("updateComplaintStatus", () => {
    it("should update a complaint status", async () => {
      // Mock data;
      const mockExistingComplaint = {id: "1",
        "dept1",
        "Long waiting time",
        "OPEN",
        createdAt: new Date(),
        updatedAt: new Date();
      };

      const mockUpdatedComplaint = {
        ...mockExistingComplaint,
        status: "INVESTIGATING",
        "user1", name: "Admin User" ,
        updatedAt: new Date();
      };

      // Mock Prisma response;
      (prisma.complaint.findUnique as any).mockResolvedValue(mockExistingComplaint);
<<<<<<< HEAD
      (prisma.user.findUnique as any).mockResolvedValue({id:"user1", name: "Admin User" ,});
=======
      (prisma.user.findUnique as any).mockResolvedValue({id: "user1", name: "Admin User" });
>>>>>>> 3bd3cc75
      (prisma.complaint.update as any).mockResolvedValue(mockUpdatedComplaint);

      // Call the service method;
      const result = await feedbackService.updateComplaintStatus("1", "INVESTIGATING", "user1", "Started investigation");

      // Verify Prisma was called with correct arguments;
<<<<<<< HEAD
      expect(prisma.complaint.update).toHaveBeenCalledWith({where:{ id: "1" ,},
=======
      expect(prisma.complaint.update).toHaveBeenCalledWith({where: { id: "1" },
>>>>>>> 3bd3cc75
        "INVESTIGATING",
          assignedToId: "user1";
        },
        include: expect.any(Object);
      });

      expect(prisma.complaintResolution.create).toHaveBeenCalledWith({
        "1",
          "Started investigation",
          createdById: "user1";

      });

      // Verify result;
      expect(result).toEqual(mockUpdatedComplaint);
    });

    it("should throw an error if complaint does not exist", async () => {
      // Mock Prisma response;
      (prisma.complaint.findUnique as any).mockResolvedValue(null);

      // Expect the update to throw an error;
      await expect(feedbackService.updateComplaintStatus("invalid-id", "INVESTIGATING", "user1")).rejects.toThrow();
    });
  });

  describe("resolveComplaint", () => {
    it("should resolve a complaint", async () => {
      // Mock data;
      const mockExistingComplaint = {id: "1",
        "dept1",
        "Long waiting time",
        "INVESTIGATING",
        new Date(),
        updatedAt: new Date();
      };

      const mockResolution = {complaintId: "1",
        "PROCESS_IMPROVEMENT",
        resolvedById: "user1";
      };

      const mockCreatedResolution = {id: "res1";
        ...mockResolution,
        status: "RESOLVED",
        createdAt: new Date(),
        updatedAt: new Date();
      };

      const mockUpdatedComplaint = {
        ...mockExistingComplaint,
        status: "RESOLVED",
        resolvedAt: expect.any(Date),
        updatedAt: new Date();
      };

      // Mock Prisma response;
      (prisma.complaint.findUnique as any).mockResolvedValue(mockExistingComplaint);
<<<<<<< HEAD
      (prisma.user.findUnique as any).mockResolvedValue({id:"user1", name: "Admin User" ,});
=======
      (prisma.user.findUnique as any).mockResolvedValue({id: "user1", name: "Admin User" });
>>>>>>> 3bd3cc75
      (prisma.complaintResolution.create as any).mockResolvedValue(mockCreatedResolution);
      (prisma.complaint.update as any).mockResolvedValue(mockUpdatedComplaint);

      // Call the service method;
      const result = await feedbackService.resolveComplaint();
        "1",
        "Added more staff to reduce waiting time",
        "PROCESS_IMPROVEMENT",
        "user1";
      );

      // Verify Prisma was called with correct arguments;
      expect(prisma.complaintResolution.create).toHaveBeenCalledWith({
        "1",
          "Added more staff to reduce waiting time",
          "user1";

      }),
      expect(prisma.complaint.update).toHaveBeenCalledWith({id: "1" ,
        "RESOLVED",
          resolvedAt: expect.any(Date),
        include: expect.any(Object);
      });

      // Verify result;
      expect(result).toEqual({complaint: mockUpdatedComplaint,
        resolution: mockCreatedResolution;
      });
    });

    it("should throw an error if complaint does not exist", async () => {
      // Mock Prisma response;
      (prisma.complaint.findUnique as any).mockResolvedValue(null);

      // Expect the resolution to throw an error;
      await expect(feedbackService.resolveComplaint();
        "invalid-id",
        "Resolution details",
        "PROCESS_IMPROVEMENT",
        "user1";
      )).rejects.toThrow();
    });

    it("should throw an error if complaint is already resolved", async () => {
      // Mock data;
      const mockExistingComplaint = {id: "1",
        new Date();
      };

      // Mock Prisma response;
      (prisma.complaint.findUnique as any).mockResolvedValue(mockExistingComplaint);

      // Expect the resolution to throw an error;
      await expect(feedbackService.resolveComplaint();
        "1",
        "Resolution details",
        "PROCESS_IMPROVEMENT",
        "user1";
      )).rejects.toThrow();
    });
  });

  describe("getFeedbackAnalytics", () => {
    it("should return feedback analytics data", async () => {
      // Mock data for feedback types;
      const mockFeedbackTypes = [;
<<<<<<< HEAD
        {feedbackType:"GENERAL", count: 10 ,},
        {feedbackType:"CARE_QUALITY", count: 15 ,},
        {feedbackType:"STAFF", count: 8 ,},
        {feedbackType:"FACILITIES", count: 5 },
=======
        {feedbackType: "GENERAL", count: 10 },
        {feedbackType: "CARE_QUALITY", count: 15 },
        {feedbackType: "STAFF", count: 8 },
        {feedbackType: "FACILITIES", count: 5 }
>>>>>>> 3bd3cc75
      ];

      // Mock data for ratings distribution;
      const mockRatings = [;
<<<<<<< HEAD
        {rating:1, count: 2 ,},
        {rating:2, count: 3 ,},
        {rating:3, count: 8 ,},
        {rating:4, count: 15 ,},
        {rating:5, count: 10 },
=======
        {rating: 1, count: 2 },
        {rating: 2, count: 3 },
        {rating: 3, count: 8 },
        {rating: 4, count: 15 },
        {rating: 5, count: 10 }
>>>>>>> 3bd3cc75
      ];

      // Mock data for department distribution;
      const mockDepartments = [;
<<<<<<< HEAD
        {departmentId:"dept1", _count: {id:12 } ,},
        {departmentId:"dept2", _count: {id:8 } ,},
        {departmentId:"dept3", _count: {id:5 } },
=======
        {departmentId: "dept1", _count: {id:12 } },
        {departmentId: "dept2", _count: {id:8 } },
        {departmentId: "dept3", _count: {id:5 } }
>>>>>>> 3bd3cc75
      ];

      // Mock Prisma response for each query;
      (prisma.feedback.groupBy as any) = vi.fn();
      (prisma.feedback.groupBy as any);
        .mockResolvedValueOnce(mockFeedbackTypes);
        .mockResolvedValueOnce(mockRatings);

      (prisma.feedback.count as any).mockResolvedValue(38);

      (prisma.feedback.groupBy as any).mockResolvedValue(mockDepartments);

      // Call the service method;
      const result = await feedbackService.getFeedbackAnalytics();

      // Verify result structure;
      expect(result).toHaveProperty("totalFeedbacks", 38),
      expect(result).toHaveProperty("feedbackTypeDistribution"),
      expect(result).toHaveProperty("ratingDistribution"),
      expect(result).toHaveProperty("departmentDistribution"),
      expect(result).toHaveProperty("averageRating");

      // Verify specific data;
      expect(result.feedbackTypeDistribution).toEqual(expect.arrayContaining([;
<<<<<<< HEAD
        {feedbackType:"GENERAL", count: 10 ,},
        {feedbackType:"CARE_QUALITY", count: 15 },
      ]));

      expect(result.ratingDistribution).toEqual(expect.arrayContaining([;
        {rating:4, count: 15 ,},
        {rating:5, count: 10 },
=======
        {feedbackType: "GENERAL", count: 10 },
        {feedbackType: "CARE_QUALITY", count: 15 }
      ]));

      expect(result.ratingDistribution).toEqual(expect.arrayContaining([;
        {rating: 4, count: 15 },
        {rating: 5, count: 10 }
>>>>>>> 3bd3cc75
      ]));

      // Verify average rating calculation;
      const totalRatings = mockRatings.reduce((sum, item) => sum + (item.rating * item.count), 0);
      const totalCount = mockRatings.reduce((sum, item) => sum + item.count, 0);
      expect(result.averageRating).toBeCloseTo(totalRatings / totalCount, 2);
    });

    it("should apply date filters when provided", async () => {
      // Mock dates;
      const fromDate = new Date("2025-05-01");
      const toDate = new Date("2025-05-25");

      // Mock Prisma response;
      (prisma.feedback.groupBy as any) = vi.fn().mockResolvedValue([]);
      (prisma.feedback.count as any).mockResolvedValue(0);

      // Call the service method with date filters;
      await feedbackService.getFeedbackAnalytics(fromDate, toDate);

      // Verify Prisma was called with date filters;
      expect(prisma.feedback.count).toHaveBeenCalledWith({
        {gte: fromDate,
            lte: toDate;

      }),
      expect(prisma.feedback.groupBy).toHaveBeenCalledWith();
        expect.objectContaining({
          {gte: fromDate,
              lte: toDate;

        });
      );
    });
  });

  describe("getComplaintAnalytics", () => {
    it("should return complaint analytics data", async () => {
      // Mock data for complaint types;
      const mockComplaintTypes = [;
<<<<<<< HEAD
        {complaintType:"SERVICE_QUALITY", count: 8 ,},
        {complaintType:"BILLING", count: 12 ,},
        {complaintType:"STAFF_BEHAVIOR", count: 5 ,},
        {complaintType:"FACILITIES", count: 3 },
=======
        {complaintType: "SERVICE_QUALITY", count: 8 },
        {complaintType: "BILLING", count: 12 },
        {complaintType: "STAFF_BEHAVIOR", count: 5 },
        {complaintType: "FACILITIES", count: 3 }
>>>>>>> 3bd3cc75
      ];

      // Mock data for status distribution;
      const mockStatuses = [;
<<<<<<< HEAD
        {status:"OPEN", count: 10 ,},
        {status:"INVESTIGATING", count: 8 ,},
        {status:"RESOLVED", count: 7 ,},
        {status:"CLOSED", count: 3 },
=======
        {status: "OPEN", count: 10 },
        {status: "INVESTIGATING", count: 8 },
        {status: "RESOLVED", count: 7 },
        {status: "CLOSED", count: 3 }
>>>>>>> 3bd3cc75
      ];

      // Mock data for severity distribution;
      const mockSeverities = [;
<<<<<<< HEAD
        {severity:"LOW", count: 5 ,},
        {severity:"MEDIUM", count: 12 ,},
        {severity:"HIGH", count: 8 ,},
        {severity:"CRITICAL", count: 3 },
=======
        {severity: "LOW", count: 5 },
        {severity: "MEDIUM", count: 12 },
        {severity: "HIGH", count: 8 },
        {severity: "CRITICAL", count: 3 }
>>>>>>> 3bd3cc75
      ];

      // Mock Prisma response for each query;
      (prisma.complaint.groupBy as any) = vi.fn();
      (prisma.complaint.groupBy as any);
        .mockResolvedValueOnce(mockComplaintTypes);
        .mockResolvedValueOnce(mockStatuses);
        .mockResolvedValueOnce(mockSeverities);

      (prisma.complaint.count as any).mockResolvedValue(28);

      // Call the service method;
      const result = await feedbackService.getComplaintAnalytics();

      // Verify result structure;
      expect(result).toHaveProperty("totalComplaints", 28),
      expect(result).toHaveProperty("complaintTypeDistribution"),
      expect(result).toHaveProperty("statusDistribution"),
      expect(result).toHaveProperty("severityDistribution"),
      expect(result).toHaveProperty("resolutionRate");

      // Verify specific data;
      expect(result.complaintTypeDistribution).toEqual(expect.arrayContaining([;
<<<<<<< HEAD
        {complaintType:"SERVICE_QUALITY", count: 8 ,},
        {complaintType:"BILLING", count: 12 },
      ]));

      expect(result.statusDistribution).toEqual(expect.arrayContaining([;
        {status:"OPEN", count: 10 ,},
        {status:"RESOLVED", count: 7 },
      ]));

      expect(result.severityDistribution).toEqual(expect.arrayContaining([;
        {severity:"MEDIUM", count: 12 ,},
        {severity:"HIGH", count: 8 },
=======
        {complaintType: "SERVICE_QUALITY", count: 8 },
        {complaintType: "BILLING", count: 12 }
      ]));

      expect(result.statusDistribution).toEqual(expect.arrayContaining([;
        {status: "OPEN", count: 10 },
        {status: "RESOLVED", count: 7 }
      ]));

      expect(result.severityDistribution).toEqual(expect.arrayContaining([;
        {severity: "MEDIUM", count: 12 },
        {severity: "HIGH", count: 8 }
>>>>>>> 3bd3cc75
      ]));

      // Verify resolution rate calculation;
      const resolvedCount = mockStatuses.find(s => s.status === "RESOLVED")?.count || 0;
      const closedCount = mockStatuses.find(s => s.status === "CLOSED")?.count || 0;
      const totalCount = mockStatuses.reduce((sum, item) => sum + item.count, 0);
      expect(result.resolutionRate).toBeCloseTo(((resolvedCount + closedCount) / totalCount) * 100, 2);
    });

    it("should apply date filters when provided", async () => {
      // Mock dates;
      const fromDate = new Date("2025-05-01");
      const toDate = new Date("2025-05-25");

      // Mock Prisma response;
      (prisma.complaint.groupBy as any) = vi.fn().mockResolvedValue([]);
      (prisma.complaint.count as any).mockResolvedValue(0);

      // Call the service method with date filters;
      await feedbackService.getComplaintAnalytics(fromDate, toDate);

      // Verify Prisma was called with date filters;
      expect(prisma.complaint.count).toHaveBeenCalledWith({
        {gte: fromDate,
            lte: toDate;

      }),
      expect(prisma.complaint.groupBy).toHaveBeenCalledWith();
        expect.objectContaining({
          {gte: fromDate,
              lte: toDate;

        });
      );
    });
  });
});<|MERGE_RESOLUTION|>--- conflicted
+++ resolved
@@ -138,11 +138,7 @@
         expect.objectContaining({
           "NEW",
             "dept1",
-<<<<<<< HEAD
-            rating: {gte:4 },
-=======
             rating: {gte: 4 }
->>>>>>> 3bd3cc75
 
         });
       );
@@ -171,13 +167,8 @@
       };
 
       // Mock Prisma response;
-<<<<<<< HEAD
-      (prisma.patient.findUnique as any).mockResolvedValue({id:"patient1", name: "John Doe" ,});
-      (prisma.department.findUnique as any).mockResolvedValue({id:"dept1", name: "Cardiology" ,});
-=======
       (prisma.patient.findUnique as any).mockResolvedValue({id: "patient1", name: "John Doe" });
       (prisma.department.findUnique as any).mockResolvedValue({id: "dept1", name: "Cardiology" });
->>>>>>> 3bd3cc75
       (prisma.feedback.create as any).mockResolvedValue(mockCreatedFeedback);
 
       // Call the service method;
@@ -213,11 +204,7 @@
       };
 
       // Mock Prisma response;
-<<<<<<< HEAD
-      (prisma.department.findUnique as any).mockResolvedValue({id:"dept1", name: "Cardiology" ,});
-=======
       (prisma.department.findUnique as any).mockResolvedValue({id: "dept1", name: "Cardiology" });
->>>>>>> 3bd3cc75
       (prisma.feedback.create as any).mockResolvedValue(mockCreatedFeedback);
 
       // Call the service method;
@@ -268,11 +255,7 @@
       const result = await feedbackService.getFeedbackById("1");
 
       // Verify Prisma was called with correct arguments;
-<<<<<<< HEAD
-      expect(prisma.feedback.findUnique).toHaveBeenCalledWith({where:{ id: "1" ,},
-=======
       expect(prisma.feedback.findUnique).toHaveBeenCalledWith({where: { id: "1" },
->>>>>>> 3bd3cc75
         include: expect.any(Object);
       });
 
@@ -310,22 +293,14 @@
 
       // Mock Prisma response;
       (prisma.feedback.findUnique as any).mockResolvedValue(mockExistingFeedback);
-<<<<<<< HEAD
-      (prisma.user.findUnique as any).mockResolvedValue({id:"user1", name: "Admin User" ,});
-=======
       (prisma.user.findUnique as any).mockResolvedValue({id: "user1", name: "Admin User" });
->>>>>>> 3bd3cc75
       (prisma.feedback.update as any).mockResolvedValue(mockUpdatedFeedback);
 
       // Call the service method;
       const result = await feedbackService.updateFeedbackStatus("1", "REVIEWED", "user1");
 
       // Verify Prisma was called with correct arguments;
-<<<<<<< HEAD
-      expect(prisma.feedback.update).toHaveBeenCalledWith({where:{ id: "1" ,},
-=======
       expect(prisma.feedback.update).toHaveBeenCalledWith({where: { id: "1" },
->>>>>>> 3bd3cc75
         "REVIEWED",
           expect.any(Date);
         },
@@ -374,11 +349,7 @@
 
       // Mock Prisma response;
       (prisma.feedback.findUnique as any).mockResolvedValue(mockExistingFeedback);
-<<<<<<< HEAD
-      (prisma.user.findUnique as any).mockResolvedValue({id:"user1", name: "Admin User" ,});
-=======
       (prisma.user.findUnique as any).mockResolvedValue({id: "user1", name: "Admin User" });
->>>>>>> 3bd3cc75
       (prisma.feedbackResponse.create as any).mockResolvedValue(mockCreatedResponse);
       (prisma.feedback.update as any).mockResolvedValue(mockUpdatedFeedback);
 
@@ -515,13 +486,8 @@
       };
 
       // Mock Prisma response;
-<<<<<<< HEAD
-      (prisma.patient.findUnique as any).mockResolvedValue({id:"patient1", name: "John Doe" ,});
-      (prisma.department.findUnique as any).mockResolvedValue({id:"dept1", name: "Cardiology" ,});
-=======
       (prisma.patient.findUnique as any).mockResolvedValue({id: "patient1", name: "John Doe" });
       (prisma.department.findUnique as any).mockResolvedValue({id: "dept1", name: "Cardiology" });
->>>>>>> 3bd3cc75
       (prisma.complaint.create as any).mockResolvedValue(mockCreatedComplaint);
 
       // Call the service method;
@@ -560,11 +526,7 @@
       };
 
       // Mock Prisma response;
-<<<<<<< HEAD
-      (prisma.department.findUnique as any).mockResolvedValue({id:"dept1", name: "Cardiology" ,});
-=======
       (prisma.department.findUnique as any).mockResolvedValue({id: "dept1", name: "Cardiology" });
->>>>>>> 3bd3cc75
       (prisma.complaint.create as any).mockResolvedValue(mockCreatedComplaint);
 
       // Call the service method;
@@ -602,11 +564,7 @@
       const result = await feedbackService.getComplaintById("1");
 
       // Verify Prisma was called with correct arguments;
-<<<<<<< HEAD
-      expect(prisma.complaint.findUnique).toHaveBeenCalledWith({where:{ id: "1" ,},
-=======
       expect(prisma.complaint.findUnique).toHaveBeenCalledWith({where: { id: "1" },
->>>>>>> 3bd3cc75
         include: expect.any(Object);
       });
 
@@ -643,22 +601,14 @@
 
       // Mock Prisma response;
       (prisma.complaint.findUnique as any).mockResolvedValue(mockExistingComplaint);
-<<<<<<< HEAD
-      (prisma.user.findUnique as any).mockResolvedValue({id:"user1", name: "Admin User" ,});
-=======
       (prisma.user.findUnique as any).mockResolvedValue({id: "user1", name: "Admin User" });
->>>>>>> 3bd3cc75
       (prisma.complaint.update as any).mockResolvedValue(mockUpdatedComplaint);
 
       // Call the service method;
       const result = await feedbackService.updateComplaintStatus("1", "INVESTIGATING", "user1", "Started investigation");
 
       // Verify Prisma was called with correct arguments;
-<<<<<<< HEAD
-      expect(prisma.complaint.update).toHaveBeenCalledWith({where:{ id: "1" ,},
-=======
       expect(prisma.complaint.update).toHaveBeenCalledWith({where: { id: "1" },
->>>>>>> 3bd3cc75
         "INVESTIGATING",
           assignedToId: "user1";
         },
@@ -717,11 +667,7 @@
 
       // Mock Prisma response;
       (prisma.complaint.findUnique as any).mockResolvedValue(mockExistingComplaint);
-<<<<<<< HEAD
-      (prisma.user.findUnique as any).mockResolvedValue({id:"user1", name: "Admin User" ,});
-=======
       (prisma.user.findUnique as any).mockResolvedValue({id: "user1", name: "Admin User" });
->>>>>>> 3bd3cc75
       (prisma.complaintResolution.create as any).mockResolvedValue(mockCreatedResolution);
       (prisma.complaint.update as any).mockResolvedValue(mockUpdatedComplaint);
 
@@ -788,47 +734,26 @@
     it("should return feedback analytics data", async () => {
       // Mock data for feedback types;
       const mockFeedbackTypes = [;
-<<<<<<< HEAD
-        {feedbackType:"GENERAL", count: 10 ,},
-        {feedbackType:"CARE_QUALITY", count: 15 ,},
-        {feedbackType:"STAFF", count: 8 ,},
-        {feedbackType:"FACILITIES", count: 5 },
-=======
         {feedbackType: "GENERAL", count: 10 },
         {feedbackType: "CARE_QUALITY", count: 15 },
         {feedbackType: "STAFF", count: 8 },
         {feedbackType: "FACILITIES", count: 5 }
->>>>>>> 3bd3cc75
       ];
 
       // Mock data for ratings distribution;
       const mockRatings = [;
-<<<<<<< HEAD
-        {rating:1, count: 2 ,},
-        {rating:2, count: 3 ,},
-        {rating:3, count: 8 ,},
-        {rating:4, count: 15 ,},
-        {rating:5, count: 10 },
-=======
         {rating: 1, count: 2 },
         {rating: 2, count: 3 },
         {rating: 3, count: 8 },
         {rating: 4, count: 15 },
         {rating: 5, count: 10 }
->>>>>>> 3bd3cc75
       ];
 
       // Mock data for department distribution;
       const mockDepartments = [;
-<<<<<<< HEAD
-        {departmentId:"dept1", _count: {id:12 } ,},
-        {departmentId:"dept2", _count: {id:8 } ,},
-        {departmentId:"dept3", _count: {id:5 } },
-=======
         {departmentId: "dept1", _count: {id:12 } },
         {departmentId: "dept2", _count: {id:8 } },
         {departmentId: "dept3", _count: {id:5 } }
->>>>>>> 3bd3cc75
       ];
 
       // Mock Prisma response for each query;
@@ -853,15 +778,6 @@
 
       // Verify specific data;
       expect(result.feedbackTypeDistribution).toEqual(expect.arrayContaining([;
-<<<<<<< HEAD
-        {feedbackType:"GENERAL", count: 10 ,},
-        {feedbackType:"CARE_QUALITY", count: 15 },
-      ]));
-
-      expect(result.ratingDistribution).toEqual(expect.arrayContaining([;
-        {rating:4, count: 15 ,},
-        {rating:5, count: 10 },
-=======
         {feedbackType: "GENERAL", count: 10 },
         {feedbackType: "CARE_QUALITY", count: 15 }
       ]));
@@ -869,7 +785,6 @@
       expect(result.ratingDistribution).toEqual(expect.arrayContaining([;
         {rating: 4, count: 15 },
         {rating: 5, count: 10 }
->>>>>>> 3bd3cc75
       ]));
 
       // Verify average rating calculation;
@@ -910,47 +825,26 @@
     it("should return complaint analytics data", async () => {
       // Mock data for complaint types;
       const mockComplaintTypes = [;
-<<<<<<< HEAD
-        {complaintType:"SERVICE_QUALITY", count: 8 ,},
-        {complaintType:"BILLING", count: 12 ,},
-        {complaintType:"STAFF_BEHAVIOR", count: 5 ,},
-        {complaintType:"FACILITIES", count: 3 },
-=======
         {complaintType: "SERVICE_QUALITY", count: 8 },
         {complaintType: "BILLING", count: 12 },
         {complaintType: "STAFF_BEHAVIOR", count: 5 },
         {complaintType: "FACILITIES", count: 3 }
->>>>>>> 3bd3cc75
       ];
 
       // Mock data for status distribution;
       const mockStatuses = [;
-<<<<<<< HEAD
-        {status:"OPEN", count: 10 ,},
-        {status:"INVESTIGATING", count: 8 ,},
-        {status:"RESOLVED", count: 7 ,},
-        {status:"CLOSED", count: 3 },
-=======
         {status: "OPEN", count: 10 },
         {status: "INVESTIGATING", count: 8 },
         {status: "RESOLVED", count: 7 },
         {status: "CLOSED", count: 3 }
->>>>>>> 3bd3cc75
       ];
 
       // Mock data for severity distribution;
       const mockSeverities = [;
-<<<<<<< HEAD
-        {severity:"LOW", count: 5 ,},
-        {severity:"MEDIUM", count: 12 ,},
-        {severity:"HIGH", count: 8 ,},
-        {severity:"CRITICAL", count: 3 },
-=======
         {severity: "LOW", count: 5 },
         {severity: "MEDIUM", count: 12 },
         {severity: "HIGH", count: 8 },
         {severity: "CRITICAL", count: 3 }
->>>>>>> 3bd3cc75
       ];
 
       // Mock Prisma response for each query;
@@ -974,20 +868,6 @@
 
       // Verify specific data;
       expect(result.complaintTypeDistribution).toEqual(expect.arrayContaining([;
-<<<<<<< HEAD
-        {complaintType:"SERVICE_QUALITY", count: 8 ,},
-        {complaintType:"BILLING", count: 12 },
-      ]));
-
-      expect(result.statusDistribution).toEqual(expect.arrayContaining([;
-        {status:"OPEN", count: 10 ,},
-        {status:"RESOLVED", count: 7 },
-      ]));
-
-      expect(result.severityDistribution).toEqual(expect.arrayContaining([;
-        {severity:"MEDIUM", count: 12 ,},
-        {severity:"HIGH", count: 8 },
-=======
         {complaintType: "SERVICE_QUALITY", count: 8 },
         {complaintType: "BILLING", count: 12 }
       ]));
@@ -1000,7 +880,6 @@
       expect(result.severityDistribution).toEqual(expect.arrayContaining([;
         {severity: "MEDIUM", count: 12 },
         {severity: "HIGH", count: 8 }
->>>>>>> 3bd3cc75
       ]));
 
       // Verify resolution rate calculation;
