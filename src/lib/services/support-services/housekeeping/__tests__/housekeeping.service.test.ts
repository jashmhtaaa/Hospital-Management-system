--- conflicted
+++ resolved
@@ -155,13 +155,8 @@
       };
 
       // Mock Prisma response;
-<<<<<<< HEAD
-      (prisma.location.findUnique as any).mockResolvedValue({id:"location1", name: "Room 101" ,});
-      (prisma.user.findUnique as any).mockResolvedValue({id:"user1", name: "John Doe" ,});
-=======
       (prisma.location.findUnique as any).mockResolvedValue({id: "location1", name: "Room 101" });
       (prisma.user.findUnique as any).mockResolvedValue({id: "user1", name: "John Doe" });
->>>>>>> 3bd3cc75
       (prisma.housekeepingRequest.create as any).mockResolvedValue(mockCreatedRequest);
 
       // Call the service method;
@@ -216,11 +211,7 @@
       const result = await housekeepingService.getHousekeepingRequestById("1");
 
       // Verify Prisma was called with correct arguments;
-<<<<<<< HEAD
-      expect(prisma.housekeepingRequest.findUnique).toHaveBeenCalledWith({where:{ id: "1" ,},
-=======
       expect(prisma.housekeepingRequest.findUnique).toHaveBeenCalledWith({where: { id: "1" },
->>>>>>> 3bd3cc75
         include: expect.any(Object);
       });
 
@@ -300,11 +291,7 @@
       const result = await housekeepingService.updateHousekeepingRequest("1", mockUpdateData);
 
       // Verify Prisma was called with correct arguments;
-<<<<<<< HEAD
-      expect(prisma.housekeepingRequest.update).toHaveBeenCalledWith({where:{ id: "1" ,},
-=======
       expect(prisma.housekeepingRequest.update).toHaveBeenCalledWith({where: { id: "1" },
->>>>>>> 3bd3cc75
         data: mockUpdateData,
         include: expect.any(Object);
       });
@@ -318,11 +305,7 @@
       (prisma.housekeepingRequest.findUnique as any).mockResolvedValue(null);
 
       // Expect the update to throw an error;
-<<<<<<< HEAD
-      await expect(housekeepingService.updateHousekeepingRequest("invalid-id", {priority:"LOW" ,})).rejects.toThrow();
-=======
       await expect(housekeepingService.updateHousekeepingRequest("invalid-id", {priority: "LOW" })).rejects.toThrow();
->>>>>>> 3bd3cc75
     });
   });
 
@@ -358,11 +341,7 @@
       const result = await housekeepingService.assignHousekeepingRequest("1", "staff1");
 
       // Verify Prisma was called with correct arguments;
-<<<<<<< HEAD
-      expect(prisma.housekeepingRequest.update).toHaveBeenCalledWith({where:{ id: "1" ,},
-=======
       expect(prisma.housekeepingRequest.update).toHaveBeenCalledWith({where: { id: "1" },
->>>>>>> 3bd3cc75
         "ASSIGNED",
           assignedToId: "staff1";
         },
@@ -427,11 +406,7 @@
       const result = await housekeepingService.completeHousekeepingRequest("1", "staff1", "Completed as requested");
 
       // Verify Prisma was called with correct arguments;
-<<<<<<< HEAD
-      expect(prisma.housekeepingRequest.update).toHaveBeenCalledWith({where:{ id: "1" ,},
-=======
       expect(prisma.housekeepingRequest.update).toHaveBeenCalledWith({where: { id: "1" },
->>>>>>> 3bd3cc75
         "COMPLETED",
           expect.any(Date),
           notes: "Completed as requested";
@@ -482,11 +457,7 @@
       await housekeepingService.deleteHousekeepingRequest("1");
 
       // Verify Prisma was called with correct arguments;
-<<<<<<< HEAD
-      expect(prisma.housekeepingRequest.delete).toHaveBeenCalledWith({where:{ id: "1" },
-=======
       expect(prisma.housekeepingRequest.delete).toHaveBeenCalledWith({where: { id: "1" }
->>>>>>> 3bd3cc75
       });
     });
 
@@ -503,49 +474,27 @@
     it("should return analytics data", async () => {
       // Mock data for status counts;
       const mockStatusCounts = [;
-<<<<<<< HEAD
-        {status:"PENDING", count: 5 ,},
-        {status:"ASSIGNED", count: 3 ,},
-        {status:"IN_PROGRESS", count: 2 ,},
-        {status:"COMPLETED", count: 10 ,},
-        {status:"CANCELLED", count: 1 },
-=======
         {status: "PENDING", count: 5 },
         {status: "ASSIGNED", count: 3 },
         {status: "IN_PROGRESS", count: 2 },
         {status: "COMPLETED", count: 10 },
         {status: "CANCELLED", count: 1 }
->>>>>>> 3bd3cc75
       ];
 
       // Mock data for request types;
       const mockRequestTypes = [;
-<<<<<<< HEAD
-        {requestType:"CLEANING", count: 12 ,},
-        {requestType:"DISINFECTION", count: 5 ,},
-        {requestType:"LINEN_CHANGE", count: 3 ,},
-        {requestType:"WASTE_DISPOSAL", count: 1 },
-=======
         {requestType: "CLEANING", count: 12 },
         {requestType: "DISINFECTION", count: 5 },
         {requestType: "LINEN_CHANGE", count: 3 },
         {requestType: "WASTE_DISPOSAL", count: 1 }
->>>>>>> 3bd3cc75
       ];
 
       // Mock data for priority distribution;
       const mockPriorities = [;
-<<<<<<< HEAD
-        {priority:"LOW", count: 2 ,},
-        {priority:"MEDIUM", count: 8 ,},
-        {priority:"HIGH", count: 6 ,},
-        {priority:"URGENT", count: 5 },
-=======
         {priority: "LOW", count: 2 },
         {priority: "MEDIUM", count: 8 },
         {priority: "HIGH", count: 6 },
         {priority: "URGENT", count: 5 }
->>>>>>> 3bd3cc75
       ];
 
       // Mock Prisma response for each query;
@@ -568,20 +517,6 @@
 
       // Verify specific data;
       expect(result.statusDistribution).toEqual(expect.arrayContaining([;
-<<<<<<< HEAD
-        {status:"PENDING", count: 5 ,},
-        {status:"COMPLETED", count: 10 },
-      ]));
-
-      expect(result.requestTypeDistribution).toEqual(expect.arrayContaining([;
-        {requestType:"CLEANING", count: 12 ,},
-        {requestType:"DISINFECTION", count: 5 },
-      ]));
-
-      expect(result.priorityDistribution).toEqual(expect.arrayContaining([;
-        {priority:"MEDIUM", count: 8 ,},
-        {priority:"HIGH", count: 6 },
-=======
         {status: "PENDING", count: 5 },
         {status: "COMPLETED", count: 10 }
       ]));
@@ -594,7 +529,6 @@
       expect(result.priorityDistribution).toEqual(expect.arrayContaining([;
         {priority: "MEDIUM", count: 8 },
         {priority: "HIGH", count: 6 }
->>>>>>> 3bd3cc75
       ]));
     });
 
