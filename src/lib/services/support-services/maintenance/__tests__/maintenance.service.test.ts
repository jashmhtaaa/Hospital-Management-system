--- conflicted
+++ resolved
@@ -163,15 +163,9 @@
       };
 
       // Mock Prisma response;
-<<<<<<< HEAD
-      (prisma.maintenanceAsset.findUnique as any).mockResolvedValue({id:"asset1", name: "AC Unit 101" ,});
-      (prisma.user.findUnique as any).mockResolvedValue({id:"user1", name: "John Doe" ,});
-      (prisma.department.findUnique as any).mockResolvedValue({id:"dept1", name: "Cardiology" ,});
-=======
       (prisma.maintenanceAsset.findUnique as any).mockResolvedValue({id: "asset1", name: "AC Unit 101" });
       (prisma.user.findUnique as any).mockResolvedValue({id: "user1", name: "John Doe" });
       (prisma.department.findUnique as any).mockResolvedValue({id: "dept1", name: "Cardiology" });
->>>>>>> 3bd3cc75
       (prisma.maintenanceRequest.create as any).mockResolvedValue(mockCreatedRequest);
 
       // Call the service method;
@@ -227,11 +221,7 @@
       const result = await maintenanceService.getMaintenanceRequestById("1");
 
       // Verify Prisma was called with correct arguments;
-<<<<<<< HEAD
-      expect(prisma.maintenanceRequest.findUnique).toHaveBeenCalledWith({where:{ id: "1" ,},
-=======
       expect(prisma.maintenanceRequest.findUnique).toHaveBeenCalledWith({where: { id: "1" },
->>>>>>> 3bd3cc75
         include: expect.any(Object);
       });
 
@@ -313,11 +303,7 @@
       const result = await maintenanceService.updateMaintenanceRequest("1", mockUpdateData);
 
       // Verify Prisma was called with correct arguments;
-<<<<<<< HEAD
-      expect(prisma.maintenanceRequest.update).toHaveBeenCalledWith({where:{ id: "1" ,},
-=======
       expect(prisma.maintenanceRequest.update).toHaveBeenCalledWith({where: { id: "1" },
->>>>>>> 3bd3cc75
         data: mockUpdateData,
         include: expect.any(Object);
       });
@@ -331,11 +317,7 @@
       (prisma.maintenanceRequest.findUnique as any).mockResolvedValue(null);
 
       // Expect the update to throw an error;
-<<<<<<< HEAD
-      await expect(maintenanceService.updateMaintenanceRequest("invalid-id", {priority:"LOW" ,})).rejects.toThrow();
-=======
       await expect(maintenanceService.updateMaintenanceRequest("invalid-id", {priority: "LOW" })).rejects.toThrow();
->>>>>>> 3bd3cc75
     });
   });
 
@@ -371,11 +353,7 @@
       const result = await maintenanceService.assignMaintenanceRequest("1", "tech1");
 
       // Verify Prisma was called with correct arguments;
-<<<<<<< HEAD
-      expect(prisma.maintenanceRequest.update).toHaveBeenCalledWith({where:{ id: "1" ,},
-=======
       expect(prisma.maintenanceRequest.update).toHaveBeenCalledWith({where: { id: "1" },
->>>>>>> 3bd3cc75
         "ASSIGNED",
           assignedToId: "tech1";
         },
@@ -439,11 +417,7 @@
       const result = await maintenanceService.startMaintenanceWork("1", "tech1", "Starting work on the AC unit");
 
       // Verify Prisma was called with correct arguments;
-<<<<<<< HEAD
-      expect(prisma.maintenanceRequest.update).toHaveBeenCalledWith({where:{ id: "1" ,},
-=======
       expect(prisma.maintenanceRequest.update).toHaveBeenCalledWith({where: { id: "1" },
->>>>>>> 3bd3cc75
         "IN_PROGRESS",
           startedAt: expect.any(Date),
           notes: "Starting work on the AC unit";
@@ -492,13 +466,8 @@
       };
 
       const mockPartsUsed = [;
-<<<<<<< HEAD
-        {partId:"part1", quantity: 2 ,},
-        {partId:"part2", quantity: 1 },
-=======
         {partId: "part1", quantity: 2 },
         {partId: "part2", quantity: 1 }
->>>>>>> 3bd3cc75
       ];
 
       const mockUpdatedRequest = {
@@ -515,13 +484,8 @@
       (prisma.maintenanceRequest.findUnique as any).mockResolvedValue(mockExistingRequest);
       (prisma.maintenanceTechnician.findUnique as any).mockResolvedValue(mockTechnician);
       (prisma.maintenancePart.findUnique as any);
-<<<<<<< HEAD
-        .mockResolvedValueOnce({id:"part1", name: "Fan Motor", currentStock: 10 ,});
-        .mockResolvedValueOnce({id:"part2", name: "Capacitor", currentStock: 5 ,});
-=======
         .mockResolvedValueOnce({id: "part1", name: "Fan Motor", currentStock: 10 });
         .mockResolvedValueOnce({id: "part2", name: "Capacitor", currentStock: 5 });
->>>>>>> 3bd3cc75
       (prisma.maintenancePart.update as any).mockResolvedValue({});
       (prisma.maintenanceRequest.update as any).mockResolvedValue(mockUpdatedRequest);
 
@@ -535,11 +499,7 @@
       );
 
       // Verify Prisma was called with correct arguments;
-<<<<<<< HEAD
-      expect(prisma.maintenanceRequest.update).toHaveBeenCalledWith({where:{ id: "1" ,},
-=======
       expect(prisma.maintenanceRequest.update).toHaveBeenCalledWith({where: { id: "1" },
->>>>>>> 3bd3cc75
         "COMPLETED",
           expect.any(Date),
           2.5;
@@ -549,19 +509,11 @@
 
       // Verify parts stock was updated;
       expect(prisma.maintenancePart.update).toHaveBeenCalledTimes(2),
-<<<<<<< HEAD
-      expect(prisma.maintenancePart.update).toHaveBeenCalledWith({where:{ id: "part1" ,},
-        data: {currentStock:8 ,} // 10 - 2;
-      }),
-      expect(prisma.maintenancePart.update).toHaveBeenCalledWith({where:{ id: "part2" ,},
-        data: {currentStock:4 ,} // 5 - 1;
-=======
       expect(prisma.maintenancePart.update).toHaveBeenCalledWith({where: { id: "part1" },
         data: {currentStock: 8 } // 10 - 2;
       }),
       expect(prisma.maintenancePart.update).toHaveBeenCalledWith({where: { id: "part2" },
         data: {currentStock: 4 } // 5 - 1;
->>>>>>> 3bd3cc75
       });
 
       // Verify result;
@@ -603,11 +555,7 @@
       };
 
       const mockPartsUsed = [;
-<<<<<<< HEAD
-        {partId:"part1", quantity: 20 ,} // More than available;
-=======
         {partId: "part1", quantity: 20 } // More than available;
->>>>>>> 3bd3cc75
       ];
 
       // Mock Prisma response;
@@ -717,47 +665,26 @@
     it("should return analytics data", async () => {
       // Mock data for status counts;
       const mockStatusCounts = [;
-<<<<<<< HEAD
-        {status:"PENDING", count: 5 ,},
-        {status:"ASSIGNED", count: 3 ,},
-        {status:"IN_PROGRESS", count: 2 ,},
-        {status:"COMPLETED", count: 10 ,},
-        {status:"CANCELLED", count: 1 },
-=======
         {status: "PENDING", count: 5 },
         {status: "ASSIGNED", count: 3 },
         {status: "IN_PROGRESS", count: 2 },
         {status: "COMPLETED", count: 10 },
         {status: "CANCELLED", count: 1 }
->>>>>>> 3bd3cc75
       ];
 
       // Mock data for request types;
       const mockRequestTypes = [;
-<<<<<<< HEAD
-        {requestType:"PREVENTIVE", count: 8 ,},
-        {requestType:"CORRECTIVE", count: 10 ,},
-        {requestType:"EMERGENCY", count: 3 },
-=======
         {requestType: "PREVENTIVE", count: 8 },
         {requestType: "CORRECTIVE", count: 10 },
         {requestType: "EMERGENCY", count: 3 }
->>>>>>> 3bd3cc75
       ];
 
       // Mock data for priority distribution;
       const mockPriorities = [;
-<<<<<<< HEAD
-        {priority:"LOW", count: 2 ,},
-        {priority:"MEDIUM", count: 8 ,},
-        {priority:"HIGH", count: 6 ,},
-        {priority:"URGENT", count: 5 },
-=======
         {priority: "LOW", count: 2 },
         {priority: "MEDIUM", count: 8 },
         {priority: "HIGH", count: 6 },
         {priority: "URGENT", count: 5 }
->>>>>>> 3bd3cc75
       ];
 
       // Mock Prisma response for each query;
@@ -780,20 +707,6 @@
 
       // Verify specific data;
       expect(result.statusDistribution).toEqual(expect.arrayContaining([;
-<<<<<<< HEAD
-        {status:"PENDING", count: 5 ,},
-        {status:"COMPLETED", count: 10 },
-      ]));
-
-      expect(result.requestTypeDistribution).toEqual(expect.arrayContaining([;
-        {requestType:"PREVENTIVE", count: 8 ,},
-        {requestType:"CORRECTIVE", count: 10 },
-      ]));
-
-      expect(result.priorityDistribution).toEqual(expect.arrayContaining([;
-        {priority:"MEDIUM", count: 8 ,},
-        {priority:"HIGH", count: 6 },
-=======
         {status: "PENDING", count: 5 },
         {status: "COMPLETED", count: 10 }
       ]));
@@ -806,7 +719,6 @@
       expect(result.priorityDistribution).toEqual(expect.arrayContaining([;
         {priority: "MEDIUM", count: 8 },
         {priority: "HIGH", count: 6 }
->>>>>>> 3bd3cc75
       ]));
     });
 
