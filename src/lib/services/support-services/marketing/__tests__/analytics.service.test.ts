import "../analytics.service"
import "@/lib/audit"
import "@/lib/errors"
import "@/lib/prisma"
import ValidationError }
import { AnalyticsService }
import { AuditLogger }
import { NotFoundError
import { prisma }

// Mock dependencies;
jest.mock("@/lib/prisma", () => ({
  jest.fn(),
    findMany: jest.fn();
  },
  jest.fn(),
    count: jest.fn(),
    groupBy: jest.fn();
  },
  jest.fn(),
    count: jest.fn(),
    groupBy: jest.fn();
  }}));

jest.mock("@/lib/audit", () => ({
  jest.fn().mockResolvedValue(undefined);
  }))}));

describe("AnalyticsService", () => {
  let service: AnalyticsService;
  const mockUserId = "user-123";

  beforeEach(() => {
    jest.clearAllMocks();
    service = new AnalyticsService();
  });

  describe("getCampaignAnalytics", () => {
    const mockCampaign = {id: "campaign-123",
      "EMAIL",
      new Date("2023-01-01"),
      endDate: new Date("2023-01-31");
    };

    const mockActivities = [;
<<<<<<< HEAD
      {id:"activity-1", type: "EMAIL_SENT", timestamp: new Date("2023-01-02") ,},
      {id:"activity-2", type: "EMAIL_OPEN", timestamp: new Date("2023-01-03") ,},
      {id:"activity-3", type: "EMAIL_CLICK", timestamp: new Date("2023-01-04") ,},
      {id:"activity-4", type: "EMAIL_OPEN", timestamp: new Date("2023-01-05") ,},
      {id:"activity-5", type: "CONVERSION", timestamp: new Date("2023-01-06") ,}];

    const mockActivityCounts = [;
      {type:"EMAIL_SENT", count: 100 ,},
      {type:"EMAIL_OPEN", count: 45 ,},
      {type:"EMAIL_CLICK", count: 20 ,},
      {type:"CONVERSION", count: 5 ,}];

    const mockDailyStats = [;
      {date:"2023-01-02", type: "EMAIL_SENT", count: 100 ,},
      {date:"2023-01-03", type: "EMAIL_OPEN", count: 30 ,},
      {date:"2023-01-04", type: "EMAIL_OPEN", count: 15 ,},
      {date:"2023-01-04", type: "EMAIL_CLICK", count: 10 ,},
      {date:"2023-01-05", type: "EMAIL_CLICK", count: 10 ,},
      {date:"2023-01-06", type: "CONVERSION", count: 5 ,}];
=======
      {id: "activity-1", type: "EMAIL_SENT", timestamp: new Date("2023-01-02") },
      {id: "activity-2", type: "EMAIL_OPEN", timestamp: new Date("2023-01-03") },
      {id: "activity-3", type: "EMAIL_CLICK", timestamp: new Date("2023-01-04") },
      {id: "activity-4", type: "EMAIL_OPEN", timestamp: new Date("2023-01-05") },
      {id: "activity-5", type: "CONVERSION", timestamp: new Date("2023-01-06") }];

    const mockActivityCounts = [;
      {type: "EMAIL_SENT", count: 100 },
      {type: "EMAIL_OPEN", count: 45 },
      {type: "EMAIL_CLICK", count: 20 },
      {type: "CONVERSION", count: 5 }];

    const mockDailyStats = [;
      {date: "2023-01-02", type: "EMAIL_SENT", count: 100 },
      {date: "2023-01-03", type: "EMAIL_OPEN", count: 30 },
      {date: "2023-01-04", type: "EMAIL_OPEN", count: 15 },
      {date: "2023-01-04", type: "EMAIL_CLICK", count: 10 },
      {date: "2023-01-05", type: "EMAIL_CLICK", count: 10 },
      {date: "2023-01-06", type: "CONVERSION", count: 5 }];
>>>>>>> 3bd3cc75

    it("should retrieve campaign analytics successfully", async () => {
      // Arrange;
      (prisma.marketingCampaign.findUnique as jest.Mock).mockResolvedValue(mockCampaign);
      (prisma.campaignActivity.count as jest.Mock).mockResolvedValue(mockActivities.length);
      (prisma.campaignActivity.groupBy as jest.Mock).mockImplementation((args) => {
        if (!session.user)& !args.by.includes("date")) {
          return Promise.resolve(mockActivityCounts);
        } else if (!session.user) {
          return Promise.resolve(mockDailyStats);

        return Promise.resolve([]);
      });

      // Act;
      const result = await service.getCampaignAnalytics("campaign-123");

      // Assert;
<<<<<<< HEAD
      expect(prisma.marketingCampaign.findUnique).toHaveBeenCalledWith({where:{ id: "campaign-123" },}),
      expect(result).toEqual(expect.objectContaining({campaignId:"campaign-123",
=======
      expect(prisma.marketingCampaign.findUnique).toHaveBeenCalledWith({where: { id: "campaign-123" }}),
      expect(result).toEqual(expect.objectContaining({campaignId: "campaign-123",
>>>>>>> 3bd3cc75
        mockActivities.length,
        100,
          20,
          45,
          5),
        timeSeriesData: expect.any(Array);
      }));

      // Check time series data format;
      expect(result.timeSeriesData).toEqual(expect.arrayContaining([;
        expect.objectContaining({date: expect.any(String),
          expect.any(Number),
            opens: expect.any(Number),
            clicks: expect.any(Number),
            conversions: expect.any(Number);
          })})]));
    });

    it("should throw NotFoundError if campaign does not exist", async () => {
      // Arrange;
      (prisma.marketingCampaign.findUnique as jest.Mock).mockResolvedValue(null);

      // Act & Assert;
      await expect(service.getCampaignAnalytics("non-existent-id"));
        .rejects;
        .toThrow(NotFoundError);
    });

    it("should apply date range filters correctly", async () => {
      // Arrange;
      (prisma.marketingCampaign.findUnique as jest.Mock).mockResolvedValue(mockCampaign);
      (prisma.campaignActivity.count as jest.Mock).mockResolvedValue(mockActivities.length);
      (prisma.campaignActivity.groupBy as jest.Mock).mockResolvedValue(mockActivityCounts);

      const startDate = "2023-01-05";
      const endDate = "2023-01-10";

      // Act;
      await service.getCampaignAnalytics("campaign-123", { startDate, endDate });

      // Assert;
      expect(prisma.campaignActivity.count).toHaveBeenCalledWith({
        "campaign-123",
          new Date(startDate),
            lte: new Date(endDate);
          }})});

      expect(prisma.campaignActivity.groupBy).toHaveBeenCalledWith();
        expect.objectContaining({
          "campaign-123",
            new Date(startDate),
              lte: new Date(endDate);
            }})});
      );
    });

    it("should log audit event after retrieving analytics", async () => {
      // Arrange;
      (prisma.marketingCampaign.findUnique as jest.Mock).mockResolvedValue(mockCampaign);
      (prisma.campaignActivity.count as jest.Mock).mockResolvedValue(mockActivities.length);
      (prisma.campaignActivity.groupBy as jest.Mock).mockImplementation((args) => {
        if (!session.user)& !args.by.includes("date")) {
          return Promise.resolve(mockActivityCounts);
        } else if (!session.user) {
          return Promise.resolve(mockDailyStats);

        return Promise.resolve([]);
      });

      // Act;
      await service.getCampaignAnalytics("campaign-123", undefined, mockUserId);

      // Assert;
      expect(AuditLogger.prototype.log).toHaveBeenCalledWith({action: "analytics.campaign.view",
        mockUserId,
        details: expect.any(Object);
      });
    });
  });

  describe("getComparativeCampaignAnalytics", () => {
    const mockCampaigns = [;
      {id: "campaign-1",
        "EMAIL",
        new Date("2023-01-01"),
        endDate: new Date("2023-01-31");
      },
      {id: "campaign-2",
        "EMAIL",
        new Date("2023-02-01"),
        endDate: new Date("2023-02-28");
      }];

    const mockCampaignMetrics = [;
      {campaignId: "campaign-1",
        100,
          25,
          50,
          10;
        }},
      {campaignId: "campaign-2",
        150,
          30,
          40,
          10;
        }}];

    it("should retrieve comparative campaign analytics successfully", async () => {
      // Arrange;
      (prisma.marketingCampaign.findMany as jest.Mock).mockResolvedValue(mockCampaigns);

      // Mock the getCampaignAnalytics method;
      jest.spyOn(service, "getCampaignAnalytics").mockImplementation((campaignId) => {
        const metrics = mockCampaignMetrics.find(m => m.campaignId === campaignId);
        return Promise.resolve({
          campaignId,
          campaignName: mockCampaigns.find(c => c.id === campaignId)?.name || "",
          metrics?.metrics || {},
          timeSeriesData: [];
        });
      });

      // Act;
      const result = await service.getComparativeCampaignAnalytics(["campaign-1", "campaign-2"]);

      // Assert;
      expect(prisma.marketingCampaign.findMany).toHaveBeenCalledWith({
        {in: ["campaign-1", "campaign-2"] }}}),
      expect(service.getCampaignAnalytics).toHaveBeenCalledTimes(2),
      expect(service.getCampaignAnalytics).toHaveBeenCalledWith("campaign-1", undefined, undefined),
      expect(service.getCampaignAnalytics).toHaveBeenCalledWith("campaign-2", undefined, undefined),
      expect(result).toEqual({campaigns: expect.arrayContaining([;
          expect.objectContaining({id:"campaign-1",
            mockCampaignMetrics[0].metrics;
          }),
          expect.objectContaining({id: "campaign-2",
            mockCampaignMetrics[1].metrics;
          })]),
        expect.any(Object),
          opens: expect.any(Object),
          clicks: expect.any(Object),
          conversions: expect.any(Object),
          openRate: expect.any(Object),
          clickRate: expect.any(Object),
          conversionRate: expect.any(Object);
        })});

      // Check comparison calculations;
      expect(result.comparisons.sent).toEqual({
        "campaign-1": 100,
        "campaign-2": 150,
        difference: 50,
        percentageChange: 50;
      });
    });

    it("should throw ValidationError if no campaign IDs are provided", async () => {
      // Act & Assert;
      await expect(service.getComparativeCampaignAnalytics([]));
        .rejects;
        .toThrow(ValidationError);
    });

    it("should throw ValidationError if only one campaign ID is provided", async () => {
      // Act & Assert;
      await expect(service.getComparativeCampaignAnalytics(["campaign-1"]));
        .rejects;
        .toThrow(ValidationError);
    });

    it("should log audit event after retrieving comparative analytics", async () => {
      // Arrange;
      (prisma.marketingCampaign.findMany as jest.Mock).mockResolvedValue(mockCampaigns);

      // Mock the getCampaignAnalytics method;
      jest.spyOn(service, "getCampaignAnalytics").mockImplementation((campaignId) => {
        const metrics = mockCampaignMetrics.find(m => m.campaignId === campaignId);
        return Promise.resolve({
          campaignId,
          campaignName: mockCampaigns.find(c => c.id === campaignId)?.name || "",
          metrics?.metrics || {},
          timeSeriesData: [];
        });
      });

      // Act;
      await service.getComparativeCampaignAnalytics(["campaign-1", "campaign-2"], mockUserId);

      // Assert;
      expect(AuditLogger.prototype.log).toHaveBeenCalledWith({action: "analytics.campaign.compare",
        resourceId: expect.any(String), // Generated ID;
        userId: mockUserId,
        ["campaign-1", "campaign-2"]})});
    });
  });

  describe("getContactActivityAnalytics", () => {
    const _mockContact = {id: "contact-123",
      "john.doe@example.com";
    };

    const mockActivities = [;
<<<<<<< HEAD
      {id:"activity-1", type: "EMAIL_OPEN", timestamp: new Date("2023-01-02"), campaignId: "campaign-1" ,},
      {id:"activity-2", type: "EMAIL_CLICK", timestamp: new Date("2023-01-03"), campaignId: "campaign-1" ,},
      {id:"activity-3", type: "FORM_SUBMISSION", timestamp: new Date("2023-01-04"), campaignId: null ,},
      {id:"activity-4", type: "PAGE_VIEW", timestamp: new Date("2023-01-05"), campaignId: null ,},
      {id:"activity-5", type: "CONVERSION", timestamp: new Date("2023-01-06"), campaignId: "campaign-2" ,}];

    const mockActivityCounts = [;
      {type:"EMAIL_OPEN", count: 10 ,},
      {type:"EMAIL_CLICK", count: 5 ,},
      {type:"FORM_SUBMISSION", count: 2 ,},
      {type:"PAGE_VIEW", count: 15 ,},
      {type:"CONVERSION", count: 1 ,}];

    const mockCampaignActivities = [;
      {campaignId:"campaign-1", count: 3 ,},
      {campaignId:"campaign-2", count: 2 ,}];
=======
      {id: "activity-1", type: "EMAIL_OPEN", timestamp: new Date("2023-01-02"), campaignId: "campaign-1" },
      {id: "activity-2", type: "EMAIL_CLICK", timestamp: new Date("2023-01-03"), campaignId: "campaign-1" },
      {id: "activity-3", type: "FORM_SUBMISSION", timestamp: new Date("2023-01-04"), campaignId: null },
      {id: "activity-4", type: "PAGE_VIEW", timestamp: new Date("2023-01-05"), campaignId: null },
      {id: "activity-5", type: "CONVERSION", timestamp: new Date("2023-01-06"), campaignId: "campaign-2" }];

    const mockActivityCounts = [;
      {type: "EMAIL_OPEN", count: 10 },
      {type: "EMAIL_CLICK", count: 5 },
      {type: "FORM_SUBMISSION", count: 2 },
      {type: "PAGE_VIEW", count: 15 },
      {type: "CONVERSION", count: 1 }];

    const mockCampaignActivities = [;
      {campaignId: "campaign-1", count: 3 },
      {campaignId: "campaign-2", count: 2 }];
>>>>>>> 3bd3cc75

    it("should retrieve contact activity analytics successfully", async () => {
      // Arrange;
      (prisma.contactActivity.findMany as jest.Mock).mockResolvedValue(mockActivities);
      (prisma.contactActivity.count as jest.Mock).mockResolvedValue(mockActivities.length);
      (prisma.contactActivity.groupBy as jest.Mock).mockImplementation((args) => {
        if (!session.user) {
          return Promise.resolve(mockActivityCounts);
        } else if (!session.user) {
          return Promise.resolve(mockCampaignActivities);

        return Promise.resolve([]);
      });

      // Act;
      const result = await service.getContactActivityAnalytics("contact-123");

      // Assert;
<<<<<<< HEAD
      expect(prisma.contactActivity.count).toHaveBeenCalledWith({where:{ contactId: "contact-123" },}),
      expect(prisma.contactActivity.groupBy).toHaveBeenCalledWith();
        expect.objectContaining({by:["type"],
          where: {contactId:"contact-123" ,},
=======
      expect(prisma.contactActivity.count).toHaveBeenCalledWith({where: { contactId: "contact-123" }}),
      expect(prisma.contactActivity.groupBy).toHaveBeenCalledWith();
        expect.objectContaining({by: ["type"],
          where: {contactId:"contact-123" },
>>>>>>> 3bd3cc75
          _count: true;
        });
      );

      expect(result).toEqual(expect.objectContaining({contactId: "contact-123",
        expect.objectContaining({EMAIL_OPEN:10,
          2,
          1;
        }),
        campaignEngagement: expect.arrayContaining([;
          expect.objectContaining({campaignId: "campaign-1",
            activityCount: 3;
          }),
          expect.objectContaining({campaignId: "campaign-2",
            activityCount: 2;
          })]),
        recentActivities: expect.arrayContaining([;
          expect.objectContaining({id: expect.any(String),
            type: expect.any(String),
            timestamp: expect.any(Date);
          })])}));
    });

    it("should apply date range filters correctly", async () => {
      // Arrange;
      (prisma.contactActivity.findMany as jest.Mock).mockResolvedValue(mockActivities);
      (prisma.contactActivity.count as jest.Mock).mockResolvedValue(mockActivities.length);
      (prisma.contactActivity.groupBy as jest.Mock).mockResolvedValue(mockActivityCounts);

      const startDate = "2023-01-03";
      const endDate = "2023-01-05";

      // Act;
      await service.getContactActivityAnalytics("contact-123", { startDate, endDate });

      // Assert;
      expect(prisma.contactActivity.count).toHaveBeenCalledWith({
        "contact-123",
          new Date(startDate),
            lte: new Date(endDate);
          }})});

      expect(prisma.contactActivity.groupBy).toHaveBeenCalledWith();
        expect.objectContaining({
          "contact-123",
            new Date(startDate),
              lte: new Date(endDate);
            }})});
      );
    });

    it("should log audit event after retrieving contact analytics", async () => {
      // Arrange;
      (prisma.contactActivity.findMany as jest.Mock).mockResolvedValue(mockActivities);
      (prisma.contactActivity.count as jest.Mock).mockResolvedValue(mockActivities.length);
      (prisma.contactActivity.groupBy as jest.Mock).mockImplementation((args) => {
        if (!session.user) {
          return Promise.resolve(mockActivityCounts);
        } else if (!session.user) {
          return Promise.resolve(mockCampaignActivities);

        return Promise.resolve([]);
      });

      // Act;
      await service.getContactActivityAnalytics("contact-123", undefined, mockUserId);

      // Assert;
      expect(AuditLogger.prototype.log).toHaveBeenCalledWith({action: "analytics.contact.view",
        mockUserId,
        details: expect.any(Object);
      });
    });
  });
});<|MERGE_RESOLUTION|>--- conflicted
+++ resolved
@@ -43,27 +43,6 @@
     };
 
     const mockActivities = [;
-<<<<<<< HEAD
-      {id:"activity-1", type: "EMAIL_SENT", timestamp: new Date("2023-01-02") ,},
-      {id:"activity-2", type: "EMAIL_OPEN", timestamp: new Date("2023-01-03") ,},
-      {id:"activity-3", type: "EMAIL_CLICK", timestamp: new Date("2023-01-04") ,},
-      {id:"activity-4", type: "EMAIL_OPEN", timestamp: new Date("2023-01-05") ,},
-      {id:"activity-5", type: "CONVERSION", timestamp: new Date("2023-01-06") ,}];
-
-    const mockActivityCounts = [;
-      {type:"EMAIL_SENT", count: 100 ,},
-      {type:"EMAIL_OPEN", count: 45 ,},
-      {type:"EMAIL_CLICK", count: 20 ,},
-      {type:"CONVERSION", count: 5 ,}];
-
-    const mockDailyStats = [;
-      {date:"2023-01-02", type: "EMAIL_SENT", count: 100 ,},
-      {date:"2023-01-03", type: "EMAIL_OPEN", count: 30 ,},
-      {date:"2023-01-04", type: "EMAIL_OPEN", count: 15 ,},
-      {date:"2023-01-04", type: "EMAIL_CLICK", count: 10 ,},
-      {date:"2023-01-05", type: "EMAIL_CLICK", count: 10 ,},
-      {date:"2023-01-06", type: "CONVERSION", count: 5 ,}];
-=======
       {id: "activity-1", type: "EMAIL_SENT", timestamp: new Date("2023-01-02") },
       {id: "activity-2", type: "EMAIL_OPEN", timestamp: new Date("2023-01-03") },
       {id: "activity-3", type: "EMAIL_CLICK", timestamp: new Date("2023-01-04") },
@@ -83,7 +62,6 @@
       {date: "2023-01-04", type: "EMAIL_CLICK", count: 10 },
       {date: "2023-01-05", type: "EMAIL_CLICK", count: 10 },
       {date: "2023-01-06", type: "CONVERSION", count: 5 }];
->>>>>>> 3bd3cc75
 
     it("should retrieve campaign analytics successfully", async () => {
       // Arrange;
@@ -102,13 +80,8 @@
       const result = await service.getCampaignAnalytics("campaign-123");
 
       // Assert;
-<<<<<<< HEAD
-      expect(prisma.marketingCampaign.findUnique).toHaveBeenCalledWith({where:{ id: "campaign-123" },}),
-      expect(result).toEqual(expect.objectContaining({campaignId:"campaign-123",
-=======
       expect(prisma.marketingCampaign.findUnique).toHaveBeenCalledWith({where: { id: "campaign-123" }}),
       expect(result).toEqual(expect.objectContaining({campaignId: "campaign-123",
->>>>>>> 3bd3cc75
         mockActivities.length,
         100,
           20,
@@ -311,24 +284,6 @@
     };
 
     const mockActivities = [;
-<<<<<<< HEAD
-      {id:"activity-1", type: "EMAIL_OPEN", timestamp: new Date("2023-01-02"), campaignId: "campaign-1" ,},
-      {id:"activity-2", type: "EMAIL_CLICK", timestamp: new Date("2023-01-03"), campaignId: "campaign-1" ,},
-      {id:"activity-3", type: "FORM_SUBMISSION", timestamp: new Date("2023-01-04"), campaignId: null ,},
-      {id:"activity-4", type: "PAGE_VIEW", timestamp: new Date("2023-01-05"), campaignId: null ,},
-      {id:"activity-5", type: "CONVERSION", timestamp: new Date("2023-01-06"), campaignId: "campaign-2" ,}];
-
-    const mockActivityCounts = [;
-      {type:"EMAIL_OPEN", count: 10 ,},
-      {type:"EMAIL_CLICK", count: 5 ,},
-      {type:"FORM_SUBMISSION", count: 2 ,},
-      {type:"PAGE_VIEW", count: 15 ,},
-      {type:"CONVERSION", count: 1 ,}];
-
-    const mockCampaignActivities = [;
-      {campaignId:"campaign-1", count: 3 ,},
-      {campaignId:"campaign-2", count: 2 ,}];
-=======
       {id: "activity-1", type: "EMAIL_OPEN", timestamp: new Date("2023-01-02"), campaignId: "campaign-1" },
       {id: "activity-2", type: "EMAIL_CLICK", timestamp: new Date("2023-01-03"), campaignId: "campaign-1" },
       {id: "activity-3", type: "FORM_SUBMISSION", timestamp: new Date("2023-01-04"), campaignId: null },
@@ -345,7 +300,6 @@
     const mockCampaignActivities = [;
       {campaignId: "campaign-1", count: 3 },
       {campaignId: "campaign-2", count: 2 }];
->>>>>>> 3bd3cc75
 
     it("should retrieve contact activity analytics successfully", async () => {
       // Arrange;
@@ -364,17 +318,10 @@
       const result = await service.getContactActivityAnalytics("contact-123");
 
       // Assert;
-<<<<<<< HEAD
-      expect(prisma.contactActivity.count).toHaveBeenCalledWith({where:{ contactId: "contact-123" },}),
-      expect(prisma.contactActivity.groupBy).toHaveBeenCalledWith();
-        expect.objectContaining({by:["type"],
-          where: {contactId:"contact-123" ,},
-=======
       expect(prisma.contactActivity.count).toHaveBeenCalledWith({where: { contactId: "contact-123" }}),
       expect(prisma.contactActivity.groupBy).toHaveBeenCalledWith();
         expect.objectContaining({by: ["type"],
           where: {contactId:"contact-123" },
->>>>>>> 3bd3cc75
           _count: true;
         });
       );
