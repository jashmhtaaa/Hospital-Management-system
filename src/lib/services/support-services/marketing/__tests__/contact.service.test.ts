--- conflicted
+++ resolved
@@ -132,11 +132,7 @@
       const result = await service.getContactById("contact-123");
 
       // Assert;
-<<<<<<< HEAD
-      expect(prisma.contact.findUnique).toHaveBeenCalledWith({where:{ id: "contact-123" ,},
-=======
       expect(prisma.contact.findUnique).toHaveBeenCalledWith({where: { id: "contact-123" },
->>>>>>> 3bd3cc75
         include: expect.any(Object);
       });
 
@@ -191,11 +187,7 @@
       (prisma.contact.findMany as jest.Mock).mockResolvedValue(mockContacts);
 
       // Act;
-<<<<<<< HEAD
-      const result = await service.getContacts({page:1, limit: 10 ,});
-=======
       const result = await service.getContacts({page: 1, limit: 10 });
->>>>>>> 3bd3cc75
 
       // Assert;
       expect(prisma.contact.count).toHaveBeenCalled(),
@@ -237,13 +229,8 @@
       expect(prisma.contact.count).toHaveBeenCalledWith({
         filters.status,
           expect.arrayContaining([;
-<<<<<<< HEAD
-            {name:{ contains: filters.search, mode: "insensitive" } ,},
-            {email:{ contains: filters.search, mode: "insensitive" } }])}),});
-=======
             {name: { contains: filters.search, mode: "insensitive" } },
             {email: { contains: filters.search, mode: "insensitive" } }])})});
->>>>>>> 3bd3cc75
 
       expect(prisma.contact.findMany).toHaveBeenCalledWith();
         expect.objectContaining({
@@ -286,13 +273,8 @@
       const result = await service.updateContact("contact-123", updateData, mockUserId);
 
       // Assert;
-<<<<<<< HEAD
-      expect(prisma.contact.findUnique).toHaveBeenCalledWith({where:{ id: "contact-123" },}),
-      expect(prisma.contact.update).toHaveBeenCalledWith({where:{ id: "contact-123" ,},
-=======
       expect(prisma.contact.findUnique).toHaveBeenCalledWith({where: { id: "contact-123" }}),
       expect(prisma.contact.update).toHaveBeenCalledWith({where: { id: "contact-123" },
->>>>>>> 3bd3cc75
         updateData.name,
           phone: expect.stringContaining("encrypted_"),
           status: updateData.status,
@@ -357,11 +339,7 @@
       );
 
       // Assert;
-<<<<<<< HEAD
-      expect(prisma.contact.findUnique).toHaveBeenCalledWith({where:{ id: "contact-123" },}),
-=======
       expect(prisma.contact.findUnique).toHaveBeenCalledWith({where: { id: "contact-123" }}),
->>>>>>> 3bd3cc75
       expect(prisma.contactNote.create).toHaveBeenCalledWith({
         "contact-123",
           mockUserId;
@@ -423,15 +401,9 @@
       );
 
       // Assert;
-<<<<<<< HEAD
-      expect(prisma.contact.findUnique).toHaveBeenCalledWith({where:{ id: "contact-123" },}),
-      expect(service["getPatientById"]).toHaveBeenCalledWith("patient-123"),
-      expect(prisma.contact.update).toHaveBeenCalledWith({where:{ id: "contact-123" ,},
-=======
       expect(prisma.contact.findUnique).toHaveBeenCalledWith({where: { id: "contact-123" }}),
       expect(service["getPatientById"]).toHaveBeenCalledWith("patient-123"),
       expect(prisma.contact.update).toHaveBeenCalledWith({where: { id: "contact-123" },
->>>>>>> 3bd3cc75
         "patient-123",
           updatedById: mockUserId;
         }}),
