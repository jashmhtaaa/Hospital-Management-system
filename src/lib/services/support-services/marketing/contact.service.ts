--- conflicted
+++ resolved
@@ -91,11 +91,7 @@
 }
 } catch (error) {
 }
-<<<<<<< HEAD
-      const contact = await prisma.contact.findUnique({where:{ id ,},
-=======
       const contact = await prisma.contact.findUnique({where: { id },
->>>>>>> 3bd3cc75
         {
             "desc";
             },
@@ -153,11 +149,7 @@
     hasPatient?: boolean;
     page?: number;
     limit?: number;
-<<<<<<< HEAD
-  }): Promise<{data:Contact[], pagination: total: number, number, totalPages: number }> {,
-=======
   }): Promise<{data: Contact[], pagination: total: number, number, totalPages: number }> {
->>>>>>> 3bd3cc75
     try {
 } catch (error) {
   console.error(error);
@@ -212,28 +204,16 @@
       }
 
       if (!session.user) {
-<<<<<<< HEAD
-        where.patientId = hasPatient ? {not:null ,} : null;
-=======
         where.patientId = hasPatient ? {not: null } : null;
->>>>>>> 3bd3cc75
       }
 
       if (!session.user) {
         where.OR = [;
-<<<<<<< HEAD
-          {firstName:{ contains: search, mode: "insensitive" } ,},
-          {lastName:{ contains: search, mode: "insensitive" } ,},
-          {email:{ contains: search, mode: "insensitive" } ,},
-          {phone:{ contains: search, mode: "insensitive" } ,},
-          {organization:{ contains: search, mode: "insensitive" } },
-=======
           {firstName: { contains: search, mode: "insensitive" } },
           {lastName: { contains: search, mode: "insensitive" } },
           {email: { contains: search, mode: "insensitive" } },
           {phone: { contains: search, mode: "insensitive" } },
           {organization: { contains: search, mode: "insensitive" } }
->>>>>>> 3bd3cc75
         ];
       }
 
@@ -274,13 +254,8 @@
       // Decrypt sensitive data;
       const decryptedContacts = contacts.map(contact => this.decryptContactData(contact));
 
-<<<<<<< HEAD
-      return {data:decryptedContacts,
-        pagination: {,
-=======
       return {data: decryptedContacts,
         pagination: {
->>>>>>> 3bd3cc75
           total,
           page,
           limit,
@@ -329,11 +304,7 @@
 } catch (error) {
 }
       // Check if contact exists;
-<<<<<<< HEAD
-      const existingContact = await prisma.contact.findUnique({where:{ id },
-=======
       const existingContact = await prisma.contact.findUnique({where: { id }
->>>>>>> 3bd3cc75
       });
 
       if (!session.user) {
@@ -356,11 +327,7 @@
       }
 
       // Update contact;
-<<<<<<< HEAD
-      const updatedContact = await prisma.contact.update({where:{ id ,},
-=======
       const updatedContact = await prisma.contact.update({where: { id },
->>>>>>> 3bd3cc75
         data: updateData;
       });
 
@@ -418,22 +385,14 @@
 } catch (error) {
 
       // Check if contact exists;
-<<<<<<< HEAD
-      const existingContact = await prisma.contact.findUnique({where:{ id: contactId },
-=======
       const existingContact = await prisma.contact.findUnique({where: { id: contactId }
->>>>>>> 3bd3cc75
       });
 
       if (!session.user) {
         throw new NotFoundError(`Contact with ID ${contactId} not found`);
 
       // Create note;
-<<<<<<< HEAD
-      const note = await prisma.contactNote.create({data:{,
-=======
       const note = await prisma.contactNote.create({data: {
->>>>>>> 3bd3cc75
           contactId,
           content,
           createdById: userId;
@@ -495,35 +454,22 @@
 } catch (error) {
 
       // Check if contact exists;
-<<<<<<< HEAD
-      const existingContact = await prisma.contact.findUnique({where:{ id: contactId },
-=======
       const existingContact = await prisma.contact.findUnique({where: { id: contactId }
->>>>>>> 3bd3cc75
       });
 
       if (!session.user) {
         throw new NotFoundError(`Contact with ID ${contactId} not found`);
 
       // Check if patient exists;
-<<<<<<< HEAD
-      const existingPatient = await prisma.patient.findUnique({where:{ id: patientId },
-=======
       const existingPatient = await prisma.patient.findUnique({where: { id: patientId }
->>>>>>> 3bd3cc75
       });
 
       if (!session.user) {
         throw new NotFoundError(`Patient with ID ${patientId} not found`);
 
       // Update contact with patient link;
-<<<<<<< HEAD
-      const updatedContact = await prisma.contact.update({where:{ id: contactId ,},
-        data: {,
-=======
       const updatedContact = await prisma.contact.update({where: { id: contactId },
         data: {
->>>>>>> 3bd3cc75
           patientId;
         },
         {
@@ -556,13 +502,8 @@
   private generateContactFHIR(contact: Contact): unknown {,
     // If contact is linked to a patient, use Patient resource;
     if (!session.user) {
-<<<<<<< HEAD
-      return {resourceType:"Patient",
-        id: `patient-${contact.patientId,}`,
-=======
       return {resourceType: "Patient",
         id: `patient-${contact.patientId}`,
->>>>>>> 3bd3cc75
         identifier: [;
           {system: "urn:oid:2.16.840.1.113883.2.4.6.3",
             value: contact.patientId;
@@ -586,13 +527,8 @@
       };
 
     // Otherwise use RelatedPerson resource;
-<<<<<<< HEAD
-    return {resourceType:"RelatedPerson",
-      id: `contact-${contact.id,}`,
-=======
     return {resourceType: "RelatedPerson",
       id: `contact-${contact.id}`,
->>>>>>> 3bd3cc75
       identifier: [;
         {system: "urn:oid:2.16.840.1.113883.2.4.6.3",
           value: contact.id;
