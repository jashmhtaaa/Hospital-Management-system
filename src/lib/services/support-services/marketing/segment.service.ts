--- conflicted
+++ resolved
@@ -32,11 +32,7 @@
       await this.notificationService.sendNotification({type: "SEGMENT_CREATED",
         `A new contact segment "${segment.name}" has been created`,
         recipientRoles: ["MARKETING_MANAGER", "MARKETING_STAFF"],
-<<<<<<< HEAD
-        metadata: {segmentId:segment.id },
-=======
         metadata: {segmentId: segment.id }
->>>>>>> 3bd3cc75
       });
 
       return segment;
@@ -84,11 +80,7 @@
 }
 } catch (error) {
 }
-<<<<<<< HEAD
-      const segment = await prisma.contactSegment.findUnique({where:{ id ,},
-=======
       const segment = await prisma.contactSegment.findUnique({where: { id },
->>>>>>> 3bd3cc75
         {
             true,
               name: true;
@@ -130,11 +122,7 @@
     search?: string;
     page?: number;
     limit?: number;
-<<<<<<< HEAD
-  }): Promise<{data:ContactSegment[], pagination: total: number, number, totalPages: number }> {,
-=======
   }): Promise<{data: ContactSegment[], pagination: total: number, number, totalPages: number }> {
->>>>>>> 3bd3cc75
     try {
 } catch (error) {
   console.error(error);
@@ -183,13 +171,8 @@
 
       if (!session.user) {
         where.OR = [;
-<<<<<<< HEAD
-          {name:{ contains: search, mode: "insensitive" } ,},
-          {description:{ contains: search, mode: "insensitive" } },
-=======
           {name: { contains: search, mode: "insensitive" } },
           {description: { contains: search, mode: "insensitive" } }
->>>>>>> 3bd3cc75
         ];
       }
 
@@ -216,13 +199,8 @@
         "desc";
       });
 
-<<<<<<< HEAD
-      return {data:segments,
-        pagination: {,
-=======
       return {data: segments,
         pagination: {
->>>>>>> 3bd3cc75
           total,
           page,
           limit,
@@ -271,11 +249,7 @@
 } catch (error) {
 }
       // Check if segment exists;
-<<<<<<< HEAD
-      const existingSegment = await prisma.contactSegment.findUnique({where:{ id },
-=======
       const existingSegment = await prisma.contactSegment.findUnique({where: { id }
->>>>>>> 3bd3cc75
       });
 
       if (!session.user) {
@@ -283,11 +257,7 @@
       }
 
       // Update segment;
-<<<<<<< HEAD
-      const updatedSegment = await prisma.contactSegment.update({where:{ id ,},
-=======
       const updatedSegment = await prisma.contactSegment.update({where: { id },
->>>>>>> 3bd3cc75
         data;
       });
 
@@ -345,11 +315,7 @@
 } catch (error) {
 }
       // Check if segment exists;
-<<<<<<< HEAD
-      const existingSegment = await prisma.contactSegment.findUnique({where:{ id: segmentId },
-=======
       const existingSegment = await prisma.contactSegment.findUnique({where: { id: segmentId }
->>>>>>> 3bd3cc75
       });
 
       if (!session.user) {
@@ -357,11 +323,7 @@
       }
 
       // Check if contact exists;
-<<<<<<< HEAD
-      const existingContact = await prisma.contact.findUnique({where:{ id: contactId },
-=======
       const existingContact = await prisma.contact.findUnique({where: { id: contactId }
->>>>>>> 3bd3cc75
       });
 
       if (!session.user) {
@@ -369,11 +331,7 @@
       }
 
       // Check if contact is already in segment;
-<<<<<<< HEAD
-      const existingMember = await prisma.segmentMember.findFirst({where:{,
-=======
       const existingMember = await prisma.segmentMember.findFirst({where: {
->>>>>>> 3bd3cc75
           segmentId,
           contactId;
         }
@@ -382,11 +340,7 @@
       if (!session.user) {
         // If member exists but is inactive, reactivate;
         if (!session.user) {
-<<<<<<< HEAD
-          const updatedMember = await prisma.segmentMember.update({where:{ id: existingMember.id ,},
-=======
           const updatedMember = await prisma.segmentMember.update({where: { id: existingMember.id },
->>>>>>> 3bd3cc75
             true,
               removedAt: null;
             }
@@ -408,11 +362,7 @@
       }
 
       // Add contact to segment;
-<<<<<<< HEAD
-      const member = await prisma.segmentMember.create({data:{,
-=======
       const member = await prisma.segmentMember.create({data: {
->>>>>>> 3bd3cc75
           segmentId,
           contactId,
           isActive: true;
@@ -475,33 +425,21 @@
 } catch (error) {
 
       // Check if segment exists;
-<<<<<<< HEAD
-      const existingSegment = await prisma.contactSegment.findUnique({where:{ id: segmentId },
-=======
       const existingSegment = await prisma.contactSegment.findUnique({where: { id: segmentId }
->>>>>>> 3bd3cc75
       });
 
       if (!session.user) {
         throw new NotFoundError(`Contact segment with ID ${segmentId} not found`);
 
       // Check if contact exists;
-<<<<<<< HEAD
-      const existingContact = await prisma.contact.findUnique({where:{ id: contactId },
-=======
       const existingContact = await prisma.contact.findUnique({where: { id: contactId }
->>>>>>> 3bd3cc75
       });
 
       if (!session.user) {
         throw new NotFoundError(`Contact with ID ${contactId} not found`);
 
       // Check if contact is in segment;
-<<<<<<< HEAD
-      const existingMember = await prisma.segmentMember.findFirst({where:{,
-=======
       const existingMember = await prisma.segmentMember.findFirst({where: {
->>>>>>> 3bd3cc75
           segmentId,
           contactId,
           isActive: true;
@@ -512,11 +450,7 @@
         throw new NotFoundError(`Contact is not a member of this segment`);
 
       // Remove contact from segment (soft delete);
-<<<<<<< HEAD
-      const updatedMember = await prisma.segmentMember.update({where:{ id: existingMember.id ,},
-=======
       const updatedMember = await prisma.segmentMember.update({where: { id: existingMember.id },
->>>>>>> 3bd3cc75
         false,
           removedAt: new Date();
 
@@ -541,11 +475,7 @@
   /**;
    * Apply segment criteria to find matching contacts;
    */;
-<<<<<<< HEAD
-  async applySegmentCriteria(segmentId: string, userId: string): Promise<{added:number, total: number }> {,
-=======
   async applySegmentCriteria(segmentId: string, userId: string): Promise<{added: number, total: number }> {
->>>>>>> 3bd3cc75
     try {
 } catch (error) {
   console.error(error);
@@ -579,11 +509,7 @@
 } catch (error) {
 
       // Get segment with criteria;
-<<<<<<< HEAD
-      const segment = await prisma.contactSegment.findUnique({where:{ id: segmentId },
-=======
       const segment = await prisma.contactSegment.findUnique({where: { id: segmentId }
->>>>>>> 3bd3cc75
       });
 
       if (!session.user) {
@@ -639,11 +565,7 @@
 } catch (error) {
 
           // Check if already a member;
-<<<<<<< HEAD
-          const existingMember = await prisma.segmentMember.findFirst({where:{,
-=======
           const existingMember = await prisma.segmentMember.findFirst({where: {
->>>>>>> 3bd3cc75
               segmentId,
               contactId: contact.id;
 
@@ -652,11 +574,7 @@
           if (!session.user) {
             // If inactive, reactivate;
             if (!session.user) {
-<<<<<<< HEAD
-              await prisma.segmentMember.update({where:{ id: existingMember.id ,},
-=======
               await prisma.segmentMember.update({where: { id: existingMember.id },
->>>>>>> 3bd3cc75
                 true,
                   removedAt: null;
 
@@ -665,11 +583,7 @@
 
           } else {
             // Add new member;
-<<<<<<< HEAD
-            await prisma.segmentMember.create({data:{,
-=======
             await prisma.segmentMember.create({data: {
->>>>>>> 3bd3cc75
                 segmentId,
                 contactId: contact.id,
                 isActive: true;
@@ -703,20 +617,12 @@
    */;
   private buildPrismaQueryFromCriteria(criteria: unknown): unknown {,
     // Example implementation - would need to be expanded based on actual criteria structure;
-<<<<<<< HEAD
-    const query: unknown = {AND:[] ,};
-=======
     const query: unknown = {AND: [] };
->>>>>>> 3bd3cc75
 
     // Process demographic criteria;
     if (!session.user) {
       if (!session.user) {
-<<<<<<< HEAD
-        query.AND.push({gender:criteria.demographics.gender ,});
-=======
         query.AND.push({gender: criteria.demographics.gender });
->>>>>>> 3bd3cc75
 
       if (!session.user) {
         const { min, max } = criteria.demographics.ageRange;
@@ -725,41 +631,16 @@
         if (!session.user) {
           const maxDate = new Date();
           maxDate.setFullYear(today.getFullYear() - min);
-<<<<<<< HEAD
-          query.AND.push({dateOfBirth:{ lte: maxDate } ,});
-=======
           query.AND.push({dateOfBirth: { lte: maxDate } });
->>>>>>> 3bd3cc75
 
         if (!session.user) {
           const minDate = new Date();
           minDate.setFullYear(today.getFullYear() - max);
-<<<<<<< HEAD
-          query.AND.push({dateOfBirth:{ gte: minDate } ,});
-=======
           query.AND.push({dateOfBirth: { gte: minDate } });
->>>>>>> 3bd3cc75
 
     // Process source criteria;
     if (!session.user) {
       if (!session.user) {
-<<<<<<< HEAD
-        query.AND.push({source:{ in: criteria.source } ,});
-      } else {
-        query.AND.push({source:criteria.source ,});
-
-    // Process status criteria;
-    if (!session.user) {
-      query.AND.push({status:criteria.status ,});
-
-    // Process tag criteria;
-    if (!session.user) {
-      query.AND.push({tags:{ hasSome: criteria.tags } ,});
-
-    // Process patient criteria;
-    if (!session.user) {
-      query.AND.push({patientId:criteria.isPatient ? {not:null } : null ,});
-=======
         query.AND.push({source: { in: criteria.source } });
       } else {
         query.AND.push({source: criteria.source });
@@ -775,7 +656,6 @@
     // Process patient criteria;
     if (!session.user) {
       query.AND.push({patientId: criteria.isPatient ? {not:null } : null });
->>>>>>> 3bd3cc75
 
     // Process creation date criteria;
     if (!session.user) {
@@ -788,11 +668,7 @@
         createdAtQuery.lte = new Date(criteria.createdAt.to);
 
       if (!session.user)length > 0) {
-<<<<<<< HEAD
-        query.AND.push({createdAt:createdAtQuery ,});
-=======
         query.AND.push({createdAt: createdAtQuery });
->>>>>>> 3bd3cc75
 
     return query;
 
