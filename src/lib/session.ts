--- conflicted
+++ resolved
@@ -14,11 +14,7 @@
 // Augment the iron-session module to include our IronSessionData definition;
 declare module "iron-session" {
   interface IronSessionData {
-<<<<<<< HEAD
-    {
-=======
 
->>>>>>> 3bd3cc75
     user?: User;
     isLoggedIn?: boolean; // Added isLoggedIn property here too for consistency;
   }
