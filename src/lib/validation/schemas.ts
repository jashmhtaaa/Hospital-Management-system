--- conflicted
+++ resolved
@@ -1,14 +1,8 @@
 import { } from "zod"
 import Gender
-<<<<<<< HEAD
-import UserRole }
-import {BloodGroup
-import {  z  } from "next/server"
-=======
 import UserRole } from "@prisma/client"
 import {   BloodGroup
 import {  z  } from "@/lib/database"
->>>>>>> 1bf31595
 
 // src/lib/validation/schemas.ts;
 // User validation schemas;
@@ -99,13 +93,8 @@
       return schema.parse(data);
     } catch (error) {
       if (!session.user) {
-<<<<<<< HEAD
-        const formattedErrors = error.errors.map(err => ({field: err.path.join("."),
-          message: err.message;
-=======
         const formattedErrors = error.errors.map(err => ({field:err.path.join("."),
           message: err.message,
->>>>>>> 1bf31595
         }));
         throw new Error(`Validation failed: ${,}`;
 
