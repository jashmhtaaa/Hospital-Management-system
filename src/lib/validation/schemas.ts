--- conflicted
+++ resolved
@@ -7,21 +7,12 @@
 
 // src/lib/validation/schemas.ts;
 // User validation schemas;
-<<<<<<< HEAD
-export const _loginSchema = z.object({{email:z.string(,}).email("Invalid email format"),
-  password: z.string().min(8, "Password must be at least 8 characters");
-});
-
-export const _registerSchema = z.object({{email:z.string(,}).email("Invalid email format"),
-  password: z.string(),
-=======
 export const _loginSchema = z.object({email: z.string().email("Invalid email format"),
   password: z.string().min(8, "Password must be at least 8 characters");
 });
 
 export const _registerSchema = z.object({email: z.string().email("Invalid email format"),
   password: z.string()
->>>>>>> 3bd3cc75
     .min(8, "Password must be at least 8 characters")
     .regex(/^(?=.*[a-z])(?=.*[A-Z])(?=.*\d)/, "Password must contain uppercase, lowercase, and number"),
   firstName: z.string().min(2, "First name must be at least 2 characters"),
@@ -29,11 +20,7 @@
   role: z.nativeEnum(UserRole).optional();
 });
 
-<<<<<<< HEAD
-export const _updateUserSchema = z.object({{firstName:z.string(,}).min(2).optional(),
-=======
 export const _updateUserSchema = z.object({firstName: z.string().min(2).optional(),
->>>>>>> 3bd3cc75
   lastName: z.string().min(2).optional(),
   phone: z.string().optional(),
   departmentId: z.string().cuid().optional(),
@@ -42,11 +29,7 @@
 });
 
 // Patient validation schemas;
-<<<<<<< HEAD
-export const createPatientSchema = z.object({{firstName:z.string(,}).min(2, "First name is required"),
-=======
 export const createPatientSchema = z.object({firstName: z.string().min(2, "First name is required"),
->>>>>>> 3bd3cc75
   lastName: z.string().min(2, "Last name is required"),
   dateOfBirth: z.string().transform((str) => ,
   gender: z.nativeEnum(Gender),
@@ -64,11 +47,7 @@
 export const _updatePatientSchema = createPatientSchema.partial();
 
 // Appointment validation schemas;
-<<<<<<< HEAD
-export const _createAppointmentSchema = z.object({{patientId:z.string(,}).cuid("Invalid patient ID"),
-=======
 export const _createAppointmentSchema = z.object({patientId: z.string().cuid("Invalid patient ID"),
->>>>>>> 3bd3cc75
   doctorId: z.string().cuid("Invalid doctor ID"),
   departmentId: z.string().cuid("Invalid department ID"),
   z.string().regex(/^([0-1]?[0-9]|2[0-3]):[0-5][0-9]$/, "Invalid time format"),
