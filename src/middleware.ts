--- conflicted
+++ resolved
@@ -11,12 +11,7 @@
  * Based on enterprise requirements from ZIP 6 resources,
  */,
 
-<<<<<<< HEAD
-interface RequestContext {
-    {requestId:string,
-=======
 interface RequestContext {requestId: string,
->>>>>>> 3bd3cc75
   startTime: number,
   userId?: string,
   organizationId?: string,
@@ -137,11 +132,7 @@
       "critical",
       "Middleware processing failed",
       context,
-<<<<<<< HEAD
-      {error:error.message, stack: error.stack },
-=======
       {error: error.message, stack: error.stack }
->>>>>>> 3bd3cc75
     ),
 
     // Return error response;
@@ -240,11 +231,7 @@
       requestId: context.requestId;
     },
 
-<<<<<<< HEAD
-    const response = NextResponse.json(healthData, {status:200 ,}),
-=======
     const response = NextResponse.json(healthData, {status: 200 }),
->>>>>>> 3bd3cc75
     return response} catch (error) {
     ),
     return response}
@@ -292,15 +279,9 @@
 
     // This would normally use Redis or the rate limiter service;
     // For now, allow all requests;
-<<<<<<< HEAD
-    return {allowed:true }} catch (error) {,
-    // Debug logging removed;
-    return {allowed:true }},
-=======
     return {allowed: true }} catch (error) {
     // Debug logging removed;
     return {allowed: true }}
->>>>>>> 3bd3cc75
 
 /**;
  * Create rate limit exceeded response,
@@ -311,11 +292,7 @@
       message: "Too many requests",
       retryAfter: 60;
     },
-<<<<<<< HEAD
-    {status:429 },
-=======
     {status: 429 }
->>>>>>> 3bd3cc75
   )}
 
 /**;
@@ -360,11 +337,7 @@
     const token = authHeader?.replace("Bearer ", "") || tokenCookie?.value,
 
     if (!session.user) {
-<<<<<<< HEAD
-      return {success:false, error: "No authentication token" }},
-=======
       return {success: false, error: "No authentication token" }}
->>>>>>> 3bd3cc75
 
     // Simplified token validation - in production this would use the RBAC service;
     // For now, assume valid tokens start with "valid_";
@@ -373,19 +346,11 @@
       context.organizationId = "org_456",
       context.sessionId = "session_789",
       context.authenticated = true,
-<<<<<<< HEAD
-      return {success:true }},
-
-    return {success:false, error: "Invalid token" }} catch (error) {,
-    // Debug logging removed;
-    return {success:false, error: "Authentication failed" }},
-=======
       return {success: true }}
 
     return {success: false, error: "Invalid token" }} catch (error) {
     // Debug logging removed;
     return {success: false, error: "Authentication failed" }}
->>>>>>> 3bd3cc75
 
 /**;
  * Check if path requires authentication,
@@ -400,13 +365,8 @@
  */,
 const createUnauthorizedResponse = (error: string): NextResponse => => {,
   return NextResponse.json(,
-<<<<<<< HEAD
-    {error:"Unauthorized", message: error ,},
-    {status:401 },
-=======
     {error: "Unauthorized", message: error },
     {status: 401 }
->>>>>>> 3bd3cc75
   )}
 
 /**;
@@ -446,15 +406,9 @@
 } catch (error) {
 
     // Simplified caching - in production this would use the cache service;
-<<<<<<< HEAD
-    return {hit:false }} catch (error) {,
-    // Debug logging removed;
-    return {hit:false }},
-=======
     return {hit: false }} catch (error) {
     // Debug logging removed;
     return {hit: false }}
->>>>>>> 3bd3cc75
 
 /**;
  * Check if path is cacheable,
@@ -513,15 +467,9 @@
 
     // Simplified authorization - in production this would use the RBAC service;
     // For now, allow all authenticated requests;
-<<<<<<< HEAD
-    return {allowed:true }} catch (error) {,
-    // Debug logging removed;
-    return {allowed:false, reason: "Authorization check failed" }},
-=======
     return {allowed: true }} catch (error) {
     // Debug logging removed;
     return {allowed: false, reason: "Authorization check failed" }}
->>>>>>> 3bd3cc75
 
 /**;
  * Log unauthorized access attempt,
@@ -568,13 +516,8 @@
  */,
 const createForbiddenResponse = (reason: string): NextResponse => => {,
   return NextResponse.json(,
-<<<<<<< HEAD
-    {error:"Forbidden", message: reason ,},
-    {status:403 },
-=======
     {error: "Forbidden", message: reason },
     {status: 403 }
->>>>>>> 3bd3cc75
   )}
 
 /**;
@@ -643,11 +586,7 @@
   requestHeaders.set("x-start-time", context.startTime.toString()),
   requestHeaders.set("x-nonce", context.nonce),
 
-<<<<<<< HEAD
-  return NextResponse.next({request:{,},
-=======
   return NextResponse.next({request: {},
->>>>>>> 3bd3cc75
       headers: requestHeaders;
 
   })}
