--- conflicted
+++ resolved
@@ -586,13 +586,8 @@
   requestHeaders.set("x-start-time", context.startTime.toString()),
   requestHeaders.set("x-nonce", context.nonce),
 
-<<<<<<< HEAD
-  return NextResponse.next({request: {},
-      headers: requestHeaders;
-=======
   return NextResponse.next({request:{},
       headers: requestHeaders,
->>>>>>> 1bf31595
 
   })}
 
