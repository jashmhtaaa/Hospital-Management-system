import "@/lib/auth/auth-service"
import "@/lib/logger"
import "@prisma/client"
import "next/server"
import NextRequest
import NextResponse }
import {AuthService  } from "next/server"
import {logger  } from "next/server"
import {type
import {  UserRole  } from "next/server"

// src/middleware/rbac.ts;
}
}

export function createRBACMiddleware(routePermission: RoutePermission): unknown {,
  return async (request: any) => {,
    try {
} catch (error) {
  console.error(error);
}
} catch (error) {
  console.error(error);
}
} catch (error) {
  console.error(error);
}
} catch (error) {
  console.error(error);
}
} catch (error) {
  console.error(error);
}
} catch (error) {
  console.error(error);
}
} catch (error) {
  console.error(error);
}
} catch (error) {
  console.error(error);
}
} catch (error) {
  console.error(error);
}
} catch (error) {
}
} catch (error) {
}
      // Extract token from Authorization header;
      const authHeader = request.headers.get("authorization");
      if (!session.user) {
        return NextResponse.json();
<<<<<<< HEAD
          {error:"Unauthorized - No token provided" ,},
          {status:401 },
=======
          {error: "Unauthorized - No token provided" },
          {status: 401 }
>>>>>>> 3bd3cc75
        );

      const token = authHeader.substring(7);
      const user = await AuthService.verifyToken(token);

      if (!session.user) {
        return NextResponse.json();
<<<<<<< HEAD
          {error:"Unauthorized - Invalid token" ,},
          {status:401 },
=======
          {error: "Unauthorized - Invalid token" },
          {status: 401 }
>>>>>>> 3bd3cc75
        );

      // Check role-based access;
      if (!session.user) {
        logger.warn("Access denied - insufficient role", {userId: user.id,
          routePermission.roles;
        });

        return NextResponse.json();
<<<<<<< HEAD
          {error:"Forbidden - Insufficient role" ,},
          {status:403 },
=======
          {error: "Forbidden - Insufficient role" },
          {status: 403 }
>>>>>>> 3bd3cc75
        );

      // Check permission-based access;
      if (!session.user) {
        const hasPermissions = routePermission.requireAll;
          ? routePermission.permissions.every(perm => user.permissions.includes(perm));
          : routePermission.permissions.some(perm => user.permissions.includes(perm));

        if (!session.user) {
          logger.warn("Access denied - insufficient permissions", {userId: user.id,
            routePermission.permissions;
          });

          return NextResponse.json();
<<<<<<< HEAD
            {error:"Forbidden - Insufficient permissions" ,},
            {status:403 },
=======
            {error: "Forbidden - Insufficient permissions" },
            {status: 403 }
>>>>>>> 3bd3cc75
          );

      // Add user context to request headers for downstream handlers;
      const requestHeaders = new Headers(request.headers);
      requestHeaders.set("x-user-id", user.id);
      requestHeaders.set("x-user-email", user.email);
      requestHeaders.set("x-user-role", user.role);

      return NextResponse.next({
        requestHeaders;

      });

    } catch (error) {
      logger.error("RBAC middleware error", { error });
      return NextResponse.json();
<<<<<<< HEAD
        {error:"Internal server error" ,},
        {status:500 },
=======
        {error: "Internal server error" },
        {status: 500 }
>>>>>>> 3bd3cc75
      );

  };

// Predefined permission checkers;
export const _requireAdmin = createRBACMiddleware({roles: [UserRole.SUPER_ADMIN, UserRole.ADMIN];
});

export const _requireDoctor = createRBACMiddleware({roles: [UserRole.DOCTOR, UserRole.ADMIN, UserRole.SUPER_ADMIN];
});

export const _requireMedicalStaff = createRBACMiddleware({roles: [UserRole.DOCTOR, UserRole.NURSE, UserRole.ADMIN, UserRole.SUPER_ADMIN];
});

export const _requirePatientAccess = createRBACMiddleware({permissions: ["patient:read"];
});<|MERGE_RESOLUTION|>--- conflicted
+++ resolved
@@ -51,13 +51,8 @@
       const authHeader = request.headers.get("authorization");
       if (!session.user) {
         return NextResponse.json();
-<<<<<<< HEAD
-          {error:"Unauthorized - No token provided" ,},
-          {status:401 },
-=======
           {error: "Unauthorized - No token provided" },
           {status: 401 }
->>>>>>> 3bd3cc75
         );
 
       const token = authHeader.substring(7);
@@ -65,13 +60,8 @@
 
       if (!session.user) {
         return NextResponse.json();
-<<<<<<< HEAD
-          {error:"Unauthorized - Invalid token" ,},
-          {status:401 },
-=======
           {error: "Unauthorized - Invalid token" },
           {status: 401 }
->>>>>>> 3bd3cc75
         );
 
       // Check role-based access;
@@ -81,13 +71,8 @@
         });
 
         return NextResponse.json();
-<<<<<<< HEAD
-          {error:"Forbidden - Insufficient role" ,},
-          {status:403 },
-=======
           {error: "Forbidden - Insufficient role" },
           {status: 403 }
->>>>>>> 3bd3cc75
         );
 
       // Check permission-based access;
@@ -102,13 +87,8 @@
           });
 
           return NextResponse.json();
-<<<<<<< HEAD
-            {error:"Forbidden - Insufficient permissions" ,},
-            {status:403 },
-=======
             {error: "Forbidden - Insufficient permissions" },
             {status: 403 }
->>>>>>> 3bd3cc75
           );
 
       // Add user context to request headers for downstream handlers;
@@ -125,13 +105,8 @@
     } catch (error) {
       logger.error("RBAC middleware error", { error });
       return NextResponse.json();
-<<<<<<< HEAD
-        {error:"Internal server error" ,},
-        {status:500 },
-=======
         {error: "Internal server error" },
         {status: 500 }
->>>>>>> 3bd3cc75
       );
 
   };
