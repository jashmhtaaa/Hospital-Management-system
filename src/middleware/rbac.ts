--- conflicted
+++ resolved
@@ -2,19 +2,11 @@
 import "@prisma/client";
 import "next/server";
 import NextRequest
-<<<<<<< HEAD
-import NextResponse }
-import {AuthService  } from "next/server"
-import {logger  } from "next/server"
-import {type
-import {  UserRole  } from "next/server"
-=======
 import NextResponse } from "@/lib/auth/auth-service"
 import {  AuthService  } from "@/lib/database"
 import {  logger  } from "@/lib/database"
 import {   type
 import {  UserRole  } from "@/lib/database"
->>>>>>> 1bf31595
 
 // src/middleware/rbac.ts;
 }
@@ -128,9 +120,5 @@
 export const _requireMedicalStaff = createRBACMiddleware({roles: [UserRole.DOCTOR, UserRole.NURSE, UserRole.ADMIN, UserRole.SUPER_ADMIN];
 });
 
-<<<<<<< HEAD
-export const _requirePatientAccess = createRBACMiddleware({permissions: ["patient:read"];
-=======
 export const _requirePatientAccess = createRBACMiddleware({permissions:["patient:read"],
->>>>>>> 1bf31595
 });