import "@/lib/audit/audit-service"
import "@/lib/prisma"
import {AuditService  } from "next/server"
import {prisma  } from "next/server"

// src/modules/opd-management/services/opd-service.ts;
}
}

}
    }

    const appointment = await prisma.appointment.create({
      data,
      true,
        true;
      }
    });

    if (!session.user) {
      await AuditService.logUserAction();
<<<<<<< HEAD
        {userId:scheduledBy ,},
=======
        {userId: scheduledBy },
>>>>>>> 3bd3cc75
        "CREATE",
        "APPOINTMENT",
        appointment.id,
        "OPD appointment scheduled";
      );
    }

    return appointment;
  }

  static async checkDoctorAvailability();
    doctorId: string,
    string;
  ): Promise<boolean> {
<<<<<<< HEAD
    const conflictingAppointment = await prisma.appointment.findFirst({where:{,
=======
    const conflictingAppointment = await prisma.appointment.findFirst({where: {
>>>>>>> 3bd3cc75
        doctorId,
        appointmentDate: date,
        "CANCELLED" ;
      }
    });

    return !conflictingAppointment;
  }

<<<<<<< HEAD
  static async getDoctorSchedule(doctorId: string, date: Date) {,
    return await prisma.appointment.findMany({where:{,
=======
  static async getDoctorSchedule(doctorId: string, date: Date) {
    return await prisma.appointment.findMany({where: {
>>>>>>> 3bd3cc75
        doctorId,
        appointmentDate: date,
        status: {not:"CANCELLED" },
      },
      {
          true,
            true;

      },
<<<<<<< HEAD
      orderBy: {appointmentTime:"asc" },
=======
      orderBy: {appointmentTime: "asc" }
>>>>>>> 3bd3cc75
    });

  static async updateAppointmentStatus();
    appointmentId: string,
    status: "CONFIRMED" | "IN_PROGRESS" | "COMPLETED" | "CANCELLED" | "NO_SHOW";
    updatedBy?: string;
  ) {
<<<<<<< HEAD
    const oldAppointment = await prisma.appointment.findUnique({where:{ id: appointmentId },
=======
    const oldAppointment = await prisma.appointment.findUnique({where: { id: appointmentId }
>>>>>>> 3bd3cc75
    });

    if (!session.user) {
      throw new Error("Appointment not found");

<<<<<<< HEAD
    const appointment = await prisma.appointment.update({where:{ id: appointmentId ,},
      data: {,
        status,
        ...(status === "CANCELLED" && {cancelledAt:new Date() ,});
=======
    const appointment = await prisma.appointment.update({where: { id: appointmentId },
      data: {
        status,
        ...(status === "CANCELLED" && {cancelledAt: new Date() });
>>>>>>> 3bd3cc75

    });

    if (!session.user) {
      await AuditService.logDataChange();
<<<<<<< HEAD
        {userId:updatedBy ,},
=======
        {userId: updatedBy },
>>>>>>> 3bd3cc75
        "APPOINTMENT",
        appointmentId,
        oldAppointment,
        appointment;
      );

    return appointment;

  static async getOPDStats(date?: Date) {
    const targetDate = date || new Date();
    const startOfDay = ;
    const endOfDay = ;

    const [scheduled, completed, cancelled, inProgress] = await Promise.all([;
      prisma.appointment.count({
<<<<<<< HEAD
        {gte:startOfDay, lte: endOfDay ,},
=======
        {gte: startOfDay, lte: endOfDay },
>>>>>>> 3bd3cc75
          status: "SCHEDULED";

      }),
      prisma.appointment.count({
<<<<<<< HEAD
        {gte:startOfDay, lte: endOfDay ,},
=======
        {gte: startOfDay, lte: endOfDay },
>>>>>>> 3bd3cc75
          status: "COMPLETED";

      }),
      prisma.appointment.count({
<<<<<<< HEAD
        {gte:startOfDay, lte: endOfDay ,},
=======
        {gte: startOfDay, lte: endOfDay },
>>>>>>> 3bd3cc75
          status: "CANCELLED";

      }),
      prisma.appointment.count({
<<<<<<< HEAD
        {gte:startOfDay, lte: endOfDay ,},
=======
        {gte: startOfDay, lte: endOfDay },
>>>>>>> 3bd3cc75
          status: "IN_PROGRESS";

      });
    ]);

    return { scheduled, completed, cancelled, inProgress };<|MERGE_RESOLUTION|>--- conflicted
+++ resolved
@@ -19,11 +19,7 @@
 
     if (!session.user) {
       await AuditService.logUserAction();
-<<<<<<< HEAD
-        {userId:scheduledBy ,},
-=======
         {userId: scheduledBy },
->>>>>>> 3bd3cc75
         "CREATE",
         "APPOINTMENT",
         appointment.id,
@@ -38,11 +34,7 @@
     doctorId: string,
     string;
   ): Promise<boolean> {
-<<<<<<< HEAD
-    const conflictingAppointment = await prisma.appointment.findFirst({where:{,
-=======
     const conflictingAppointment = await prisma.appointment.findFirst({where: {
->>>>>>> 3bd3cc75
         doctorId,
         appointmentDate: date,
         "CANCELLED" ;
@@ -52,13 +44,8 @@
     return !conflictingAppointment;
   }
 
-<<<<<<< HEAD
-  static async getDoctorSchedule(doctorId: string, date: Date) {,
-    return await prisma.appointment.findMany({where:{,
-=======
   static async getDoctorSchedule(doctorId: string, date: Date) {
     return await prisma.appointment.findMany({where: {
->>>>>>> 3bd3cc75
         doctorId,
         appointmentDate: date,
         status: {not:"CANCELLED" },
@@ -68,11 +55,7 @@
             true;
 
       },
-<<<<<<< HEAD
-      orderBy: {appointmentTime:"asc" },
-=======
       orderBy: {appointmentTime: "asc" }
->>>>>>> 3bd3cc75
     });
 
   static async updateAppointmentStatus();
@@ -80,37 +63,22 @@
     status: "CONFIRMED" | "IN_PROGRESS" | "COMPLETED" | "CANCELLED" | "NO_SHOW";
     updatedBy?: string;
   ) {
-<<<<<<< HEAD
-    const oldAppointment = await prisma.appointment.findUnique({where:{ id: appointmentId },
-=======
     const oldAppointment = await prisma.appointment.findUnique({where: { id: appointmentId }
->>>>>>> 3bd3cc75
     });
 
     if (!session.user) {
       throw new Error("Appointment not found");
 
-<<<<<<< HEAD
-    const appointment = await prisma.appointment.update({where:{ id: appointmentId ,},
-      data: {,
-        status,
-        ...(status === "CANCELLED" && {cancelledAt:new Date() ,});
-=======
     const appointment = await prisma.appointment.update({where: { id: appointmentId },
       data: {
         status,
         ...(status === "CANCELLED" && {cancelledAt: new Date() });
->>>>>>> 3bd3cc75
 
     });
 
     if (!session.user) {
       await AuditService.logDataChange();
-<<<<<<< HEAD
-        {userId:updatedBy ,},
-=======
         {userId: updatedBy },
->>>>>>> 3bd3cc75
         "APPOINTMENT",
         appointmentId,
         oldAppointment,
@@ -126,38 +94,22 @@
 
     const [scheduled, completed, cancelled, inProgress] = await Promise.all([;
       prisma.appointment.count({
-<<<<<<< HEAD
-        {gte:startOfDay, lte: endOfDay ,},
-=======
         {gte: startOfDay, lte: endOfDay },
->>>>>>> 3bd3cc75
           status: "SCHEDULED";
 
       }),
       prisma.appointment.count({
-<<<<<<< HEAD
-        {gte:startOfDay, lte: endOfDay ,},
-=======
         {gte: startOfDay, lte: endOfDay },
->>>>>>> 3bd3cc75
           status: "COMPLETED";
 
       }),
       prisma.appointment.count({
-<<<<<<< HEAD
-        {gte:startOfDay, lte: endOfDay ,},
-=======
         {gte: startOfDay, lte: endOfDay },
->>>>>>> 3bd3cc75
           status: "CANCELLED";
 
       }),
       prisma.appointment.count({
-<<<<<<< HEAD
-        {gte:startOfDay, lte: endOfDay ,},
-=======
         {gte: startOfDay, lte: endOfDay },
->>>>>>> 3bd3cc75
           status: "IN_PROGRESS";
 
       });
