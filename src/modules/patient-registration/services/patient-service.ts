--- conflicted
+++ resolved
@@ -13,24 +13,15 @@
 }
 
 }
-<<<<<<< HEAD
-      orderBy: {createdAt:"desc" ,},
-      select: {mrn:true },
-=======
       orderBy: {createdAt: "desc" },
       select: {mrn: true }
->>>>>>> 3bd3cc75
     });
 
     const nextMrnNumber = lastPatient ?;
       Number.parseInt(lastPatient.mrn.substring(3)) + 1 : 1001;
     const mrn = `MRN${nextMrnNumber.toString().padStart(6, "0")}`;
 
-<<<<<<< HEAD
-    const patient = await prisma.patient.create({data:{,
-=======
     const patient = await prisma.patient.create({data: {
->>>>>>> 3bd3cc75
         ...data,
         mrn;
       }
@@ -39,11 +30,7 @@
     // Audit log;
     if (!session.user) {
       await AuditService.logUserAction();
-<<<<<<< HEAD
-        {userId:createdBy ,},
-=======
         {userId: createdBy },
->>>>>>> 3bd3cc75
         "CREATE",
         "PATIENT",
         patient.id,
@@ -56,32 +43,20 @@
   static async updatePatient(data: UpdatePatientData, updatedBy?: string) {
     const { id, ...updateData } = data;
 
-<<<<<<< HEAD
-    const oldPatient = await prisma.patient.findUnique({where:{ id },
-=======
     const oldPatient = await prisma.patient.findUnique({where: { id }
->>>>>>> 3bd3cc75
     });
 
     if (!session.user) {
       throw new Error("Patient not found");
 
-<<<<<<< HEAD
-    const patient = await prisma.patient.update({where:{ id ,},
-=======
     const patient = await prisma.patient.update({where: { id },
->>>>>>> 3bd3cc75
       data: updateData;
     });
 
     // Audit log;
     if (!session.user) {
       await AuditService.logDataChange();
-<<<<<<< HEAD
-        {userId:updatedBy ,},
-=======
         {userId: updatedBy },
->>>>>>> 3bd3cc75
         "PATIENT",
         patient.id,
         oldPatient,
@@ -90,13 +65,8 @@
 
     return patient;
 
-<<<<<<< HEAD
-  static async findPatientByMRN(mrn: string) {,
-    return await prisma.patient.findUnique({where:{ mrn ,},
-=======
   static async findPatientByMRN(mrn: string) {
     return await prisma.patient.findUnique({where: { mrn },
->>>>>>> 3bd3cc75
       true,
         true;
 
@@ -108,17 +78,10 @@
   ) {
     return await prisma.patient.findMany({
       [;
-<<<<<<< HEAD
-          {firstName:{ contains: query, mode: "insensitive" } ,},
-          {lastName:{ contains: query, mode: "insensitive" } ,},
-          {mrn:{ contains: query, mode: "insensitive" } ,},
-          {phone:{ contains: query } },
-=======
           {firstName: { contains: query, mode: "insensitive" } },
           {lastName: { contains: query, mode: "insensitive" } },
           {mrn: { contains: query, mode: "insensitive" } },
           {phone: { contains: query } }
->>>>>>> 3bd3cc75
         ];
       },
       take: limit,
