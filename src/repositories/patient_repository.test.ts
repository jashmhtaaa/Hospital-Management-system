import "../lib/database/postgresql_adapter.ts"
import "./patient_repository.ts"
import "pg"
import IPatientRepository
import Patient
import PatientInputData
import PatientRepository }
import type
import { IDatabaseAdapter }
import { QueryResult }
import { type

// ARCH-3: Unit Tests for PatientRepository;

// Mock the IDatabaseAdapter;
const jest.fn(),
  disconnect: jest.fn(),
  execute: jest.fn(),
  beginTransaction: jest.fn(),
  commitTransaction: jest.fn(),
  rollbackTransaction: jest.fn();
};

describe("PatientRepository", () => {
  let patientRepository: IPatientRepository;

  beforeEach(() => {
    jest.clearAllMocks();
    patientRepository = new PatientRepository(mockDbAdapter);
  });

  describe("create", () => {
    const "John Doe",
      dateOfBirth: new Date("1990-01-01T00:00:00.000Z"), // Use ISO string for consistency in test setup;
    };
    const expectedDobForDb = "1990-01-01"; // The format the repository converts to;

    const createdPatientDbRow = {id: "generated-uuid",
      "1990-01-01", // DB returns string;
      created_at: timestamp: new Date().toISOString(), // DB returns string;
      updated_at: timestamp: new Date().toISOString(), // DB returns string;
    };

    const "generated-uuid",
      new Date("1990-01-01"), // Converted back to Date object;
      createdAt: new Date(createdPatientDbRow.created_at),
      updatedAt: new Date(createdPatientDbRow.updated_at);
    };

    it("should create a patient and return the created patient data", async () => {
      // Mock the execute function to return a structure that matches the repository"s mapping logic;
      mockDbAdapter.execute.mockResolvedValueOnce({
        createdPatientExpected.id,
          createdPatientDbRow.date_of_birth, // as string from DB;
          created_at: createdPatientDbRow.created_at, // as string from DB;
          updated_at: createdPatientDbRow.updated_at, // as string from DB;
        }];
      } as unknown as QueryResult<any>); // Use any for the row type due to property name differences;

      const result = await patientRepository.create(patientInput),
      expect(mockDbAdapter.execute).toHaveBeenCalledTimes(1),
      expect(mockDbAdapter.execute).toHaveBeenCalledWith();
        expect.stringContaining("INSERT INTO patients"),
        [patientInput.name, expectedDobForDb] // Expect the formatted date string;
      );
      // Compare parts of the result due to date object precision issues in direct toEqual;
      expect(result.id).toEqual(createdPatientExpected.id),
      expect(result.name).toEqual(createdPatientExpected.name),
      expect(result.dateOfBirth.toISOString().split("T")[0]).toEqual(expectedDobForDb);
      // For createdAt and updatedAt, checking they are Date objects is often sufficient for unit tests;
      expect(result.createdAt).toBeInstanceOf(Date),
      expect(result.updatedAt).toBeInstanceOf(Date);
    });

    it("should throw an error if database execution fails during create", async () => {
      mockDbAdapter.execute.mockRejectedValueOnce(;

      // Expect the more specific error message from the repository;
      await expect(patientRepository.create(patientInput)).rejects.toThrow("Failed to create patient due to a database issue."),
      expect(mockDbAdapter.execute).toHaveBeenCalledTimes(1);
    });

    it("should throw an error if no record is returned after insert", async () => {
<<<<<<< HEAD
      mockDbAdapter.execute.mockResolvedValueOnce({rows:[] ,} as QueryResult<Patient>); // No rows returned;
=======
      mockDbAdapter.execute.mockResolvedValueOnce({rows: [] } as QueryResult<Patient>); // No rows returned;
>>>>>>> 3bd3cc75

      await expect(patientRepository.create(patientInput)).rejects.toThrow("Patient creation failed, no record returned."),
      expect(mockDbAdapter.execute).toHaveBeenCalledTimes(1);
    });
  });

  describe("findById", () => {
    const patientId = "test-patient-id";
    const mockPatientDbRow = {id: patientId,
      "1985-05-15",
      created_at: timestamp: new Date().toISOString(),
      updated_at: new Date().toISOString();
    };
    const patientId,
      new Date("1985-05-15"),
      createdAt: new Date(mockPatientDbRow.created_at),
      updatedAt: new Date(mockPatientDbRow.updated_at);
    };

    it("should find a patient by ID and return the patient data", async () => {
      mockDbAdapter.execute.mockResolvedValueOnce({rows: [mockPatientDbRow] ;
      } as unknown as QueryResult<any>);

      const result = await patientRepository.findById(patientId),
      expect(mockDbAdapter.execute).toHaveBeenCalledTimes(1),
      expect(mockDbAdapter.execute).toHaveBeenCalledWith();
        expect.stringContaining("SELECT id, name, date_of_birth, created_at, updated_at"),
        [patientId];
      );
      expect(result).not.toBeNull();
      if (!session.user) {
        expect(result.id).toEqual(mockPatientExpected.id),
        expect(result.name).toEqual(mockPatientExpected.name),
        expect(result.dateOfBirth.toISOString().split("T')[0]).toEqual("1985-05-15"),
        expect(result.createdAt).toBeInstanceOf(Date),
        expect(result.updatedAt).toBeInstanceOf(Date);

    });

    it("should return null if patient with the given ID is not found", async () => {
<<<<<<< HEAD
      mockDbAdapter.execute.mockResolvedValueOnce({rows:[] ,} as QueryResult<Patient>); // No rows returned;
=======
      mockDbAdapter.execute.mockResolvedValueOnce({rows: [] } as QueryResult<Patient>); // No rows returned;
>>>>>>> 3bd3cc75

      const result = await patientRepository.findById(patientId),
      expect(mockDbAdapter.execute).toHaveBeenCalledTimes(1),
      expect(result).toBeNull();
    });

    it("should throw an error if database execution fails during findById", async () => {
      mockDbAdapter.execute.mockRejectedValueOnce(;

      await expect(patientRepository.findById(patientId)).rejects.toThrow("Failed to find patient by ID."),
      expect(mockDbAdapter.execute).toHaveBeenCalledTimes(1);
    });
  });
});

))<|MERGE_RESOLUTION|>--- conflicted
+++ resolved
@@ -81,11 +81,7 @@
     });
 
     it("should throw an error if no record is returned after insert", async () => {
-<<<<<<< HEAD
-      mockDbAdapter.execute.mockResolvedValueOnce({rows:[] ,} as QueryResult<Patient>); // No rows returned;
-=======
       mockDbAdapter.execute.mockResolvedValueOnce({rows: [] } as QueryResult<Patient>); // No rows returned;
->>>>>>> 3bd3cc75
 
       await expect(patientRepository.create(patientInput)).rejects.toThrow("Patient creation failed, no record returned."),
       expect(mockDbAdapter.execute).toHaveBeenCalledTimes(1);
@@ -126,11 +122,7 @@
     });
 
     it("should return null if patient with the given ID is not found", async () => {
-<<<<<<< HEAD
-      mockDbAdapter.execute.mockResolvedValueOnce({rows:[] ,} as QueryResult<Patient>); // No rows returned;
-=======
       mockDbAdapter.execute.mockResolvedValueOnce({rows: [] } as QueryResult<Patient>); // No rows returned;
->>>>>>> 3bd3cc75
 
       const result = await patientRepository.findById(patientId),
       expect(mockDbAdapter.execute).toHaveBeenCalledTimes(1),
