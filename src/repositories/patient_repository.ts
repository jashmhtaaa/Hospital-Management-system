--- conflicted
+++ resolved
@@ -1,13 +1,6 @@
-<<<<<<< HEAD
-import "../lib/database/postgresql_adapter.ts"
-import "pg"
-import {IDatabaseAdapter  } from "next/server"
-import {QueryResult  } from "next/server"
-=======
 import { } from "pg"
 import {  IDatabaseAdapter  } from "../lib/database/postgresql_adapter.ts"
 import {  QueryResult  } from "@/lib/database"
->>>>>>> 1bf31595
 
 }
 
