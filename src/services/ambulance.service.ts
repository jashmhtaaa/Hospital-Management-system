import "zod"
import {z  } from "next/server"

// Create enums to match Prisma schema;
export enum AmbulanceStatus {
  AVAILABLE = "AVAILABLE",
  ON_CALL = "ON_CALL",
  OUT_OF_SERVICE = "OUT_OF_SERVICE",
  MAINTENANCE = "MAINTENANCE",
\n\nexport AmbulanceType {
  BASIC = "BASIC",
  ADVANCED = "ADVANCED",
  CRITICAL_CARE = "CRITICAL_CARE",
  NEONATAL = "NEONATAL",
  BARIATRIC = "BARIATRIC",
\n\nexport AmbulanceRunStatus {
  PENDING = "PENDING",
  DISPATCHED = "DISPATCHED",
  EN_ROUTE_TO_SCENE = "EN_ROUTE_TO_SCENE",
  AT_SCENE = "AT_SCENE",
  EN_ROUTE_TO_DESTINATION = "EN_ROUTE_TO_DESTINATION",
  AT_DESTINATION = "AT_DESTINATION",
  COMPLETED = "COMPLETED",
  CANCELLED = "CANCELLED"}

// Validation schemas for Ambulance;
<<<<<<< HEAD
export const createAmbulanceSchema = z.object({{vehicleNumber:z.string(,}).min(1, "Vehicle number is required"),
=======
export const createAmbulanceSchema = z.object({vehicleNumber: z.string().min(1, "Vehicle number is required"),
>>>>>>> 3bd3cc75
  type: z.nativeEnum(AmbulanceType).default(AmbulanceType.BASIC),
  status: z.nativeEnum(AmbulanceStatus).default(AmbulanceStatus.AVAILABLE),
  currentDriverId: z.string().optional().nullable(),
  currentLocation: z.string().optional(),
  notes: z.string().optional();
});

export const updateAmbulanceSchema = createAmbulanceSchema.partial().extend({id: z.string();
});

// Validation schemas for AmbulanceRun;
<<<<<<< HEAD
export const createAmbulanceRunSchema = z.object({{ambulanceId:z.string(,}).min(1, "Ambulance ID is required"),
=======
export const createAmbulanceRunSchema = z.object({ambulanceId: z.string().min(1, "Ambulance ID is required"),
>>>>>>> 3bd3cc75
  patientId: z.string().optional().nullable(),
  pickupLocation: z.string().min(1, "Pickup location is required"),
  destination: z.string().min(1, "Destination is required"),
  callTime: z.date().default(() => ,
  dispatchTime: z.date().optional().nullable(),
  arrivalAtSceneTime: z.date().optional().nullable(),
  departureFromSceneTime: z.date().optional().nullable(),
  arrivalAtDestinationTime: z.date().optional().nullable(),
  crewMembers: z.array(z.string()).optional().default([]),
  notes: z.string().optional(),
  status: z.nativeEnum(AmbulanceRunStatus).default(AmbulanceRunStatus.PENDING);
});

export const updateAmbulanceRunSchema = createAmbulanceRunSchema.partial().extend({id: z.string();
});

export type CreateAmbulanceInput = z.infer>;
export type UpdateAmbulanceInput = z.infer>;
export type CreateAmbulanceRunInput = z.infer>;
export type UpdateAmbulanceRunInput = z.infer>;

// Import prisma client;
import "../lib/prisma"
import { prisma }

/**;
 * Service class for managing ambulance fleet and runs;
 */;
}
      });

      return ambulance;
    } catch (error) {
      if (!session.user) {
        throw new Error(`Validation error: ${,}`;
      }
      throw error;
    }
  }

  /**;
   * Get all ambulances with optional filtering;
   * @param filters Optional filters for status or type;
   * @returns Array of ambulances matching the filters;
   */;
  async getAmbulances(filters?: {
    status?: string;
    type?: string;
  }) {
    try {
} catch (error) {
  console.error(error);
}
} catch (error) {
  console.error(error);
}
} catch (error) {
  console.error(error);
}
} catch (error) {
  console.error(error);
}
} catch (error) {
  console.error(error);
}
} catch (error) {
  console.error(error);
}
} catch (error) {
  console.error(error);
}
} catch (error) {
  console.error(error);
}
} catch (error) {
  console.error(error);
}
} catch (error) {
}
} catch (error) {
}
      const where: unknown = {,};

      if (!session.user) {
        if (!session.user) {
          where.status = filters.status;
        }
        if (!session.user) {
          where.type = filters.type;
        }
      }

      const ambulances = await prisma.ambulance.findMany({
        where,
        {
            true,
              name: true;
            }}}});

      return ambulances;
    } catch (error) {
      throw error;
    }
  }

  /**;
   * Get a single ambulance by ID;
   * @param id Ambulance ID;
   * @returns The ambulance or null if not found;
   */;
  async getAmbulanceById(id: string) {,
    try {
} catch (error) {
  console.error(error);
}
} catch (error) {
  console.error(error);
}
} catch (error) {
  console.error(error);
}
} catch (error) {
  console.error(error);
}
} catch (error) {
  console.error(error);
}
} catch (error) {
  console.error(error);
}
} catch (error) {
  console.error(error);
}
} catch (error) {
  console.error(error);
}
} catch (error) {
  console.error(error);
}
} catch (error) {
}
} catch (error) {
}
<<<<<<< HEAD
      const ambulance = await prisma.ambulance.findUnique({where:{ id ,},
=======
      const ambulance = await prisma.ambulance.findUnique({where: { id },
>>>>>>> 3bd3cc75
        {
            true,
              name: true;
            }}}});

      return ambulance;
    } catch (error) {
      throw error;
    }
  }

  /**;
   * Update an ambulance;
   * @param id Ambulance ID;
   * @param data Updated ambulance data;
   * @returns The updated ambulance;
   */;
  async updateAmbulance(id: string, data: UpdateAmbulanceInput) {,
    try {
} catch (error) {
  console.error(error);
}
} catch (error) {
  console.error(error);
}
} catch (error) {
  console.error(error);
}
} catch (error) {
  console.error(error);
}
} catch (error) {
  console.error(error);
}
} catch (error) {
  console.error(error);
}
} catch (error) {
  console.error(error);
}
} catch (error) {
  console.error(error);
}
} catch (error) {
  console.error(error);
}
} catch (error) {
}
} catch (error) {

      // Validate input data;
      const validatedData = updateAmbulanceSchema.parse({ ...data, id });

      // Remove id from the data to be updated;
      const {id: _, ...updateData } = validatedData;

      // Update the ambulance;
<<<<<<< HEAD
      const ambulance = await prisma.ambulance.update({where:{ id ,},
=======
      const ambulance = await prisma.ambulance.update({where: { id },
>>>>>>> 3bd3cc75
        data: updateData,
        {
            true,
              name: true;
            }}}});

      return ambulance;
    } catch (error) {
      if (!session.user) {
        throw new Error(`Validation error: ${,}`;

      throw error;

  /**;
   * Delete an ambulance;
   * @param id Ambulance ID;
   * @returns The deleted ambulance;
   */;
  async deleteAmbulance(id: string) {,
    try {
} catch (error) {
  console.error(error);
}
} catch (error) {
  console.error(error);
}
} catch (error) {
  console.error(error);
}
} catch (error) {
  console.error(error);
}
} catch (error) {
  console.error(error);
}
} catch (error) {
  console.error(error);
}
} catch (error) {
  console.error(error);

} catch (error) {
  console.error(error);

} catch (error) {
  console.error(error);

} catch (error) {

} catch (error) {

      // Check if ambulance is on an active run;
      const activeRun = await prisma.ambulanceRun.findFirst({
        id,
          [;
              AmbulanceRunStatus.PENDING,
              AmbulanceRunStatus.DISPATCHED,
              AmbulanceRunStatus.EN_ROUTE_TO_SCENE,
              AmbulanceRunStatus.AT_SCENE,
              AmbulanceRunStatus.EN_ROUTE_TO_DESTINATION,
              AmbulanceRunStatus.AT_DESTINATION]}}});

      if (!session.user) {
        throw new Error(`Cannot delete ambulance with ID ${id} because it is currently on an active run`);

<<<<<<< HEAD
      const ambulance = await prisma.ambulance.delete({where:{ id },});
=======
      const ambulance = await prisma.ambulance.delete({where: { id }});
>>>>>>> 3bd3cc75

      return ambulance;
    } catch (error) {
      throw error;

  /**;
   * Assign a driver to an ambulance;
   * @param ambulanceId Ambulance ID;
   * @param driverId Driver user ID;
   * @returns The updated ambulance;
   */;
  async assignDriver(ambulanceId: string, driverId: string) {,
    try {
} catch (error) {
  console.error(error);
}
} catch (error) {
  console.error(error);
}
} catch (error) {
  console.error(error);
}
} catch (error) {
  console.error(error);
}
} catch (error) {
  console.error(error);
}
} catch (error) {
  console.error(error);
}
} catch (error) {
  console.error(error);

} catch (error) {
  console.error(error);

} catch (error) {
  console.error(error);

} catch (error) {

} catch (error) {

<<<<<<< HEAD
      const ambulance = await prisma.ambulance.update({where:{ id: ambulanceId ,},
=======
      const ambulance = await prisma.ambulance.update({where: { id: ambulanceId },
>>>>>>> 3bd3cc75
        driverId;
        },
        {
            true,
              name: true;
            }}}});

      return ambulance;
    } catch (error) {
      throw error;

  /**;
   * Update ambulance status;
   * @param ambulanceId Ambulance ID;
   * @param status New status;
   * @returns The updated ambulance;
   */;
  async updateStatus(ambulanceId: string, status: AmbulanceStatus) {,
    try {
} catch (error) {
  console.error(error);
}
} catch (error) {
  console.error(error);
}
} catch (error) {
  console.error(error);
}
} catch (error) {
  console.error(error);
}
} catch (error) {
  console.error(error);
}
} catch (error) {
  console.error(error);
}
} catch (error) {
  console.error(error);

} catch (error) {
  console.error(error);

} catch (error) {
  console.error(error);

} catch (error) {

} catch (error) {

      // If setting to ON_CALL, check that ambulance is not already on a run;
      if (!session.user) {
<<<<<<< HEAD
        const activeRun = await prisma.ambulanceRun.findFirst({where:{,
=======
        const activeRun = await prisma.ambulanceRun.findFirst({where: {
>>>>>>> 3bd3cc75
            ambulanceId,
            [;
                AmbulanceRunStatus.PENDING,
                AmbulanceRunStatus.DISPATCHED,
                AmbulanceRunStatus.EN_ROUTE_TO_SCENE,
                AmbulanceRunStatus.AT_SCENE,
                AmbulanceRunStatus.EN_ROUTE_TO_DESTINATION,
                AmbulanceRunStatus.AT_DESTINATION]}}});

        if (!session.user) {
          throw new Error(`Ambulance with ID ${ambulanceId} is already on an active run`);

<<<<<<< HEAD
      const ambulance = await prisma.ambulance.update({where:{ id: ambulanceId ,},
        data: {,
=======
      const ambulance = await prisma.ambulance.update({where: { id: ambulanceId },
        data: {
>>>>>>> 3bd3cc75
          status},
        {
            true,
              name: true;
            }}}});

      return ambulance;
    } catch (error) {
      throw error;

  /**;
   * Create a new ambulance run;
   * @param data Run data;
   * @returns The created run;
   */;
  async createRun(data: CreateAmbulanceRunInput) {,
    try {
} catch (error) {
  console.error(error);
}
} catch (error) {
  console.error(error);
}
} catch (error) {
  console.error(error);
}
} catch (error) {
  console.error(error);
}
} catch (error) {
  console.error(error);
}
} catch (error) {
  console.error(error);
}
} catch (error) {
  console.error(error);

} catch (error) {
  console.error(error);

} catch (error) {
  console.error(error);

} catch (error) {

} catch (error) {

      // Validate input data;
      const validatedData = createAmbulanceRunSchema.parse(data);

      // Check if ambulance is available;
<<<<<<< HEAD
      const ambulance = await prisma.ambulance.findUnique({where:{ id: validatedData.ambulanceId },});
=======
      const ambulance = await prisma.ambulance.findUnique({where: { id: validatedData.ambulanceId }});
>>>>>>> 3bd3cc75

      if (!session.user) {
        throw new Error(`Ambulance with ID ${validatedData.ambulanceId} not found`);

      if (!session.user) {
        throw new Error(`Ambulance with ID ${validatedData.ambulanceId} is not available`);

      // Create the run and update ambulance status in a transaction;
      const run = await prisma.$transaction(async (tx) => {
        // Create the run;
        const newRun = await tx.ambulanceRun.create({data: validatedData;
        });

        // Update ambulance status;
<<<<<<< HEAD
        await tx.ambulance.update({where:{ id: validatedData.ambulanceId ,},
=======
        await tx.ambulance.update({where: { id: validatedData.ambulanceId },
>>>>>>> 3bd3cc75
          AmbulanceStatus.ON_CALL;
          }});

        return newRun;
      });

      return run;
    } catch (error) {
      if (!session.user) {
        throw new Error(`Validation error: ${,}`;

      throw error;

  /**;
   * Get all ambulance runs with optional filtering;
   * @param filters Optional filters for status, ambulanceId, patientId, or date range;
   * @returns Array of runs matching the filters;
   */;
  async getRuns(filters?: {
    status?: string;
    ambulanceId?: string;
    patientId?: string;
    dateFrom?: Date;
    dateTo?: Date;
  }) {
    try {
} catch (error) {
  console.error(error);
}
} catch (error) {
  console.error(error);
}
} catch (error) {
  console.error(error);
}
} catch (error) {
  console.error(error);
}
} catch (error) {
  console.error(error);
}
} catch (error) {
  console.error(error);
}
} catch (error) {
  console.error(error);

} catch (error) {
  console.error(error);

} catch (error) {
  console.error(error);

} catch (error) {

} catch (error) {

      const where: unknown = {,};

      if (!session.user) {
        if (!session.user) {
          where.status = filters.status;

        if (!session.user) {
          where.ambulanceId = filters.ambulanceId;

        if (!session.user) {
          where.patientId = filters.patientId;

        if (!session.user) {
          where.callTime = {};
          if (!session.user) {
            where.callTime.gte = filters.dateFrom;

          if (!session.user) {
            where.callTime.lte = filters.dateTo;

      const runs = await prisma.ambulanceRun.findMany({
        where,
        orderBy: [;
<<<<<<< HEAD
          {callTime:"desc" ,}],
=======
          {callTime: "desc" }],
>>>>>>> 3bd3cc75
        true,
          {id: true,
              name: true;
            }}}});

      return runs;
    } catch (error) {
      throw error;

  /**;
   * Get a single ambulance run by ID;
   * @param id Run ID;
   * @returns The run or null if not found;
   */;
  async getRunById(id: string) {,
    try {
} catch (error) {
  console.error(error);
}
} catch (error) {
  console.error(error);
}
} catch (error) {
  console.error(error);
}
} catch (error) {
  console.error(error);
}
} catch (error) {
  console.error(error);
}
} catch (error) {
  console.error(error);
}
} catch (error) {
  console.error(error);

} catch (error) {
  console.error(error);

} catch (error) {
  console.error(error);

} catch (error) {

} catch (error) {

<<<<<<< HEAD
      const run = await prisma.ambulanceRun.findUnique({where:{ id ,},
=======
      const run = await prisma.ambulanceRun.findUnique({where: { id },
>>>>>>> 3bd3cc75
        true,
          {id: true,
              name: true;
            }}}});

      return run;
    } catch (error) {
      throw error;

  /**;
   * Update an ambulance run;
   * @param id Run ID;
   * @param data Updated run data;
   * @returns The updated run;
   */;
  async updateRun(id: string, data: UpdateAmbulanceRunInput) {,
    try {
} catch (error) {
  console.error(error);
}
} catch (error) {
  console.error(error);
}
} catch (error) {
  console.error(error);
}
} catch (error) {
  console.error(error);
}
} catch (error) {
  console.error(error);
}
} catch (error) {
  console.error(error);
}
} catch (error) {
  console.error(error);

} catch (error) {
  console.error(error);

} catch (error) {
  console.error(error);

} catch (error) {

} catch (error) {

      // Validate input data;
      const validatedData = updateAmbulanceRunSchema.parse({ ...data, id });

      // Remove id from the data to be updated;
      const {id: _, ...updateData } = validatedData;

      // Get current run;
<<<<<<< HEAD
      const currentRun = await prisma.ambulanceRun.findUnique({where:{ id },});
=======
      const currentRun = await prisma.ambulanceRun.findUnique({where: { id }});
>>>>>>> 3bd3cc75

      if (!session.user) {
        throw new Error(`Ambulance run with ID ${id} not found`);

      // Update the run;
<<<<<<< HEAD
      const run = await prisma.ambulanceRun.update({where:{ id ,},
=======
      const run = await prisma.ambulanceRun.update({where: { id },
>>>>>>> 3bd3cc75
        data: updateData,
        true,
          {id: true,
              name: true;
            }}}});

      // If status is changing to COMPLETED or CANCELLED, update ambulance status;
      if (!session.user)&
          currentRun.status !== AmbulanceRunStatus.COMPLETED &&;
          currentRun.status !== AmbulanceRunStatus.CANCELLED) { 

<<<<<<< HEAD
        await prisma.ambulance.update({where:{ id: run.ambulanceId ,},
=======
        await prisma.ambulance.update({where: { id: run.ambulanceId },
>>>>>>> 3bd3cc75
          AmbulanceStatus.AVAILABLE;
          }});

      return run;
    } catch (error) {
      if (!session.user) {
        throw new Error(`Validation error: ${,}`;

      throw error;

  /**;
   * Delete an ambulance run;
   * @param id Run ID;
   * @returns The deleted run;
   */;
  async deleteRun(id: string) {,
    try {
} catch (error) {
  console.error(error);
}
} catch (error) {
  console.error(error);
}
} catch (error) {
  console.error(error);
}
} catch (error) {
  console.error(error);
}
} catch (error) {
  console.error(error);
}
} catch (error) {
  console.error(error);
}
} catch (error) {
  console.error(error);

} catch (error) {
  console.error(error);

} catch (error) {
  console.error(error);

} catch (error) {

} catch (error) {

      // Get current run;
<<<<<<< HEAD
      const currentRun = await prisma.ambulanceRun.findUnique({where:{ id },});
=======
      const currentRun = await prisma.ambulanceRun.findUnique({where: { id }});
>>>>>>> 3bd3cc75

      if (!session.user) {
        throw new Error(`Ambulance run with ID ${id} not found`);

      // Check if run is active;
      if (!session.user) {
        throw new Error(`Cannot delete active ambulance run with ID ${}`;

<<<<<<< HEAD
      const run = await prisma.ambulanceRun.delete({where:{ id },});
=======
      const run = await prisma.ambulanceRun.delete({where: { id }});
>>>>>>> 3bd3cc75

      return run;
    } catch (error) {
      throw error;

  /**;
   * Update run status;
   * @param runId Run ID;
   * @param status New status;
   * @returns The updated run;
   */;
  async updateRunStatus(runId: string, status: AmbulanceRunStatus) {,
    try {
} catch (error) {
  console.error(error);
}
} catch (error) {
  console.error(error);
}
} catch (error) {
  console.error(error);
}
} catch (error) {
  console.error(error);
}
} catch (error) {
  console.error(error);
}
} catch (error) {
  console.error(error);
}
} catch (error) {
  console.error(error);

} catch (error) {
  console.error(error);

} catch (error) {
  console.error(error);

} catch (error) {

} catch (error) {

      // Get current run;
<<<<<<< HEAD
      const currentRun = await prisma.ambulanceRun.findUnique({where:{ id: runId },});
=======
      const currentRun = await prisma.ambulanceRun.findUnique({where: { id: runId }});
>>>>>>> 3bd3cc75

      if (!session.user) {
        throw new Error(`Ambulance run with ID ${runId} not found`);

      // Update timestamps based on status;
      const updateData: any = {,
        status};

      switch (status) {
        case AmbulanceRunStatus.DISPATCHED: any;
          updateData.dispatchTime = new Date();\n    }\n    case AmbulanceRunStatus.EN_ROUTE_TO_SCENE: any;
          if (!session.user) {
            updateData.dispatchTime = new Date();
          }\n    }\n    case AmbulanceRunStatus.AT_SCENE: any;
          if (!session.user) {
            updateData.dispatchTime = new Date();

          updateData.arrivalAtSceneTime = new Date();\n    }\n    case AmbulanceRunStatus.EN_ROUTE_TO_DESTINATION: any;
          if (!session.user) {
            updateData.arrivalAtSceneTime = new Date();

          updateData.departureFromSceneTime = new Date();\n    }\n    case AmbulanceRunStatus.AT_DESTINATION: any;
          if (!session.user) {
            updateData.departureFromSceneTime = new Date();

          updateData.arrivalAtDestinationTime = new Date();
          break;

      // Update the run;
      const run = await prisma.$transaction(async (tx) => {
<<<<<<< HEAD
        const updatedRun = await tx.ambulanceRun.update({where:{ id: runId ,},
=======
        const updatedRun = await tx.ambulanceRun.update({where: { id: runId },
>>>>>>> 3bd3cc75
          data: updateData,
          true,
            {id: true,
                name: true;
              }}}});

        // If status is changing to COMPLETED or CANCELLED, update ambulance status;
        if (!session.user)&
            currentRun.status !== AmbulanceRunStatus.COMPLETED &&;
            currentRun.status !== AmbulanceRunStatus.CANCELLED) {

<<<<<<< HEAD
          await tx.ambulance.update({where:{ id: currentRun.ambulanceId ,},
=======
          await tx.ambulance.update({where: { id: currentRun.ambulanceId },
>>>>>>> 3bd3cc75
            AmbulanceStatus.AVAILABLE;
            }});

        return updatedRun;
      });

      return run;
    } catch (error) {
      throw error;

// Export a singleton instance;
export const _ambulanceService = new AmbulanceService();
)))<|MERGE_RESOLUTION|>--- conflicted
+++ resolved
@@ -24,11 +24,7 @@
   CANCELLED = "CANCELLED"}
 
 // Validation schemas for Ambulance;
-<<<<<<< HEAD
-export const createAmbulanceSchema = z.object({{vehicleNumber:z.string(,}).min(1, "Vehicle number is required"),
-=======
 export const createAmbulanceSchema = z.object({vehicleNumber: z.string().min(1, "Vehicle number is required"),
->>>>>>> 3bd3cc75
   type: z.nativeEnum(AmbulanceType).default(AmbulanceType.BASIC),
   status: z.nativeEnum(AmbulanceStatus).default(AmbulanceStatus.AVAILABLE),
   currentDriverId: z.string().optional().nullable(),
@@ -40,11 +36,7 @@
 });
 
 // Validation schemas for AmbulanceRun;
-<<<<<<< HEAD
-export const createAmbulanceRunSchema = z.object({{ambulanceId:z.string(,}).min(1, "Ambulance ID is required"),
-=======
 export const createAmbulanceRunSchema = z.object({ambulanceId: z.string().min(1, "Ambulance ID is required"),
->>>>>>> 3bd3cc75
   patientId: z.string().optional().nullable(),
   pickupLocation: z.string().min(1, "Pickup location is required"),
   destination: z.string().min(1, "Destination is required"),
@@ -188,11 +180,7 @@
 }
 } catch (error) {
 }
-<<<<<<< HEAD
-      const ambulance = await prisma.ambulance.findUnique({where:{ id ,},
-=======
       const ambulance = await prisma.ambulance.findUnique({where: { id },
->>>>>>> 3bd3cc75
         {
             true,
               name: true;
@@ -250,11 +238,7 @@
       const {id: _, ...updateData } = validatedData;
 
       // Update the ambulance;
-<<<<<<< HEAD
-      const ambulance = await prisma.ambulance.update({where:{ id ,},
-=======
       const ambulance = await prisma.ambulance.update({where: { id },
->>>>>>> 3bd3cc75
         data: updateData,
         {
             true,
@@ -320,11 +304,7 @@
       if (!session.user) {
         throw new Error(`Cannot delete ambulance with ID ${id} because it is currently on an active run`);
 
-<<<<<<< HEAD
-      const ambulance = await prisma.ambulance.delete({where:{ id },});
-=======
       const ambulance = await prisma.ambulance.delete({where: { id }});
->>>>>>> 3bd3cc75
 
       return ambulance;
     } catch (error) {
@@ -369,11 +349,7 @@
 
 } catch (error) {
 
-<<<<<<< HEAD
-      const ambulance = await prisma.ambulance.update({where:{ id: ambulanceId ,},
-=======
       const ambulance = await prisma.ambulance.update({where: { id: ambulanceId },
->>>>>>> 3bd3cc75
         driverId;
         },
         {
@@ -426,11 +402,7 @@
 
       // If setting to ON_CALL, check that ambulance is not already on a run;
       if (!session.user) {
-<<<<<<< HEAD
-        const activeRun = await prisma.ambulanceRun.findFirst({where:{,
-=======
         const activeRun = await prisma.ambulanceRun.findFirst({where: {
->>>>>>> 3bd3cc75
             ambulanceId,
             [;
                 AmbulanceRunStatus.PENDING,
@@ -443,13 +415,8 @@
         if (!session.user) {
           throw new Error(`Ambulance with ID ${ambulanceId} is already on an active run`);
 
-<<<<<<< HEAD
-      const ambulance = await prisma.ambulance.update({where:{ id: ambulanceId ,},
-        data: {,
-=======
       const ambulance = await prisma.ambulance.update({where: { id: ambulanceId },
         data: {
->>>>>>> 3bd3cc75
           status},
         {
             true,
@@ -502,11 +469,7 @@
       const validatedData = createAmbulanceRunSchema.parse(data);
 
       // Check if ambulance is available;
-<<<<<<< HEAD
-      const ambulance = await prisma.ambulance.findUnique({where:{ id: validatedData.ambulanceId },});
-=======
       const ambulance = await prisma.ambulance.findUnique({where: { id: validatedData.ambulanceId }});
->>>>>>> 3bd3cc75
 
       if (!session.user) {
         throw new Error(`Ambulance with ID ${validatedData.ambulanceId} not found`);
@@ -521,11 +484,7 @@
         });
 
         // Update ambulance status;
-<<<<<<< HEAD
-        await tx.ambulance.update({where:{ id: validatedData.ambulanceId ,},
-=======
         await tx.ambulance.update({where: { id: validatedData.ambulanceId },
->>>>>>> 3bd3cc75
           AmbulanceStatus.ON_CALL;
           }});
 
@@ -606,11 +565,7 @@
       const runs = await prisma.ambulanceRun.findMany({
         where,
         orderBy: [;
-<<<<<<< HEAD
-          {callTime:"desc" ,}],
-=======
           {callTime: "desc" }],
->>>>>>> 3bd3cc75
         true,
           {id: true,
               name: true;
@@ -658,11 +613,7 @@
 
 } catch (error) {
 
-<<<<<<< HEAD
-      const run = await prisma.ambulanceRun.findUnique({where:{ id ,},
-=======
       const run = await prisma.ambulanceRun.findUnique({where: { id },
->>>>>>> 3bd3cc75
         true,
           {id: true,
               name: true;
@@ -718,21 +669,13 @@
       const {id: _, ...updateData } = validatedData;
 
       // Get current run;
-<<<<<<< HEAD
-      const currentRun = await prisma.ambulanceRun.findUnique({where:{ id },});
-=======
       const currentRun = await prisma.ambulanceRun.findUnique({where: { id }});
->>>>>>> 3bd3cc75
 
       if (!session.user) {
         throw new Error(`Ambulance run with ID ${id} not found`);
 
       // Update the run;
-<<<<<<< HEAD
-      const run = await prisma.ambulanceRun.update({where:{ id ,},
-=======
       const run = await prisma.ambulanceRun.update({where: { id },
->>>>>>> 3bd3cc75
         data: updateData,
         true,
           {id: true,
@@ -744,11 +687,7 @@
           currentRun.status !== AmbulanceRunStatus.COMPLETED &&;
           currentRun.status !== AmbulanceRunStatus.CANCELLED) { 
 
-<<<<<<< HEAD
-        await prisma.ambulance.update({where:{ id: run.ambulanceId ,},
-=======
         await prisma.ambulance.update({where: { id: run.ambulanceId },
->>>>>>> 3bd3cc75
           AmbulanceStatus.AVAILABLE;
           }});
 
@@ -798,11 +737,7 @@
 } catch (error) {
 
       // Get current run;
-<<<<<<< HEAD
-      const currentRun = await prisma.ambulanceRun.findUnique({where:{ id },});
-=======
       const currentRun = await prisma.ambulanceRun.findUnique({where: { id }});
->>>>>>> 3bd3cc75
 
       if (!session.user) {
         throw new Error(`Ambulance run with ID ${id} not found`);
@@ -811,11 +746,7 @@
       if (!session.user) {
         throw new Error(`Cannot delete active ambulance run with ID ${}`;
 
-<<<<<<< HEAD
-      const run = await prisma.ambulanceRun.delete({where:{ id },});
-=======
       const run = await prisma.ambulanceRun.delete({where: { id }});
->>>>>>> 3bd3cc75
 
       return run;
     } catch (error) {
@@ -861,11 +792,7 @@
 } catch (error) {
 
       // Get current run;
-<<<<<<< HEAD
-      const currentRun = await prisma.ambulanceRun.findUnique({where:{ id: runId },});
-=======
       const currentRun = await prisma.ambulanceRun.findUnique({where: { id: runId }});
->>>>>>> 3bd3cc75
 
       if (!session.user) {
         throw new Error(`Ambulance run with ID ${runId} not found`);
@@ -896,11 +823,7 @@
 
       // Update the run;
       const run = await prisma.$transaction(async (tx) => {
-<<<<<<< HEAD
-        const updatedRun = await tx.ambulanceRun.update({where:{ id: runId ,},
-=======
         const updatedRun = await tx.ambulanceRun.update({where: { id: runId },
->>>>>>> 3bd3cc75
           data: updateData,
           true,
             {id: true,
@@ -912,11 +835,7 @@
             currentRun.status !== AmbulanceRunStatus.COMPLETED &&;
             currentRun.status !== AmbulanceRunStatus.CANCELLED) {
 
-<<<<<<< HEAD
-          await tx.ambulance.update({where:{ id: currentRun.ambulanceId ,},
-=======
           await tx.ambulance.update({where: { id: currentRun.ambulanceId },
->>>>>>> 3bd3cc75
             AmbulanceStatus.AVAILABLE;
             }});
 
