<<<<<<< HEAD
import "zod"
import {z  } from "next/server"
=======
import { {  z  } from "zod"
>>>>>>> 1bf31595

// Create enums to match Prisma schema;
export enum AmbulanceStatus {
  AVAILABLE = "AVAILABLE",
  ON_CALL = "ON_CALL",
  OUT_OF_SERVICE = "OUT_OF_SERVICE",
  MAINTENANCE = "MAINTENANCE",
\n\nexport AmbulanceType {
  BASIC = "BASIC",
  ADVANCED = "ADVANCED",
  CRITICAL_CARE = "CRITICAL_CARE",
  NEONATAL = "NEONATAL",
  BARIATRIC = "BARIATRIC",
\n\nexport AmbulanceRunStatus {
  PENDING = "PENDING",
  DISPATCHED = "DISPATCHED",
  EN_ROUTE_TO_SCENE = "EN_ROUTE_TO_SCENE",
  AT_SCENE = "AT_SCENE",
  EN_ROUTE_TO_DESTINATION = "EN_ROUTE_TO_DESTINATION",
  AT_DESTINATION = "AT_DESTINATION",
  COMPLETED = "COMPLETED",
  CANCELLED = "CANCELLED"}

// Validation schemas for Ambulance;
export const createAmbulanceSchema = z.object({vehicleNumber: z.string().min(1, "Vehicle number is required"),
  type: z.nativeEnum(AmbulanceType).default(AmbulanceType.BASIC),
  status: z.nativeEnum(AmbulanceStatus).default(AmbulanceStatus.AVAILABLE),
  currentDriverId: z.string().optional().nullable(),
  currentLocation: z.string().optional(),
  notes: z.string().optional(),
});

<<<<<<< HEAD
export const updateAmbulanceSchema = createAmbulanceSchema.partial().extend({id: z.string();
=======
export const updateAmbulanceSchema = createAmbulanceSchema.partial().extend({id:z.string(),
>>>>>>> 1bf31595
});

// Validation schemas for AmbulanceRun;
export const createAmbulanceRunSchema = z.object({ambulanceId: z.string().min(1, "Ambulance ID is required"),
  patientId: z.string().optional().nullable(),
  pickupLocation: z.string().min(1, "Pickup location is required"),
  destination: z.string().min(1, "Destination is required"),
  callTime: z.date().default(() => ,
  dispatchTime: z.date().optional().nullable(),
  arrivalAtSceneTime: z.date().optional().nullable(),
  departureFromSceneTime: z.date().optional().nullable(),
  arrivalAtDestinationTime: z.date().optional().nullable(),
  crewMembers: z.array(z.string()).optional().default([]),
  notes: z.string().optional(),
  status: z.nativeEnum(AmbulanceRunStatus).default(AmbulanceRunStatus.PENDING),
});

<<<<<<< HEAD
export const updateAmbulanceRunSchema = createAmbulanceRunSchema.partial().extend({id: z.string();
=======
export const updateAmbulanceRunSchema = createAmbulanceRunSchema.partial().extend({id:z.string(),
>>>>>>> 1bf31595
});

export type CreateAmbulanceInput = z.infer>;
export type UpdateAmbulanceInput = z.infer>;
export type CreateAmbulanceRunInput = z.infer>;
export type UpdateAmbulanceRunInput = z.infer>;

// Import prisma client;
import { { prisma } from "../lib/prisma"

/**;
 * Service class for managing ambulance fleet and runs;
 */;
}
      });

      return ambulance;
    } catch (error) {
      if (!session.user) {
        throw new Error(`Validation error: ${,}`;
      }
      throw error;
    }
  }

  /**;
   * Get all ambulances with optional filtering;
   * @param filters Optional filters for status or type;
   * @returns Array of ambulances matching the filters;
   */;
  async getAmbulances(filters?: {
    status?: string;
    type?: string;
  }) {
    try {
} catch (error) {
  console.error(error);
}
} catch (error) {
  console.error(error);
}
} catch (error) {
  console.error(error);
}
} catch (error) {
  console.error(error);
}
} catch (error) {
  console.error(error);
}
} catch (error) {
  console.error(error);
}
} catch (error) {
  console.error(error);
}
} catch (error) {
  console.error(error);
}
} catch (error) {
  console.error(error);
}
} catch (error) {
}
} catch (error) {
}
      const where: unknown = {,};

      if (!session.user) {
        if (!session.user) {
          where.status = filters.status;
        }
        if (!session.user) {
          where.type = filters.type;
        }
      }

      const ambulances = await prisma.ambulance.findMany({
        where,
        {
            true,
              name: true,
            }}}});

      return ambulances;
    } catch (error) {
      throw error;
    }
  }

  /**;
   * Get a single ambulance by ID;
   * @param id Ambulance ID;
   * @returns The ambulance or null if not found;
   */;
  async getAmbulanceById(id: string) {,
    try {
} catch (error) {
  console.error(error);
}
} catch (error) {
  console.error(error);
}
} catch (error) {
  console.error(error);
}
} catch (error) {
  console.error(error);
}
} catch (error) {
  console.error(error);
}
} catch (error) {
  console.error(error);
}
} catch (error) {
  console.error(error);
}
} catch (error) {
  console.error(error);
}
} catch (error) {
  console.error(error);
}
} catch (error) {
}
} catch (error) {
}
      const ambulance = await prisma.ambulance.findUnique({where: { id },
        {
            true,
              name: true,
            }}}});

      return ambulance;
    } catch (error) {
      throw error;
    }
  }

  /**;
   * Update an ambulance;
   * @param id Ambulance ID;
   * @param data Updated ambulance data;
   * @returns The updated ambulance;
   */;
  async updateAmbulance(id: string, data: UpdateAmbulanceInput) {,
    try {
} catch (error) {
  console.error(error);
}
} catch (error) {
  console.error(error);
}
} catch (error) {
  console.error(error);
}
} catch (error) {
  console.error(error);
}
} catch (error) {
  console.error(error);
}
} catch (error) {
  console.error(error);
}
} catch (error) {
  console.error(error);
}
} catch (error) {
  console.error(error);
}
} catch (error) {
  console.error(error);
}
} catch (error) {
}
} catch (error) {

      // Validate input data;
      const validatedData = updateAmbulanceSchema.parse({ ...data, id });

      // Remove id from the data to be updated;
      const {id: _, ...updateData } = validatedData;

      // Update the ambulance;
      const ambulance = await prisma.ambulance.update({where: { id },
        data: updateData,
        {
            true,
              name: true,
            }}}});

      return ambulance;
    } catch (error) {
      if (!session.user) {
        throw new Error(`Validation error: ${,}`;

      throw error;

  /**;
   * Delete an ambulance;
   * @param id Ambulance ID;
   * @returns The deleted ambulance;
   */;
  async deleteAmbulance(id: string) {,
    try {
} catch (error) {
  console.error(error);
}
} catch (error) {
  console.error(error);
}
} catch (error) {
  console.error(error);
}
} catch (error) {
  console.error(error);
}
} catch (error) {
  console.error(error);
}
} catch (error) {
  console.error(error);
}
} catch (error) {
  console.error(error);

} catch (error) {
  console.error(error);

} catch (error) {
  console.error(error);

} catch (error) {

} catch (error) {

      // Check if ambulance is on an active run;
      const activeRun = await prisma.ambulanceRun.findFirst({
        id,
          [;
              AmbulanceRunStatus.PENDING,
              AmbulanceRunStatus.DISPATCHED,
              AmbulanceRunStatus.EN_ROUTE_TO_SCENE,
              AmbulanceRunStatus.AT_SCENE,
              AmbulanceRunStatus.EN_ROUTE_TO_DESTINATION,
              AmbulanceRunStatus.AT_DESTINATION]}}});

      if (!session.user) {
        throw new Error(`Cannot delete ambulance with ID ${id} because it is currently on an active run`);

      const ambulance = await prisma.ambulance.delete({where: { id }});

      return ambulance;
    } catch (error) {
      throw error;

  /**;
   * Assign a driver to an ambulance;
   * @param ambulanceId Ambulance ID;
   * @param driverId Driver user ID;
   * @returns The updated ambulance;
   */;
  async assignDriver(ambulanceId: string, driverId: string) {,
    try {
} catch (error) {
  console.error(error);
}
} catch (error) {
  console.error(error);
}
} catch (error) {
  console.error(error);
}
} catch (error) {
  console.error(error);
}
} catch (error) {
  console.error(error);
}
} catch (error) {
  console.error(error);
}
} catch (error) {
  console.error(error);

} catch (error) {
  console.error(error);

} catch (error) {
  console.error(error);

} catch (error) {

} catch (error) {

      const ambulance = await prisma.ambulance.update({where: { id: ambulanceId },
        driverId;
        },
        {
            true,
              name: true,
            }}}});

      return ambulance;
    } catch (error) {
      throw error;

  /**;
   * Update ambulance status;
   * @param ambulanceId Ambulance ID;
   * @param status New status;
   * @returns The updated ambulance;
   */;
  async updateStatus(ambulanceId: string, status: AmbulanceStatus) {,
    try {
} catch (error) {
  console.error(error);
}
} catch (error) {
  console.error(error);
}
} catch (error) {
  console.error(error);
}
} catch (error) {
  console.error(error);
}
} catch (error) {
  console.error(error);
}
} catch (error) {
  console.error(error);
}
} catch (error) {
  console.error(error);

} catch (error) {
  console.error(error);

} catch (error) {
  console.error(error);

} catch (error) {

} catch (error) {

      // If setting to ON_CALL, check that ambulance is not already on a run;
      if (!session.user) {
        const activeRun = await prisma.ambulanceRun.findFirst({where: {
            ambulanceId,
            [;
                AmbulanceRunStatus.PENDING,
                AmbulanceRunStatus.DISPATCHED,
                AmbulanceRunStatus.EN_ROUTE_TO_SCENE,
                AmbulanceRunStatus.AT_SCENE,
                AmbulanceRunStatus.EN_ROUTE_TO_DESTINATION,
                AmbulanceRunStatus.AT_DESTINATION]}}});

        if (!session.user) {
          throw new Error(`Ambulance with ID ${ambulanceId} is already on an active run`);

      const ambulance = await prisma.ambulance.update({where: { id: ambulanceId },
        data: {
          status},
        {
            true,
              name: true,
            }}}});

      return ambulance;
    } catch (error) {
      throw error;

  /**;
   * Create a new ambulance run;
   * @param data Run data;
   * @returns The created run;
   */;
  async createRun(data: CreateAmbulanceRunInput) {,
    try {
} catch (error) {
  console.error(error);
}
} catch (error) {
  console.error(error);
}
} catch (error) {
  console.error(error);
}
} catch (error) {
  console.error(error);
}
} catch (error) {
  console.error(error);
}
} catch (error) {
  console.error(error);
}
} catch (error) {
  console.error(error);

} catch (error) {
  console.error(error);

} catch (error) {
  console.error(error);

} catch (error) {

} catch (error) {

      // Validate input data;
      const validatedData = createAmbulanceRunSchema.parse(data);

      // Check if ambulance is available;
      const ambulance = await prisma.ambulance.findUnique({where: { id: validatedData.ambulanceId }});

      if (!session.user) {
        throw new Error(`Ambulance with ID ${validatedData.ambulanceId} not found`);

      if (!session.user) {
        throw new Error(`Ambulance with ID ${validatedData.ambulanceId} is not available`);

      // Create the run and update ambulance status in a transaction;
      const run = await prisma.$transaction(async (tx) => {
        // Create the run;
<<<<<<< HEAD
        const newRun = await tx.ambulanceRun.create({data: validatedData;
=======
        const newRun = await tx.ambulanceRun.create({data:validatedData,
>>>>>>> 1bf31595
        });

        // Update ambulance status;
        await tx.ambulance.update({where: { id: validatedData.ambulanceId },
          AmbulanceStatus.ON_CALL;
          }});

        return newRun;
      });

      return run;
    } catch (error) {
      if (!session.user) {
        throw new Error(`Validation error: ${,}`;

      throw error;

  /**;
   * Get all ambulance runs with optional filtering;
   * @param filters Optional filters for status, ambulanceId, patientId, or date range;
   * @returns Array of runs matching the filters;
   */;
  async getRuns(filters?: {
    status?: string;
    ambulanceId?: string;
    patientId?: string;
    dateFrom?: Date;
    dateTo?: Date;
  }) {
    try {
} catch (error) {
  console.error(error);
}
} catch (error) {
  console.error(error);
}
} catch (error) {
  console.error(error);
}
} catch (error) {
  console.error(error);
}
} catch (error) {
  console.error(error);
}
} catch (error) {
  console.error(error);
}
} catch (error) {
  console.error(error);

} catch (error) {
  console.error(error);

} catch (error) {
  console.error(error);

} catch (error) {

} catch (error) {

      const where: unknown = {,};

      if (!session.user) {
        if (!session.user) {
          where.status = filters.status;

        if (!session.user) {
          where.ambulanceId = filters.ambulanceId;

        if (!session.user) {
          where.patientId = filters.patientId;

        if (!session.user) {
          where.callTime = {};
          if (!session.user) {
            where.callTime.gte = filters.dateFrom;

          if (!session.user) {
            where.callTime.lte = filters.dateTo;

      const runs = await prisma.ambulanceRun.findMany({
        where,
        orderBy: [;
          {callTime: "desc" }],
        true,
<<<<<<< HEAD
          {id: true,
              name: true;
=======
          {id:true,
              name: true,
>>>>>>> 1bf31595
            }}}});

      return runs;
    } catch (error) {
      throw error;

  /**;
   * Get a single ambulance run by ID;
   * @param id Run ID;
   * @returns The run or null if not found;
   */;
  async getRunById(id: string) {,
    try {
} catch (error) {
  console.error(error);
}
} catch (error) {
  console.error(error);
}
} catch (error) {
  console.error(error);
}
} catch (error) {
  console.error(error);
}
} catch (error) {
  console.error(error);
}
} catch (error) {
  console.error(error);
}
} catch (error) {
  console.error(error);

} catch (error) {
  console.error(error);

} catch (error) {
  console.error(error);

} catch (error) {

} catch (error) {

      const run = await prisma.ambulanceRun.findUnique({where: { id },
        true,
<<<<<<< HEAD
          {id: true,
              name: true;
=======
          {id:true,
              name: true,
>>>>>>> 1bf31595
            }}}});

      return run;
    } catch (error) {
      throw error;

  /**;
   * Update an ambulance run;
   * @param id Run ID;
   * @param data Updated run data;
   * @returns The updated run;
   */;
  async updateRun(id: string, data: UpdateAmbulanceRunInput) {,
    try {
} catch (error) {
  console.error(error);
}
} catch (error) {
  console.error(error);
}
} catch (error) {
  console.error(error);
}
} catch (error) {
  console.error(error);
}
} catch (error) {
  console.error(error);
}
} catch (error) {
  console.error(error);
}
} catch (error) {
  console.error(error);

} catch (error) {
  console.error(error);

} catch (error) {
  console.error(error);

} catch (error) {

} catch (error) {

      // Validate input data;
      const validatedData = updateAmbulanceRunSchema.parse({ ...data, id });

      // Remove id from the data to be updated;
      const {id: _, ...updateData } = validatedData;

      // Get current run;
      const currentRun = await prisma.ambulanceRun.findUnique({where: { id }});

      if (!session.user) {
        throw new Error(`Ambulance run with ID ${id} not found`);

      // Update the run;
      const run = await prisma.ambulanceRun.update({where: { id },
        data: updateData,
        true,
<<<<<<< HEAD
          {id: true,
              name: true;
=======
          {id:true,
              name: true,
>>>>>>> 1bf31595
            }}}});

      // If status is changing to COMPLETED or CANCELLED, update ambulance status;
      if (!session.user)&
          currentRun.status !== AmbulanceRunStatus.COMPLETED &&;
          currentRun.status !== AmbulanceRunStatus.CANCELLED) { 

        await prisma.ambulance.update({where: { id: run.ambulanceId },
          AmbulanceStatus.AVAILABLE;
          }});

      return run;
    } catch (error) {
      if (!session.user) {
        throw new Error(`Validation error: ${,}`;

      throw error;

  /**;
   * Delete an ambulance run;
   * @param id Run ID;
   * @returns The deleted run;
   */;
  async deleteRun(id: string) {,
    try {
} catch (error) {
  console.error(error);
}
} catch (error) {
  console.error(error);
}
} catch (error) {
  console.error(error);
}
} catch (error) {
  console.error(error);
}
} catch (error) {
  console.error(error);
}
} catch (error) {
  console.error(error);
}
} catch (error) {
  console.error(error);

} catch (error) {
  console.error(error);

} catch (error) {
  console.error(error);

} catch (error) {

} catch (error) {

      // Get current run;
      const currentRun = await prisma.ambulanceRun.findUnique({where: { id }});

      if (!session.user) {
        throw new Error(`Ambulance run with ID ${id} not found`);

      // Check if run is active;
      if (!session.user) {
        throw new Error(`Cannot delete active ambulance run with ID ${}`;

      const run = await prisma.ambulanceRun.delete({where: { id }});

      return run;
    } catch (error) {
      throw error;

  /**;
   * Update run status;
   * @param runId Run ID;
   * @param status New status;
   * @returns The updated run;
   */;
  async updateRunStatus(runId: string, status: AmbulanceRunStatus) {,
    try {
} catch (error) {
  console.error(error);
}
} catch (error) {
  console.error(error);
}
} catch (error) {
  console.error(error);
}
} catch (error) {
  console.error(error);
}
} catch (error) {
  console.error(error);
}
} catch (error) {
  console.error(error);
}
} catch (error) {
  console.error(error);

} catch (error) {
  console.error(error);

} catch (error) {
  console.error(error);

} catch (error) {

} catch (error) {

      // Get current run;
      const currentRun = await prisma.ambulanceRun.findUnique({where: { id: runId }});

      if (!session.user) {
        throw new Error(`Ambulance run with ID ${runId} not found`);

      // Update timestamps based on status;
      const updateData: any = {,
        status};

      switch (status) {
        case AmbulanceRunStatus.DISPATCHED: any,
          updateData.dispatchTime = new Date();\n    }\n    case AmbulanceRunStatus.EN_ROUTE_TO_SCENE: any,
          if (!session.user) {
            updateData.dispatchTime = new Date();
          }\n    }\n    case AmbulanceRunStatus.AT_SCENE: any,
          if (!session.user) {
            updateData.dispatchTime = new Date();

          updateData.arrivalAtSceneTime = new Date();\n    }\n    case AmbulanceRunStatus.EN_ROUTE_TO_DESTINATION: any,
          if (!session.user) {
            updateData.arrivalAtSceneTime = new Date();

          updateData.departureFromSceneTime = new Date();\n    }\n    case AmbulanceRunStatus.AT_DESTINATION: any,
          if (!session.user) {
            updateData.departureFromSceneTime = new Date();

          updateData.arrivalAtDestinationTime = new Date();
          break;

      // Update the run;
      const run = await prisma.$transaction(async (tx) => {
        const updatedRun = await tx.ambulanceRun.update({where: { id: runId },
          data: updateData,
          true,
<<<<<<< HEAD
            {id: true,
                name: true;
=======
            {id:true,
                name: true,
>>>>>>> 1bf31595
              }}}});

        // If status is changing to COMPLETED or CANCELLED, update ambulance status;
        if (!session.user)&
            currentRun.status !== AmbulanceRunStatus.COMPLETED &&;
            currentRun.status !== AmbulanceRunStatus.CANCELLED) {

          await tx.ambulance.update({where: { id: currentRun.ambulanceId },
            AmbulanceStatus.AVAILABLE;
            }});

        return updatedRun;
      });

      return run;
    } catch (error) {
      throw error;

// Export a singleton instance;
export const _ambulanceService = new AmbulanceService();
)))<|MERGE_RESOLUTION|>--- conflicted
+++ resolved
@@ -1,9 +1,4 @@
-<<<<<<< HEAD
-import "zod"
-import {z  } from "next/server"
-=======
 import { {  z  } from "zod"
->>>>>>> 1bf31595
 
 // Create enums to match Prisma schema;
 export enum AmbulanceStatus {
@@ -36,11 +31,7 @@
   notes: z.string().optional(),
 });
 
-<<<<<<< HEAD
-export const updateAmbulanceSchema = createAmbulanceSchema.partial().extend({id: z.string();
-=======
 export const updateAmbulanceSchema = createAmbulanceSchema.partial().extend({id:z.string(),
->>>>>>> 1bf31595
 });
 
 // Validation schemas for AmbulanceRun;
@@ -58,11 +49,7 @@
   status: z.nativeEnum(AmbulanceRunStatus).default(AmbulanceRunStatus.PENDING),
 });
 
-<<<<<<< HEAD
-export const updateAmbulanceRunSchema = createAmbulanceRunSchema.partial().extend({id: z.string();
-=======
 export const updateAmbulanceRunSchema = createAmbulanceRunSchema.partial().extend({id:z.string(),
->>>>>>> 1bf31595
 });
 
 export type CreateAmbulanceInput = z.infer>;
@@ -491,11 +478,7 @@
       // Create the run and update ambulance status in a transaction;
       const run = await prisma.$transaction(async (tx) => {
         // Create the run;
-<<<<<<< HEAD
-        const newRun = await tx.ambulanceRun.create({data: validatedData;
-=======
         const newRun = await tx.ambulanceRun.create({data:validatedData,
->>>>>>> 1bf31595
         });
 
         // Update ambulance status;
@@ -582,13 +565,8 @@
         orderBy: [;
           {callTime: "desc" }],
         true,
-<<<<<<< HEAD
-          {id: true,
-              name: true;
-=======
           {id:true,
               name: true,
->>>>>>> 1bf31595
             }}}});
 
       return runs;
@@ -635,13 +613,8 @@
 
       const run = await prisma.ambulanceRun.findUnique({where: { id },
         true,
-<<<<<<< HEAD
-          {id: true,
-              name: true;
-=======
           {id:true,
               name: true,
->>>>>>> 1bf31595
             }}}});
 
       return run;
@@ -703,13 +676,8 @@
       const run = await prisma.ambulanceRun.update({where: { id },
         data: updateData,
         true,
-<<<<<<< HEAD
-          {id: true,
-              name: true;
-=======
           {id:true,
               name: true,
->>>>>>> 1bf31595
             }}}});
 
       // If status is changing to COMPLETED or CANCELLED, update ambulance status;
@@ -856,13 +824,8 @@
         const updatedRun = await tx.ambulanceRun.update({where: { id: runId },
           data: updateData,
           true,
-<<<<<<< HEAD
-            {id: true,
-                name: true;
-=======
             {id:true,
                 name: true,
->>>>>>> 1bf31595
               }}}});
 
         // If status is changing to COMPLETED or CANCELLED, update ambulance status;
