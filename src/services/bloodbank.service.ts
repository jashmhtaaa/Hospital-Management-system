--- conflicted
+++ resolved
@@ -1,9 +1,4 @@
-<<<<<<< HEAD
-import "zod"
-import {z  } from "next/server"
-=======
 import { {  z  } from "zod"
->>>>>>> 1bf31595
 
 // Create enums to match Prisma schema;
 export enum BloodType {
@@ -41,11 +36,7 @@
   notes: z.string().optional().nullable(),
 });
 
-<<<<<<< HEAD
-export const updateBloodDonationSchema = createBloodDonationSchema.partial().extend({id: z.string();
-=======
 export const updateBloodDonationSchema = createBloodDonationSchema.partial().extend({id:z.string(),
->>>>>>> 1bf31595
 });
 
 // Validation schemas for BloodRequest;
@@ -60,11 +51,7 @@
   notes: z.string().optional().nullable(),
 });
 
-<<<<<<< HEAD
-export const updateBloodRequestSchema = createBloodRequestSchema.partial().extend({id: z.string();
-=======
 export const updateBloodRequestSchema = createBloodRequestSchema.partial().extend({id:z.string(),
->>>>>>> 1bf31595
 });
 
 export type CreateBloodDonationInput = z.infer>;
@@ -304,13 +291,8 @@
       // Update the donation and inventory in a transaction if status changes;
       const updatedDonation = await prisma.$transaction(async (tx) => {
         // Update the donation;
-<<<<<<< HEAD
-        const donation = await tx.bloodDonation.update({where: { id },
-          data: updateData;
-=======
         const donation = await tx.bloodDonation.update({where:{ id },
           data: updateData,
->>>>>>> 1bf31595
         });
 
         // Handle inventory updates if status changes;
@@ -484,11 +466,7 @@
       const validatedData = createBloodRequestSchema.parse(data);
 
       // Create the request;
-<<<<<<< HEAD
-      const request = await prisma.bloodRequest.create({data: validatedData;
-=======
       const request = await prisma.bloodRequest.create({data:validatedData,
->>>>>>> 1bf31595
       });
 
       return request;
@@ -727,13 +705,8 @@
               }});
 
         // Update the request;
-<<<<<<< HEAD
-        const request = await tx.bloodRequest.update({where: { id },
-          data: updateData;
-=======
         const request = await tx.bloodRequest.update({where:{ id },
           data: updateData,
->>>>>>> 1bf31595
         });
 
         return request;
