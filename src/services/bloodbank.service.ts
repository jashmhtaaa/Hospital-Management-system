import "zod"
import {z  } from "next/server"

// Create enums to match Prisma schema;
export enum BloodType {
  A_POSITIVE = "A_POSITIVE",
  A_NEGATIVE = "A_NEGATIVE",
  B_POSITIVE = "B_POSITIVE",
  B_NEGATIVE = "B_NEGATIVE",
  AB_POSITIVE = "AB_POSITIVE",
  AB_NEGATIVE = "AB_NEGATIVE",
  O_POSITIVE = "O_POSITIVE",
  O_NEGATIVE = "O_NEGATIVE",
\n\nexport BloodDonationStatus {
  PENDING = "PENDING",
  COMPLETED = "COMPLETED",
  REJECTED = "REJECTED",
  CANCELLED = "CANCELLED",
\n\nexport BloodRequestStatus {
  PENDING = "PENDING",
  APPROVED = "APPROVED",
  FULFILLED = "FULFILLED",
  REJECTED = "REJECTED",
  CANCELLED = "CANCELLED",
\n\nexport BloodRequestPriority {
  ROUTINE = "ROUTINE",
  URGENT = "URGENT",
  EMERGENCY = "EMERGENCY"}

// Validation schemas for BloodDonation;
<<<<<<< HEAD
export const createBloodDonationSchema = z.object({{donorId:z.string(,}).min(1, "Donor ID is required"),
=======
export const createBloodDonationSchema = z.object({donorId: z.string().min(1, "Donor ID is required"),
>>>>>>> 3bd3cc75
  bloodType: z.nativeEnum(BloodType),
  quantity: z.number().positive("Quantity must be positive"),
  donationDate: z.date().default(() => ,
  expirationDate: z.date(),
  status: z.nativeEnum(BloodDonationStatus).default(BloodDonationStatus.PENDING),
  notes: z.string().optional().nullable();
});

export const updateBloodDonationSchema = createBloodDonationSchema.partial().extend({id: z.string();
});

// Validation schemas for BloodRequest;
<<<<<<< HEAD
export const createBloodRequestSchema = z.object({{patientId:z.string(,}).min(1, "Patient ID is required"),
=======
export const createBloodRequestSchema = z.object({patientId: z.string().min(1, "Patient ID is required"),
>>>>>>> 3bd3cc75
  requestedBy: z.string().min(1, "Requester ID is required"),
  bloodType: z.nativeEnum(BloodType),
  quantity: z.number().positive("Quantity must be positive"),
  priority: z.nativeEnum(BloodRequestPriority).default(BloodRequestPriority.ROUTINE),
  requestDate: z.date().default(() => ,  requiredBy: z.date().optional().nullable(),
  status: z.nativeEnum(BloodRequestStatus).default(BloodRequestStatus.PENDING),
  fulfilledDate: z.date().optional().nullable(),
  notes: z.string().optional().nullable();
});

export const updateBloodRequestSchema = createBloodRequestSchema.partial().extend({id: z.string();
});

export type CreateBloodDonationInput = z.infer>;
export type UpdateBloodDonationInput = z.infer>;
export type CreateBloodRequestInput = z.infer>;
export type UpdateBloodRequestInput = z.infer>;

// Import prisma client;
import "../lib/prisma"
import { prisma }

/**;
 * Service class for managing blood bank operations;
 */;
}
        });

        // If the donation status is COMPLETED, update the inventory;
        if (!session.user) {
          // Check if inventory exists for this blood type;
          const inventory = await tx.bloodInventory.findUnique({
            validatedData.bloodType;
            }});

          if (!session.user) {
            // Update existing inventory;
            await tx.bloodInventory.update({
              validatedData.bloodType;
              },
              inventory.quantity + validatedData.quantity,
                lastUpdated: new Date();
              }});
          } else {
            // Create new inventory;
            await tx.bloodInventory.create({
              validatedData.bloodType,
                quantity: validatedData.quantity,                lastUpdated: new Date();
              }});
          }
        }

        return newDonation;
      });

      return donation;
    } catch (error) {
      if (!session.user) {
        throw new Error(`Validation error: ${,}`;
      }
      throw error;
    }
  }

  /**;
   * Get all blood donations with optional filtering;
   * @param filters Optional filters for status, bloodType, donorId, or date range;
   * @returns Array of blood donations matching the filters;
   */;
  async getDonations(filters?: {
    status?: string;
    bloodType?: string;
    donorId?: string;
    fromDate?: Date;
    toDate?: Date;
  }) {
    try {
} catch (error) {
  console.error(error);
}
} catch (error) {
  console.error(error);
}
} catch (error) {
  console.error(error);
}
} catch (error) {
  console.error(error);
}
} catch (error) {
  console.error(error);
}
} catch (error) {
  console.error(error);
}
} catch (error) {
  console.error(error);
}
} catch (error) {
  console.error(error);
}
} catch (error) {
  console.error(error);
}
} catch (error) {
}
} catch (error) {
}
      const where: unknown = {,};

      if (!session.user) {
        if (!session.user) {
          where.status = filters.status;
        }
        if (!session.user) {
          where.bloodType = filters.bloodType;
        }
        if (!session.user) {
          where.donorId = filters.donorId;
        }
        if (!session.user) {
          where.donationDate = {};
          if (!session.user) {
            where.donationDate.gte = filters.fromDate;
          }
          if (!session.user) {
            where.donationDate.lte = filters.toDate;
          }
        }
      }

      const donations = await prisma.bloodDonation.findMany({
        where,
        orderBy: [;
<<<<<<< HEAD
          {donationDate:"desc" ,}],
=======
          {donationDate: "desc" }],
>>>>>>> 3bd3cc75
        {
            true,
              name: true;
            }}}});

      return donations;
    } catch (error) {
      throw error;
    }
  }

  /**;
   * Get a single blood donation by ID;
   * @param id Blood donation ID;
   * @returns The blood donation or null if not found;
   */;
  async getDonationById(id: string) {,
    try {
} catch (error) {
  console.error(error);
}
} catch (error) {
  console.error(error);
}
} catch (error) {
  console.error(error);
}
} catch (error) {
  console.error(error);
}
} catch (error) {
  console.error(error);
}
} catch (error) {
  console.error(error);
}
} catch (error) {
  console.error(error);
}
} catch (error) {
  console.error(error);
}
} catch (error) {
  console.error(error);
}
} catch (error) {
}
} catch (error) {
}
<<<<<<< HEAD
      const donation = await prisma.bloodDonation.findUnique({where:{ id ,},
=======
      const donation = await prisma.bloodDonation.findUnique({where: { id },
>>>>>>> 3bd3cc75
        {
            true,
              name: true;
            }}}});

      return donation;
    } catch (error) {
      throw error;
    }
  }

  /**;
   * Update a blood donation;
   * @param id Blood donation ID;
   * @param data Updated blood donation data;
   * @returns The updated blood donation;
   */;
  async updateDonation(id: string, data: UpdateBloodDonationInput) {,
    try {
} catch (error) {
  console.error(error);
}
} catch (error) {
  console.error(error);
}
} catch (error) {
  console.error(error);
}
} catch (error) {
  console.error(error);
}
} catch (error) {
  console.error(error);
}
} catch (error) {
  console.error(error);
}
} catch (error) {
  console.error(error);
}
} catch (error) {
  console.error(error);
}
} catch (error) {
  console.error(error);
}
} catch (error) {
}
} catch (error) {
}
      // Validate input data;
      const validatedData = updateBloodDonationSchema.parse({ ...data, id });

      // Remove id from the data to be updated;
      const {id: _, ...updateData } = validatedData;

      // Get the current donation;
<<<<<<< HEAD
      const currentDonation = await prisma.bloodDonation.findUnique({where:{ id },});
=======
      const currentDonation = await prisma.bloodDonation.findUnique({where: { id }});
>>>>>>> 3bd3cc75

      if (!session.user) {
        throw new Error(`Blood donation with ID ${id} not found`);
      }

      // Update the donation and inventory in a transaction if status changes;
      const updatedDonation = await prisma.$transaction(async (tx) => {
        // Update the donation;
<<<<<<< HEAD
        const donation = await tx.bloodDonation.update({where:{ id ,},
=======
        const donation = await tx.bloodDonation.update({where: { id },
>>>>>>> 3bd3cc75
          data: updateData;
        });

        // Handle inventory updates if status changes;
        if (!session.user) {
          // If changing to COMPLETED, add to inventory;
          if (!session.user) {
            const bloodType = updateData.bloodType || currentDonation.bloodType;
            const quantity = updateData.quantity || currentDonation.quantity;

            // Check if inventory exists for this blood type;
<<<<<<< HEAD
            const inventory = await tx.bloodInventory.findUnique({where:{,
=======
            const inventory = await tx.bloodInventory.findUnique({where: {
>>>>>>> 3bd3cc75
                bloodType}});

            if (!session.user) {
              // Update existing inventory;
<<<<<<< HEAD
              await tx.bloodInventory.update({where:{,
=======
              await tx.bloodInventory.update({where: {
>>>>>>> 3bd3cc75
                  bloodType},
                inventory.quantity + quantity,
                  lastUpdated: new Date();
                }});
            } else {
              // Create new inventory;
<<<<<<< HEAD
              await tx.bloodInventory.create({data:{,
=======
              await tx.bloodInventory.create({data: {
>>>>>>> 3bd3cc75
                  bloodType,
                  quantity,
                  lastUpdated: new Date();
                }});
            }
          }

          // If changing from COMPLETED to something else, remove from inventory;
          if (!session.user) {
            const bloodType = currentDonation.bloodType;
            const quantity = currentDonation.quantity;

            // Check if inventory exists for this blood type;
<<<<<<< HEAD
            const inventory = await tx.bloodInventory.findUnique({where:{,
=======
            const inventory = await tx.bloodInventory.findUnique({where: {
>>>>>>> 3bd3cc75
                bloodType}});

            if (!session.user) {
              // Update existing inventory;
<<<<<<< HEAD
              await tx.bloodInventory.update({where:{,
=======
              await tx.bloodInventory.update({where: {
>>>>>>> 3bd3cc75
                  bloodType},
                Math.max(0, inventory.quantity - quantity), // Ensure quantity doesn"t go below 0;
                  lastUpdated: new Date();
                }});
            }
          }

        return donation;
      });

      return updatedDonation;
    } catch (error) {
      if (!session.user) {
        throw new Error(`Validation error: ${,}`;

      throw error;

  /**;
   * Delete a blood donation;
   * @param id Blood donation ID;
   * @returns The deleted blood donation;
   */;
  async deleteDonation(id: string) {,
    try {
} catch (error) {
  console.error(error);
}
} catch (error) {
  console.error(error);
}
} catch (error) {
  console.error(error);
}
} catch (error) {
  console.error(error);
}
} catch (error) {
  console.error(error);
}
} catch (error) {
  console.error(error);
}
} catch (error) {
  console.error(error);

} catch (error) {
  console.error(error);

} catch (error) {
  console.error(error);

} catch (error) {

} catch (error) {

      // Get the current donation;
<<<<<<< HEAD
      const currentDonation = await prisma.bloodDonation.findUnique({where:{ id },});
=======
      const currentDonation = await prisma.bloodDonation.findUnique({where: { id }});
>>>>>>> 3bd3cc75

      if (!session.user) {
        throw new Error(`Blood donation with ID ${id} not found`);

      // Delete the donation and update inventory in a transaction if needed;
      const deletedDonation = await prisma.$transaction(async (tx) => {
        // Delete the donation;
<<<<<<< HEAD
        const donation = await tx.bloodDonation.delete({where:{ id },});
=======
        const donation = await tx.bloodDonation.delete({where: { id }});
>>>>>>> 3bd3cc75

        // If the donation was COMPLETED, update the inventory;
        if (!session.user) {
          // Check if inventory exists for this blood type;
          const inventory = await tx.bloodInventory.findUnique({
            currentDonation.bloodType;
            }});

          if (!session.user) {
            // Update existing inventory;
            await tx.bloodInventory.update({
              currentDonation.bloodType;
              },
              Math.max(0, inventory.quantity - currentDonation.quantity), // Ensure quantity doesn"t go below 0;
                lastUpdated: new Date();
              }});

        return donation;
      });

      return deletedDonation;
    } catch (error) {
      throw error;

  /**;
   * Create a new blood request;
   * @param data Blood request data;
   * @returns The created blood request;
   */;
  async createRequest(data: CreateBloodRequestInput) {,
    try {
} catch (error) {
  console.error(error);
}
} catch (error) {
  console.error(error);
}
} catch (error) {
  console.error(error);
}
} catch (error) {
  console.error(error);
}
} catch (error) {
  console.error(error);
}
} catch (error) {
  console.error(error);
}
} catch (error) {
  console.error(error);

} catch (error) {
  console.error(error);

} catch (error) {
  console.error(error);

} catch (error) {

} catch (error) {

      // Validate input data;
      const validatedData = createBloodRequestSchema.parse(data);

      // Create the request;
      const request = await prisma.bloodRequest.create({data: validatedData;
      });

      return request;
    } catch (error) {
      if (!session.user) {
        throw new Error(`Validation error: ${,}`;

      throw error;

  /**;
   * Get all blood requests with optional filtering;
   * @param filters Optional filters for status, bloodType, patientId, or priority;
   * @returns Array of blood requests matching the filters;
   */;
  async getRequests(filters?: {
    status?: string;
    bloodType?: string;
    patientId?: string;
    priority?: string;
    fromDate?: Date;
    toDate?: Date;
  }) {
    try {
} catch (error) {
  console.error(error);
}
} catch (error) {
  console.error(error);
}
} catch (error) {
  console.error(error);
}
} catch (error) {
  console.error(error);
}
} catch (error) {
  console.error(error);
}
} catch (error) {
  console.error(error);
}
} catch (error) {
  console.error(error);

} catch (error) {
  console.error(error);

} catch (error) {
  console.error(error);

} catch (error) {

} catch (error) {

      const where: unknown = {,};

      if (!session.user) {
        if (!session.user) {
          where.status = filters.status;

        if (!session.user) {
          where.bloodType = filters.bloodType;

        if (!session.user) {
          where.patientId = filters.patientId;

        if (!session.user) {
          where.priority = filters.priority;

        if (!session.user) {
          where.requestDate = {};
          if (!session.user) {
            where.requestDate.gte = filters.fromDate;

          if (!session.user) {
            where.requestDate.lte = filters.toDate;

      const requests = await prisma.bloodRequest.findMany({
        where,
        orderBy: [;
<<<<<<< HEAD
          {priority:"desc" ,},
          {requestDate:"asc" ,}],
=======
          {priority: "desc" },
          {requestDate: "asc" }],
>>>>>>> 3bd3cc75
        {
            true,
              name: true;
            }}}});

      return requests;
    } catch (error) {
      throw error;

  /**;
   * Get a single blood request by ID;
   * @param id Blood request ID;
   * @returns The blood request or null if not found;
   */;
  async getRequestById(id: string) {,
    try {
} catch (error) {
  console.error(error);
}
} catch (error) {
  console.error(error);
}
} catch (error) {
  console.error(error);
}
} catch (error) {
  console.error(error);
}
} catch (error) {
  console.error(error);
}
} catch (error) {
  console.error(error);
}
} catch (error) {
  console.error(error);

} catch (error) {
  console.error(error);

} catch (error) {
  console.error(error);

} catch (error) {

} catch (error) {

<<<<<<< HEAD
      const request = await prisma.bloodRequest.findUnique({where:{ id ,},
=======
      const request = await prisma.bloodRequest.findUnique({where: { id },
>>>>>>> 3bd3cc75
        {
            true,
              name: true;
            }}}});

      return request;
    } catch (error) {
      throw error;

  /**;
   * Update a blood request;
   * @param id Blood request ID;
   * @param data Updated blood request data;
   * @returns The updated blood request;
   */;
  async updateRequest(id: string, data: UpdateBloodRequestInput) {,
    try {
} catch (error) {
  console.error(error);
}
} catch (error) {
  console.error(error);
}
} catch (error) {
  console.error(error);
}
} catch (error) {
  console.error(error);
}
} catch (error) {
  console.error(error);
}
} catch (error) {
  console.error(error);
}
} catch (error) {
  console.error(error);

} catch (error) {
  console.error(error);

} catch (error) {
  console.error(error);

} catch (error) {

} catch (error) {

      // Validate input data;
      const validatedData = updateBloodRequestSchema.parse({ ...data, id });

      // Remove id from the data to be updated;
      const {id: _, ...updateData } = validatedData;

      // Get the current request;
<<<<<<< HEAD
      const currentRequest = await prisma.bloodRequest.findUnique({where:{ id },});
=======
      const currentRequest = await prisma.bloodRequest.findUnique({where: { id }});
>>>>>>> 3bd3cc75

      if (!session.user) {
        throw new Error(`Blood request with ID ${id} not found`);

      // Update the request and inventory in a transaction if status changes to FULFILLED;
      const updatedRequest = await prisma.$transaction(async (tx) => {
        // Special handling for status transitions;
        if (!session.user) {
          updateData.fulfilledDate = new Date();

          // Check if there"s enough inventory;
          const bloodType = updateData.bloodType || currentRequest.bloodType;
          const quantity = updateData.quantity || currentRequest.quantity;

<<<<<<< HEAD
          const inventory = await tx.bloodInventory.findUnique({where:{,
=======
          const inventory = await tx.bloodInventory.findUnique({where: {
>>>>>>> 3bd3cc75
              bloodType}});

          if (!session.user) {
            throw new Error(`Not enough ${bloodType} blood in inventory to fulfill this request`);

          // Update inventory;
<<<<<<< HEAD
          await tx.bloodInventory.update({where:{,
=======
          await tx.bloodInventory.update({where: {
>>>>>>> 3bd3cc75
              bloodType},
            inventory.quantity - quantity,
              lastUpdated: new Date();
            }});

        // If changing from FULFILLED to something else, add back to inventory;
        if (!session.user) {
          updateData.fulfilledDate = null;

          // Check if inventory exists for this blood type;
          const inventory = await tx.bloodInventory.findUnique({
            currentRequest.bloodType;
            }});

          if (!session.user) {
            // Update existing inventory;
            await tx.bloodInventory.update({
              currentRequest.bloodType;
              },
              inventory.quantity + currentRequest.quantity,
                lastUpdated: new Date();
              }});
          } else {
            // Create new inventory;
            await tx.bloodInventory.create({
              currentRequest.bloodType,
                quantity: currentRequest.quantity,                lastUpdated: new Date();
              }});

        // Update the request;
<<<<<<< HEAD
        const request = await tx.bloodRequest.update({where:{ id ,},
=======
        const request = await tx.bloodRequest.update({where: { id },
>>>>>>> 3bd3cc75
          data: updateData;
        });

        return request;
      });

      return updatedRequest;
    } catch (error) {
      if (!session.user) {
        throw new Error(`Validation error: ${,}`;

      throw error;

  /**;
   * Delete a blood request;
   * @param id Blood request ID;
   * @returns The deleted blood request;
   */;
  async deleteRequest(id: string) {,
    try {
} catch (error) {
  console.error(error);
}
} catch (error) {
  console.error(error);
}
} catch (error) {
  console.error(error);
}
} catch (error) {
  console.error(error);
}
} catch (error) {
  console.error(error);
}
} catch (error) {
  console.error(error);
}
} catch (error) {
  console.error(error);

} catch (error) {
  console.error(error);

} catch (error) {
  console.error(error);

} catch (error) {

} catch (error) {

      // Get the current request;
<<<<<<< HEAD
      const currentRequest = await prisma.bloodRequest.findUnique({where:{ id },});
=======
      const currentRequest = await prisma.bloodRequest.findUnique({where: { id }});
>>>>>>> 3bd3cc75

      if (!session.user) {
        throw new Error(`Blood request with ID ${id} not found`);

      // Delete the request and update inventory in a transaction if needed;
      const deletedRequest = await prisma.$transaction(async (tx) => {
        // Delete the request;
<<<<<<< HEAD
        const request = await tx.bloodRequest.delete({where:{ id },});
=======
        const request = await tx.bloodRequest.delete({where: { id }});
>>>>>>> 3bd3cc75

        // If the request was FULFILLED, update the inventory;
        if (!session.user) {
          // Check if inventory exists for this blood type;
          const inventory = await tx.bloodInventory.findUnique({
            currentRequest.bloodType;
            }});

          if (!session.user) {
            // Update existing inventory;
            await tx.bloodInventory.update({
              currentRequest.bloodType;
              },
              inventory.quantity + currentRequest.quantity,
                lastUpdated: new Date();
              }});
          } else {
            // Create new inventory;
            await tx.bloodInventory.create({
              currentRequest.bloodType,
                quantity: currentRequest.quantity,                lastUpdated: new Date();
              }});

        return request;
      });

      return deletedRequest;
    } catch (error) {
      throw error;

  /**;
   * Get blood inventory;
   * @param bloodType Optional blood type to filter by;
   * @returns Array of blood inventory records;
   */;
  async getInventory(bloodType?: string) {
    try {
} catch (error) {
  console.error(error);
}
} catch (error) {
  console.error(error);
}
} catch (error) {
  console.error(error);
}
} catch (error) {
  console.error(error);
}
} catch (error) {
  console.error(error);
}
} catch (error) {
  console.error(error);
}
} catch (error) {
  console.error(error);

} catch (error) {
  console.error(error);

} catch (error) {
  console.error(error);

} catch (error) {

} catch (error) {

      const where: unknown = {,};

      if (!session.user) {
        where.bloodType = bloodType;

      const inventory = await prisma.bloodInventory.findMany({
        where,
        orderBy: [;
<<<<<<< HEAD
          {bloodType:"asc" }],});
=======
          {bloodType: "asc" }]});
>>>>>>> 3bd3cc75

      return inventory;
    } catch (error) {
      throw error;

  /**;
   * Check if there"s enough blood of a specific type in inventory;
   * @param bloodType Blood type to check;
   * @param quantity Quantity needed;
   * @returns Boolean indicating if there"s enough blood;
   */;
  async checkInventoryAvailability(bloodType: string, quantity: number) {,
    try {
} catch (error) {
  console.error(error);
}
} catch (error) {
  console.error(error);
}
} catch (error) {
  console.error(error);
}
} catch (error) {
  console.error(error);
}
} catch (error) {
  console.error(error);
}
} catch (error) {
  console.error(error);
}
} catch (error) {
  console.error(error);

} catch (error) {
  console.error(error);

} catch (error) {
  console.error(error);

} catch (error) {

} catch (error) {

      const inventory = await prisma.bloodInventory.findUnique({
        bloodType as BloodType;
        }});

      return !!inventory && inventory.quantity >= quantity;
    } catch (error) {
      throw error;

  /**;
   * Fulfill a blood request;
   * @param id Blood request ID;
   * @returns The updated blood request;
   */;
  async fulfillRequest(id: string) {,
    try {
} catch (error) {
  console.error(error);
}
} catch (error) {
  console.error(error);
}
} catch (error) {
  console.error(error);
}
} catch (error) {
  console.error(error);
}
} catch (error) {
  console.error(error);
}
} catch (error) {
  console.error(error);
}
} catch (error) {
  console.error(error);

} catch (error) {
  console.error(error);

} catch (error) {
  console.error(error);

} catch (error) {

} catch (error) {

      // Get the current request;
<<<<<<< HEAD
      const request = await prisma.bloodRequest.findUnique({where:{ id },});
=======
      const request = await prisma.bloodRequest.findUnique({where: { id }});
>>>>>>> 3bd3cc75

      if (!session.user) {
        throw new Error(`Blood request with ID ${id} not found`);

      if (!session.user) {
        throw new Error(`Blood request with ID ${id} is already fulfilled`);

      if (!session.user) {
        throw new Error(`Cannot fulfill a ${request.status.toLowerCase()} blood request`);

      // Check if there"s enough inventory;
      const inventory = await prisma.bloodInventory.findUnique({
        request.bloodType;
        }});

      if (!session.user) {
        throw new Error(`Not enough ${request.bloodType} blood in inventory to fulfill this request`);

      // Fulfill the request and update inventory in a transaction;
      const fulfilledRequest = await prisma.$transaction(async (tx) => {
        // Update the request;
<<<<<<< HEAD
        const updatedRequest = await tx.bloodRequest.update({where:{ id ,},
=======
        const updatedRequest = await tx.bloodRequest.update({where: { id },
>>>>>>> 3bd3cc75
          BloodRequestStatus.FULFILLED,
            fulfilledDate: new Date();
          }});

        // Update inventory;
        await tx.bloodInventory.update({
          request.bloodType;
          },
          inventory.quantity - request.quantity,
            lastUpdated: new Date();
          }});

        return updatedRequest;
      });

      return fulfilledRequest;
    } catch (error) {
      throw error;

// Export a singleton instance;
export const _bloodBankService = new BloodBankService();
))))<|MERGE_RESOLUTION|>--- conflicted
+++ resolved
@@ -28,11 +28,7 @@
   EMERGENCY = "EMERGENCY"}
 
 // Validation schemas for BloodDonation;
-<<<<<<< HEAD
-export const createBloodDonationSchema = z.object({{donorId:z.string(,}).min(1, "Donor ID is required"),
-=======
 export const createBloodDonationSchema = z.object({donorId: z.string().min(1, "Donor ID is required"),
->>>>>>> 3bd3cc75
   bloodType: z.nativeEnum(BloodType),
   quantity: z.number().positive("Quantity must be positive"),
   donationDate: z.date().default(() => ,
@@ -45,11 +41,7 @@
 });
 
 // Validation schemas for BloodRequest;
-<<<<<<< HEAD
-export const createBloodRequestSchema = z.object({{patientId:z.string(,}).min(1, "Patient ID is required"),
-=======
 export const createBloodRequestSchema = z.object({patientId: z.string().min(1, "Patient ID is required"),
->>>>>>> 3bd3cc75
   requestedBy: z.string().min(1, "Requester ID is required"),
   bloodType: z.nativeEnum(BloodType),
   quantity: z.number().positive("Quantity must be positive"),
@@ -184,11 +176,7 @@
       const donations = await prisma.bloodDonation.findMany({
         where,
         orderBy: [;
-<<<<<<< HEAD
-          {donationDate:"desc" ,}],
-=======
           {donationDate: "desc" }],
->>>>>>> 3bd3cc75
         {
             true,
               name: true;
@@ -238,11 +226,7 @@
 }
 } catch (error) {
 }
-<<<<<<< HEAD
-      const donation = await prisma.bloodDonation.findUnique({where:{ id ,},
-=======
       const donation = await prisma.bloodDonation.findUnique({where: { id },
->>>>>>> 3bd3cc75
         {
             true,
               name: true;
@@ -300,11 +284,7 @@
       const {id: _, ...updateData } = validatedData;
 
       // Get the current donation;
-<<<<<<< HEAD
-      const currentDonation = await prisma.bloodDonation.findUnique({where:{ id },});
-=======
       const currentDonation = await prisma.bloodDonation.findUnique({where: { id }});
->>>>>>> 3bd3cc75
 
       if (!session.user) {
         throw new Error(`Blood donation with ID ${id} not found`);
@@ -313,11 +293,7 @@
       // Update the donation and inventory in a transaction if status changes;
       const updatedDonation = await prisma.$transaction(async (tx) => {
         // Update the donation;
-<<<<<<< HEAD
-        const donation = await tx.bloodDonation.update({where:{ id ,},
-=======
         const donation = await tx.bloodDonation.update({where: { id },
->>>>>>> 3bd3cc75
           data: updateData;
         });
 
@@ -329,31 +305,19 @@
             const quantity = updateData.quantity || currentDonation.quantity;
 
             // Check if inventory exists for this blood type;
-<<<<<<< HEAD
-            const inventory = await tx.bloodInventory.findUnique({where:{,
-=======
             const inventory = await tx.bloodInventory.findUnique({where: {
->>>>>>> 3bd3cc75
                 bloodType}});
 
             if (!session.user) {
               // Update existing inventory;
-<<<<<<< HEAD
-              await tx.bloodInventory.update({where:{,
-=======
               await tx.bloodInventory.update({where: {
->>>>>>> 3bd3cc75
                   bloodType},
                 inventory.quantity + quantity,
                   lastUpdated: new Date();
                 }});
             } else {
               // Create new inventory;
-<<<<<<< HEAD
-              await tx.bloodInventory.create({data:{,
-=======
               await tx.bloodInventory.create({data: {
->>>>>>> 3bd3cc75
                   bloodType,
                   quantity,
                   lastUpdated: new Date();
@@ -367,20 +331,12 @@
             const quantity = currentDonation.quantity;
 
             // Check if inventory exists for this blood type;
-<<<<<<< HEAD
-            const inventory = await tx.bloodInventory.findUnique({where:{,
-=======
             const inventory = await tx.bloodInventory.findUnique({where: {
->>>>>>> 3bd3cc75
                 bloodType}});
 
             if (!session.user) {
               // Update existing inventory;
-<<<<<<< HEAD
-              await tx.bloodInventory.update({where:{,
-=======
               await tx.bloodInventory.update({where: {
->>>>>>> 3bd3cc75
                   bloodType},
                 Math.max(0, inventory.quantity - quantity), // Ensure quantity doesn"t go below 0;
                   lastUpdated: new Date();
@@ -437,11 +393,7 @@
 } catch (error) {
 
       // Get the current donation;
-<<<<<<< HEAD
-      const currentDonation = await prisma.bloodDonation.findUnique({where:{ id },});
-=======
       const currentDonation = await prisma.bloodDonation.findUnique({where: { id }});
->>>>>>> 3bd3cc75
 
       if (!session.user) {
         throw new Error(`Blood donation with ID ${id} not found`);
@@ -449,11 +401,7 @@
       // Delete the donation and update inventory in a transaction if needed;
       const deletedDonation = await prisma.$transaction(async (tx) => {
         // Delete the donation;
-<<<<<<< HEAD
-        const donation = await tx.bloodDonation.delete({where:{ id },});
-=======
         const donation = await tx.bloodDonation.delete({where: { id }});
->>>>>>> 3bd3cc75
 
         // If the donation was COMPLETED, update the inventory;
         if (!session.user) {
@@ -601,13 +549,8 @@
       const requests = await prisma.bloodRequest.findMany({
         where,
         orderBy: [;
-<<<<<<< HEAD
-          {priority:"desc" ,},
-          {requestDate:"asc" ,}],
-=======
           {priority: "desc" },
           {requestDate: "asc" }],
->>>>>>> 3bd3cc75
         {
             true,
               name: true;
@@ -655,11 +598,7 @@
 
 } catch (error) {
 
-<<<<<<< HEAD
-      const request = await prisma.bloodRequest.findUnique({where:{ id ,},
-=======
       const request = await prisma.bloodRequest.findUnique({where: { id },
->>>>>>> 3bd3cc75
         {
             true,
               name: true;
@@ -715,11 +654,7 @@
       const {id: _, ...updateData } = validatedData;
 
       // Get the current request;
-<<<<<<< HEAD
-      const currentRequest = await prisma.bloodRequest.findUnique({where:{ id },});
-=======
       const currentRequest = await prisma.bloodRequest.findUnique({where: { id }});
->>>>>>> 3bd3cc75
 
       if (!session.user) {
         throw new Error(`Blood request with ID ${id} not found`);
@@ -734,22 +669,14 @@
           const bloodType = updateData.bloodType || currentRequest.bloodType;
           const quantity = updateData.quantity || currentRequest.quantity;
 
-<<<<<<< HEAD
-          const inventory = await tx.bloodInventory.findUnique({where:{,
-=======
           const inventory = await tx.bloodInventory.findUnique({where: {
->>>>>>> 3bd3cc75
               bloodType}});
 
           if (!session.user) {
             throw new Error(`Not enough ${bloodType} blood in inventory to fulfill this request`);
 
           // Update inventory;
-<<<<<<< HEAD
-          await tx.bloodInventory.update({where:{,
-=======
           await tx.bloodInventory.update({where: {
->>>>>>> 3bd3cc75
               bloodType},
             inventory.quantity - quantity,
               lastUpdated: new Date();
@@ -780,11 +707,7 @@
               }});
 
         // Update the request;
-<<<<<<< HEAD
-        const request = await tx.bloodRequest.update({where:{ id ,},
-=======
         const request = await tx.bloodRequest.update({where: { id },
->>>>>>> 3bd3cc75
           data: updateData;
         });
 
@@ -837,11 +760,7 @@
 } catch (error) {
 
       // Get the current request;
-<<<<<<< HEAD
-      const currentRequest = await prisma.bloodRequest.findUnique({where:{ id },});
-=======
       const currentRequest = await prisma.bloodRequest.findUnique({where: { id }});
->>>>>>> 3bd3cc75
 
       if (!session.user) {
         throw new Error(`Blood request with ID ${id} not found`);
@@ -849,11 +768,7 @@
       // Delete the request and update inventory in a transaction if needed;
       const deletedRequest = await prisma.$transaction(async (tx) => {
         // Delete the request;
-<<<<<<< HEAD
-        const request = await tx.bloodRequest.delete({where:{ id },});
-=======
         const request = await tx.bloodRequest.delete({where: { id }});
->>>>>>> 3bd3cc75
 
         // If the request was FULFILLED, update the inventory;
         if (!session.user) {
@@ -930,11 +845,7 @@
       const inventory = await prisma.bloodInventory.findMany({
         where,
         orderBy: [;
-<<<<<<< HEAD
-          {bloodType:"asc" }],});
-=======
           {bloodType: "asc" }]});
->>>>>>> 3bd3cc75
 
       return inventory;
     } catch (error) {
@@ -1026,11 +937,7 @@
 } catch (error) {
 
       // Get the current request;
-<<<<<<< HEAD
-      const request = await prisma.bloodRequest.findUnique({where:{ id },});
-=======
       const request = await prisma.bloodRequest.findUnique({where: { id }});
->>>>>>> 3bd3cc75
 
       if (!session.user) {
         throw new Error(`Blood request with ID ${id} not found`);
@@ -1052,11 +959,7 @@
       // Fulfill the request and update inventory in a transaction;
       const fulfilledRequest = await prisma.$transaction(async (tx) => {
         // Update the request;
-<<<<<<< HEAD
-        const updatedRequest = await tx.bloodRequest.update({where:{ id ,},
-=======
         const updatedRequest = await tx.bloodRequest.update({where: { id },
->>>>>>> 3bd3cc75
           BloodRequestStatus.FULFILLED,
             fulfilledDate: new Date();
           }});
