--- conflicted
+++ resolved
@@ -1,9 +1,4 @@
-<<<<<<< HEAD
-import "./encryption_service_secure"
-import {getEncryptionService  } from "next/server"
-=======
 import { {  getEncryptionService  } from "./encryption_service_secure"
->>>>>>> 1bf31595
 
 // Production-ready Encryption Service for HMS;
 // Replaced placeholder implementation with secure AES-256-GCM encryption;
