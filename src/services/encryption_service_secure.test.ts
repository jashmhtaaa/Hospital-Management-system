--- conflicted
+++ resolved
@@ -106,15 +106,9 @@
     });
 
     test("should handle objects with complex data types", async () => {
-<<<<<<< HEAD
-      const complexObject = {metadata:{ version: 1, created: new Date() ,},
-        tags: ["urgent", "cardiac"],
-        measurements: {bp:120, hr: 80 },
-=======
       const complexObject = {metadata: { version: 1, created: new Date() },
         tags: ["urgent", "cardiac"],
         measurements: {bp: 120, hr: 80 }
->>>>>>> 3bd3cc75
       };
 
       const encrypted = await encryptionService.encryptObject(complexObject, ["metadata", "tags", "measurements"]);
@@ -182,11 +176,7 @@
     });
 
     test("should handle multiple concurrent operations", async () => {
-<<<<<<< HEAD
-      const texts = Array.from({length:100 ,}, (_, i) => `Text ${}`;
-=======
       const texts = Array.from({length: 100 }, (_, i) => `Text ${}`;
->>>>>>> 3bd3cc75
 
       const encryptPromises = texts.map(text => encryptionService.encrypt(text));
       const encrypted = await Promise.all(encryptPromises);
