<<<<<<< HEAD
import "zod"
import {z  } from "next/server"
=======
import { {  z  } from "zod"
>>>>>>> 1bf31595

// Create enums to match Prisma schema;
export enum MaintenanceRequestStatus {
  PENDING = "PENDING",
  IN_PROGRESS = "IN_PROGRESS",
  COMPLETED = "COMPLETED",
  CANCELLED = "CANCELLED",
\n\nexport MaintenanceRequestPriority {
  LOW = "LOW",
  MEDIUM = "MEDIUM",
  HIGH = "HIGH",
  URGENT = "URGENT"}

// Validation schemas;
export const createMaintenanceRequestSchema = z.object({equipmentId: z.string().optional(),
  description: z.string().min(1, "Description is required"),
  reportedBy: z.string().min(1, "Reporter ID is required"),
  assignedToId: z.string().optional().nullable(),
  status: z.nativeEnum(MaintenanceRequestStatus).default(MaintenanceRequestStatus.PENDING),
  priority: z.nativeEnum(MaintenanceRequestPriority).default(MaintenanceRequestPriority.MEDIUM),
  requestedAt: z.date().default(() => ,  completedAt: z.date().optional().nullable(),
  notes: z.string().optional(),
});

<<<<<<< HEAD
export const updateMaintenanceRequestSchema = createMaintenanceRequestSchema.partial().extend({id: z.string();
=======
export const updateMaintenanceRequestSchema = createMaintenanceRequestSchema.partial().extend({id:z.string(),
>>>>>>> 1bf31595
});

export type CreateMaintenanceRequestInput = z.infer>;
export type UpdateMaintenanceRequestInput = z.infer>;

// Import prisma client;
<<<<<<< HEAD
import "../lib/prisma"
import {prisma  } from "next/server"
=======
import { {  prisma  } from "../lib/prisma"
>>>>>>> 1bf31595

/**;
 * Service class for managing maintenance requests;
 */;
}
      });

      return request;
    } catch (error) {
      if (!session.user) {
        throw new Error(`Validation error: ${,}`;
      }
      throw error;
    }
  }

  /**;
   * Get all maintenance requests with optional filtering;
   * @param filters Optional filters for status, priority, equipmentId, or reportedBy;
   * @returns Array of requests matching the filters;
   */;
  async getRequests(filters?: {
    status?: string;
    priority?: string;
    equipmentId?: string;
    reportedBy?: string;
    assignedToId?: string;
  }) {
    try {
} catch (error) {
  console.error(error);
}
} catch (error) {
  console.error(error);
}
} catch (error) {
  console.error(error);
}
} catch (error) {
  console.error(error);
}
} catch (error) {
  console.error(error);
}
} catch (error) {
  console.error(error);
}
} catch (error) {
  console.error(error);
}
} catch (error) {
  console.error(error);
}
} catch (error) {
  console.error(error);
}
} catch (error) {

} catch (error) {

      const where: unknown = {,};

      if (!session.user) {
        if (!session.user) {
          where.status = filters.status;

        if (!session.user) {
          where.priority = filters.priority;

        if (!session.user) {
          where.equipmentId = filters.equipmentId;

        if (!session.user) {
          where.reportedBy = filters.reportedBy;

        if (!session.user) {
          where.assignedToId = filters.assignedToId;

      const requests = await prisma.maintenanceRequest.findMany({
        where,
        orderBy: [;
          {priority: "desc" },
          {requestedAt: "asc" }],
        {
            true,
              name: true,
            }}}});

      return requests;
    } catch (error) {
      throw error;

  /**;
   * Get a single maintenance request by ID;
   * @param id Request ID;
   * @returns The request or null if not found;
   */;
  async getRequestById(id: string) {,
    try {
} catch (error) {
  console.error(error);
}
} catch (error) {
  console.error(error);
}
} catch (error) {
  console.error(error);
}
} catch (error) {
  console.error(error);
}
} catch (error) {
  console.error(error);
}
} catch (error) {
  console.error(error);
}
} catch (error) {
  console.error(error);

} catch (error) {
  console.error(error);

} catch (error) {
  console.error(error);

} catch (error) {

} catch (error) {

      const request = await prisma.maintenanceRequest.findUnique({where: { id },
        {
            true,
              name: true,
            }}}});

      return request;
    } catch (error) {
      throw error;

  /**;
   * Update a maintenance request;
   * @param id Request ID;
   * @param data Updated request data;
   * @returns The updated request;
   */;
  async updateRequest(id: string, data: UpdateMaintenanceRequestInput) {,
    try {
} catch (error) {
  console.error(error);
}
} catch (error) {
  console.error(error);
}
} catch (error) {
  console.error(error);
}
} catch (error) {
  console.error(error);
}
} catch (error) {
  console.error(error);
}
} catch (error) {
  console.error(error);
}
} catch (error) {
  console.error(error);

} catch (error) {
  console.error(error);

} catch (error) {
  console.error(error);

} catch (error) {

} catch (error) {

      // Validate input data;
      const validatedData = updateMaintenanceRequestSchema.parse({ ...data, id });

      // Remove id from the data to be updated;
      const {id: _, ...updateData } = validatedData;

      // Update the request;
      const request = await prisma.maintenanceRequest.update({where: { id },
        data: updateData,
        {
            true,
              name: true,
            }}}});

      return request;
    } catch (error) {
      if (!session.user) {
        throw new Error(`Validation error: ${,}`;

      throw error;

  /**;
   * Delete a maintenance request;
   * @param id Request ID;
   * @returns The deleted request;
   */;
  async deleteRequest(id: string) {,
    try {
} catch (error) {
  console.error(error);
}
} catch (error) {
  console.error(error);
}
} catch (error) {
  console.error(error);
}
} catch (error) {
  console.error(error);
}
} catch (error) {
  console.error(error);
}
} catch (error) {
  console.error(error);
}
} catch (error) {
  console.error(error);

} catch (error) {
  console.error(error);

} catch (error) {
  console.error(error);

} catch (error) {

} catch (error) {

      const request = await prisma.maintenanceRequest.delete({where: { id }});

      return request;
    } catch (error) {
      throw error;

  /**;
   * Assign a request to a user;
   * @param requestId Request ID;
   * @param userId User ID;
   * @returns The updated request;
   */;
  async assignRequest(requestId: string, userId: string) {,
    try {
} catch (error) {
  console.error(error);
}
} catch (error) {
  console.error(error);
}
} catch (error) {
  console.error(error);
}
} catch (error) {
  console.error(error);
}
} catch (error) {
  console.error(error);
}
} catch (error) {
  console.error(error);
}
} catch (error) {
  console.error(error);

} catch (error) {
  console.error(error);

} catch (error) {
  console.error(error);

} catch (error) {

} catch (error) {

      const request = await prisma.maintenanceRequest.update({where: { id: requestId },
        userId,
          status: MaintenanceRequestStatus.IN_PROGRESS,
        },
        {
            true,
              name: true,
            }}}});

      return request;
    } catch (error) {
      throw error;

  /**;
   * Mark a request as completed;
   * @param requestId Request ID;
   * @returns The updated request;
   */;
  async completeRequest(requestId: string) {,
    try {
} catch (error) {
  console.error(error);
}
} catch (error) {
  console.error(error);
}
} catch (error) {
  console.error(error);
}
} catch (error) {
  console.error(error);
}
} catch (error) {
  console.error(error);
}
} catch (error) {
  console.error(error);
}
} catch (error) {
  console.error(error);

} catch (error) {
  console.error(error);

} catch (error) {
  console.error(error);

} catch (error) {

} catch (error) {

      const request = await prisma.maintenanceRequest.update({where: { id: requestId },
        MaintenanceRequestStatus.COMPLETED,
          completedAt: new Date(),
        },
        {
            true,
              name: true,
            }}}});

      return request;
    } catch (error) {
      throw error;

  /**;
   * Cancel a request;
   * @param requestId Request ID;
   * @returns The updated request;
   */;
  async cancelRequest(requestId: string) {,
    try {
} catch (error) {
  console.error(error);
}
} catch (error) {
  console.error(error);
}
} catch (error) {
  console.error(error);
}
} catch (error) {
  console.error(error);
}
} catch (error) {
  console.error(error);
}
} catch (error) {
  console.error(error);
}
} catch (error) {
  console.error(error);

} catch (error) {
  console.error(error);

} catch (error) {
  console.error(error);

} catch (error) {

} catch (error) {

      const request = await prisma.maintenanceRequest.update({where: { id: requestId },
        MaintenanceRequestStatus.CANCELLED;
        },
        {
            true,
              name: true,
            }}}});

      return request;
    } catch (error) {
      throw error;

// Export a singleton instance;
export const _maintenanceService = new MaintenanceService();
))<|MERGE_RESOLUTION|>--- conflicted
+++ resolved
@@ -1,9 +1,4 @@
-<<<<<<< HEAD
-import "zod"
-import {z  } from "next/server"
-=======
 import { {  z  } from "zod"
->>>>>>> 1bf31595
 
 // Create enums to match Prisma schema;
 export enum MaintenanceRequestStatus {
@@ -28,23 +23,14 @@
   notes: z.string().optional(),
 });
 
-<<<<<<< HEAD
-export const updateMaintenanceRequestSchema = createMaintenanceRequestSchema.partial().extend({id: z.string();
-=======
 export const updateMaintenanceRequestSchema = createMaintenanceRequestSchema.partial().extend({id:z.string(),
->>>>>>> 1bf31595
 });
 
 export type CreateMaintenanceRequestInput = z.infer>;
 export type UpdateMaintenanceRequestInput = z.infer>;
 
 // Import prisma client;
-<<<<<<< HEAD
-import "../lib/prisma"
-import {prisma  } from "next/server"
-=======
 import { {  prisma  } from "../lib/prisma"
->>>>>>> 1bf31595
 
 /**;
  * Service class for managing maintenance requests;
