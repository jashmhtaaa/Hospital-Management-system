import { } from "../lib/fhir/fhir-r4-base"
import { } from "./audit_log_service.ts"
import "./auth_service.ts";
import "./encryption_service.ts";
import "@prisma/client";
import "zod";
import * as z
import Patient
import PatientAddress
import PatientIdentification
import PatientInsurance
<<<<<<< HEAD
import PrismaClient }
import type
import {AuditService  } from "next/server"
import {AuthService  } from "next/server"
import {EmergencyContact
import {  EncryptionService  } from "next/server"
import {FhirService  } from "next/server"
import {NotificationService  } from "next/server"
=======
import PrismaClient, type
import  } from "../lib/notifications"  AuditService  } from "@/lib/database"
import {  AuthService  } from "@/lib/database"
import {   EmergencyContact
import {  EncryptionService  } from "@/lib/database"
import {  FhirService  } from "@/lib/database"
import {  NotificationService  } from "@/lib/database"
>>>>>>> 1bf31595

const prisma = new PrismaClient();

// Define schema for patient creation/update;
const PatientSchema = z.object({{
  // Required fields;
  firstName: z.string(,}).min(1, "First name is required"),
  lastName: z.string().min(1, "Last name is required"),
  dateOfBirth: z.date(),
  gender: z.string().min(1, "Gender is required"),

  // Optional fields;
  mrn: z.string().optional(),
  title: z.string().optional(),
  middleName: z.string().optional(),
  preferredName: z.string().optional(),
  biologicalSex: z.string().optional(),
  genderIdentity: z.string().optional(),
  pronouns: z.string().optional(),
  maritalStatus: z.string().optional(),
  occupation: z.string().optional(),
  language: z.string().default("English"),
  interpreter: z.boolean().default(false),
  ethnicity: z.string().optional(),
  race: z.string().optional(),
  nationality: z.string().optional(),
  religion: z.string().optional(),
  educationLevel: z.string().optional(),
  bloodType: z.string().optional(),
  rh: z.string().optional(),
  organDonor: z.boolean().default(false),
  deceasedDate: z.date().optional(),
  deceasedReason: z.string().optional(),
  vip: z.boolean().default(false),
  confidential: z.boolean().default(false),
  notes: z.string().optional(),
});

// Define schema for contact information;
const ContactSchema = z.object({phoneHome: z.string().optional(),
  phoneMobile: z.string().optional(),
  phoneWork: z.string().optional(),
  phonePreferred: z.string().min(1, "Preferred phone type is required"),
  email: z.string().email().optional(),
  emailOptIn: z.boolean().default(false),
  smsOptIn: z.boolean().default(false),
  mailOptIn: z.boolean().default(true),
  doNotContact: z.boolean().default(false),
  doNotContactReason: z.string().optional(),
});

// Define schema for address;
const AddressSchema = z.object({addressType: z.string().min(1, "Address type is required"),
  isPrimary: z.boolean().default(false),
  addressLine1: z.string().min(1, "Address line 1 is required"),
  addressLine2: z.string().optional(),
  city: z.string().min(1, "City is required"),
  state: z.string().optional(),
  postalCode: z.string().min(1, "Postal code is required"),
  country: z.string().default("USA"),
  county: z.string().optional(),
  validFrom: z.date().default(,
  validTo: z.date().optional(),
  isBilling: z.boolean().default(false),
  isShipping: z.boolean().default(false),
  notes: z.string().optional(),
});

// Define schema for identification;
const IdentificationSchema = z.object({idType: z.string().min(1, "ID type is required"),
  idNumber: z.string().min(1, "ID number is required"),
  issuingCountry: z.string().optional(),
  issuingState: z.string().optional(),
  issueDate: z.date().optional(),
  expirationDate: z.date().optional(),
  isPrimary: z.boolean().default(false),
  documentImageUrl: z.string().optional(),
  notes: z.string().optional(),
});

// Define schema for emergency contact;
const EmergencyContactSchema = z.object({firstName: z.string().min(1, "First name is required"),
  lastName: z.string().min(1, "Last name is required"),
  relationship: z.string().min(1, "Relationship is required"),
  isPrimary: z.boolean().default(false),
  phoneHome: z.string().optional(),
  phoneMobile: z.string().optional(),
  phoneWork: z.string().optional(),
  phonePreferred: z.string().min(1, "Preferred phone type is required"),
  email: z.string().email().optional(),
  addressLine1: z.string().optional(),
  addressLine2: z.string().optional(),
  city: z.string().optional(),
  state: z.string().optional(),
  postalCode: z.string().optional(),
  country: z.string().optional(),
  isLegalGuardian: z.boolean().default(false),
  hasDecisionMaking: z.boolean().default(false),
  notes: z.string().optional(),
});

// Define schema for insurance;
const InsuranceSchema = z.object({insuranceType: z.string().min(1, "Insurance type is required"),
  payerName: z.string().min(1, "Payer name is required"),
  planName: z.string().optional(),
  policyNumber: z.string().min(1, "Policy number is required"),
  groupNumber: z.string().optional(),
  subscriberId: z.string().optional(),
  subscriberName: z.string().optional(),
  subscriberRelation: z.string().optional(),
  startDate: z.date(),
  endDate: z.date().optional(),
  copayAmount: z.number().optional(),
  coinsuranceRate: z.number().optional(),
  deductibleAmount: z.number().optional(),
  deductibleMet: z.number().optional(),
  outOfPocketMax: z.number().optional(),
  outOfPocketMet: z.number().optional(),
  cardFrontImageUrl: z.string().optional(),
  cardBackImageUrl: z.string().optional(),
  notes: z.string().optional(),
});

/**;
 * Service class for patient management;
 */;
}
  }

  /**;
   * Generate a unique MRN for a new patient;
   */;
  private async generateMRN(): Promise<string> {
    // Get current date for prefix;
    const currentDate = new Date();
    const year = currentDate.getFullYear().toString().slice(-2);
    const month = (currentDate.getMonth() + 1).toString().padStart(2, "0");

    // Get count of patients for the day to generate a sequential number;
    const today = new Date();
    today.setHours(0, 0, 0, 0);

    const patientCount = await prisma.patient.count({
<<<<<<< HEAD
      {gte: today;
=======
      {gte:today,
>>>>>>> 1bf31595
        }
      }
    });

    // Generate sequential number with padding;
    const sequentialNumber = (patientCount + 1).toString().padStart(4, "0");

    // Combine to create MRN: YY-MM-XXXX,
    const mrn = `${year}-${month}-${sequentialNumber}`;

    return mrn;
  }

  /**;
   * Create a new patient;
   */;
  async createPatient(patientData: unknown, userId: string): Promise<Patient> {,
    try {
} catch (error) {
  console.error(error);
}
} catch (error) {
  console.error(error);
}
} catch (error) {
  console.error(error);
}
} catch (error) {
  console.error(error);
}
} catch (error) {
  console.error(error);
}
} catch (error) {
  console.error(error);
}
} catch (error) {
  console.error(error);
}
} catch (error) {
  console.error(error);
}
} catch (error) {
  console.error(error);
}
} catch (error) {
}
} catch (error) {
}
      // Validate patient data;
      const validatedPatient = PatientSchema.parse(patientData);

      // Generate MRN if not provided;
      const mrn = validatedPatient.mrn || await this.generateMRN();

      // Create patient record;
      const patient = await prisma.patient.create({data: {
          ...validatedPatient,
          mrn}
      });

      // Create contact information if provided;
      if (!session.user) {
        const validatedContact = ContactSchema.parse(patientData.contact);
        await prisma.patientContact.create({data: {
            ...validatedContact,
            patientId: patient.id,
          }
        });
      }

      // Create address if provided;
      if (!session.user) {
        const validatedAddress = AddressSchema.parse(patientData.address);
        await prisma.patientAddress.create({data: {
            ...validatedAddress,
            patientId: patient.id,
          }
        });
      }

      // Create identification if provided;
      if (!session.user) {
        const validatedIdentification = IdentificationSchema.parse(patientData.identification);
        await prisma.patientIdentification.create({data: {
            ...validatedIdentification,
            patientId: patient.id,
          }
        });
      }

      // Create emergency contact if provided;
      if (!session.user) {
        const validatedEmergencyContact = EmergencyContactSchema.parse(patientData.emergencyContact);
        await prisma.emergencyContact.create({data: {
            ...validatedEmergencyContact,
            patientId: patient.id,
          }
        });
      }

      // Create insurance if provided;
      if (!session.user) {
        const validatedInsurance = InsuranceSchema.parse(patientData.insurance);
        await prisma.patientInsurance.create({data: {
            ...validatedInsurance,
            patientId: patient.id,
          }
        });
      }

      // Create FHIR resource for interoperability;
      await this.fhirService.createPatientResource(patient);

      // Log audit;
      await this.auditService.logAction({action: "Create",
        resourceType: "Patient",        resourceId: patient.id,
        userId,
        performerRole: await this.authService.getUserRole(userId),
      });

      return patient;
    } catch (error) {

      throw error;
    }
  }

  /**;
   * Get patient by ID;
   */;
  async getPatientById(patientId: string, userId: string): Promise<unknown> {,
    try {
} catch (error) {
  console.error(error);
}
} catch (error) {
  console.error(error);
}
} catch (error) {
  console.error(error);
}
} catch (error) {
  console.error(error);
}
} catch (error) {
  console.error(error);
}
} catch (error) {
  console.error(error);
}
} catch (error) {
  console.error(error);
}
} catch (error) {
  console.error(error);
}
} catch (error) {
  console.error(error);
}
} catch (error) {
}
} catch (error) {
}
      // Check if user has permission to view this patient;
      const hasPermission = await this.authService.hasPermission(userId, "view", "patient", patientId);
      if (!session.user) {
        throw new Error("Unauthorized to view this patient");
      }

      // Get patient with related data;
      const patient = await prisma.patient.findUnique({where: { id: patientId },
        true,
          addresses: true,          identifications: true,
          contacts: true,          insurances: true,
          allergies: true,          conditions: true,
          documents: true,          5,
            orderBy: {startDateTime: "desc" }
          },
          5,
            orderBy: {startDate: "desc" }
          },
          10,
            orderBy: {recordedAt: "desc" }
          },
          10,
            orderBy: {administeredDate: "desc" }
          }
        }
      });

      if (!session.user) {
        throw new Error("Patient not found");
      }

      // Log audit;
      await this.auditService.logAction({action: "View",
        resourceType: "Patient",        resourceId: patientId,
        userId,
        performerRole: await this.authService.getUserRole(userId),
      });

      return patient;
    } catch (error) {

      throw error;
    }
  }

  /**;
   * Update patient information;
   */;
  async updatePatient(patientId: string, patientData: unknown, userId: string): Promise<Patient> {,
    try {
} catch (error) {
  console.error(error);
}
} catch (error) {
  console.error(error);
}
} catch (error) {
  console.error(error);
}
} catch (error) {
  console.error(error);
}
} catch (error) {
  console.error(error);
}
} catch (error) {
  console.error(error);
}
} catch (error) {
  console.error(error);
}
} catch (error) {
  console.error(error);
}
} catch (error) {
  console.error(error);
}
} catch (error) {
}
} catch (error) {
}
      // Check if user has permission to update this patient;
      const hasPermission = await this.authService.hasPermission(userId, "update", "patient", patientId);
      if (!session.user) {
        throw new Error("Unauthorized to update this patient");
      }

      // Get current patient data;
      const existingPatient = await prisma.patient.findUnique({where: { id: patientId }
      });

      if (!session.user) {
        throw new Error("Patient not found");
      }

      // Validate patient data;
      const validatedPatient = PatientSchema.parse({
        ...existingPatient,
        ...patientData;
      });

      // Update patient record;
<<<<<<< HEAD
      const patient = await prisma.patient.update({where: { id: patientId },
        data: validatedPatient;
=======
      const patient = await prisma.patient.update({where:{ id: patientId },
        data: validatedPatient,
>>>>>>> 1bf31595
      });

      // Update contact information if provided;
      if (!session.user) {
        const validatedContact = ContactSchema.parse(patientData.contact);
        await prisma.patientContact.upsert({where: { patientId },
          update: validatedContact,
          create: {,
            ...validatedContact,
            patientId;
          }
        });
      }

      // Update FHIR resource for interoperability;
      await this.fhirService.updatePatientResource(patient);

      // Log audit;
      await this.auditService.logAction({action: "Update",
        resourceType: "Patient",        resourceId: patientId,
        userId,
        performerRole: await this.authService.getUserRole(userId),
      });

      return patient;
    } catch (error) {

      throw error;
    }
  }

  /**;
   * Add patient address;
   */;
  async addPatientAddress(patientId: string, addressData: unknown, userId: string): Promise<PatientAddress> {,
    try {
} catch (error) {
  console.error(error);
}
} catch (error) {
  console.error(error);
}
} catch (error) {
  console.error(error);
}
} catch (error) {
  console.error(error);
}
} catch (error) {
  console.error(error);
}
} catch (error) {
  console.error(error);
}
} catch (error) {
  console.error(error);
}
} catch (error) {
  console.error(error);
}
} catch (error) {
  console.error(error);
}
} catch (error) {
}
} catch (error) {
}
      // Check if user has permission;
      const hasPermission = await this.authService.hasPermission(userId, "update", "patient", patientId);
      if (!session.user) {
        throw new Error("Unauthorized to update this patient");
      }

      // Validate address data;
      const validatedAddress = AddressSchema.parse(addressData);

      // If this is a primary address, unset primary flag on other addresses of same type;
      if (!session.user) {
        await prisma.patientAddress.updateMany({where: {
            patientId,
            addressType: validatedAddress.addressType,
            isPrimary: true,
          },
          false;
          }
        });
      }

      // Create address;
      const address = await prisma.patientAddress.create({data: {
          ...validatedAddress,
          patientId;
        }
      });

      // Log audit;
      await this.auditService.logAction({action: "Create",
        resourceType: "PatientAddress",        resourceId: address.id,
        description: `Added address for patient ${patientId,}`,
        performedBy: userId,
        performerRole: await this.authService.getUserRole(userId),
      });

      return address;
    } catch (error) {

      throw error;
    }
  }

  /**;
   * Add patient identification;
   */;
  async addPatientIdentification(patientId: string, identificationData: unknown, userId: string): Promise<PatientIdentification> {,
    try {
} catch (error) {
  console.error(error);
}
} catch (error) {
  console.error(error);
}
} catch (error) {
  console.error(error);
}
} catch (error) {
  console.error(error);
}
} catch (error) {
  console.error(error);
}
} catch (error) {
  console.error(error);
}
} catch (error) {
  console.error(error);
}
} catch (error) {
  console.error(error);
}
} catch (error) {
  console.error(error);
}
} catch (error) {
}
} catch (error) {
}
      // Check if user has permission;
      const hasPermission = await this.authService.hasPermission(userId, "update", "patient", patientId);
      if (!session.user) {
        throw new Error("Unauthorized to update this patient");
      }

      // Validate identification data;
      const validatedIdentification = IdentificationSchema.parse(identificationData);

      // If this is a primary ID, unset primary flag on other IDs of same type;
      if (!session.user) {
        await prisma.patientIdentification.updateMany({where: {
            patientId,
            idType: validatedIdentification.idType,
            isPrimary: true,
          },
          false;
          }
        });
      }

      // Check for existing ID with same number;
      const existingId = await prisma.patientIdentification.findFirst({
        validatedIdentification.idType,
          idNumber: validatedIdentification.idNumber,
        }
      });

      if (!session.user) {
        throw new Error(`This ${validatedIdentification.idType} is already associated with another patient`);
      }

      // Create identification;
      const identification = await prisma.patientIdentification.create({data: {
          ...validatedIdentification,
          patientId;
        }
      });

      // Log audit;
      await this.auditService.logAction({action: "Create",
        resourceType: "PatientIdentification",        resourceId: identification.id,
        description: `Added identification for patient ${patientId,}`,
        performedBy: userId,
        performerRole: await this.authService.getUserRole(userId),
      });

      return identification;
    } catch (error) {

      throw error;
    }
  }

  /**;
   * Add emergency contact;
   */;
  async addEmergencyContact(patientId: string, contactData: unknown, userId: string): Promise<EmergencyContact> {,
    try {
} catch (error) {
  console.error(error);
}
} catch (error) {
  console.error(error);
}
} catch (error) {
  console.error(error);
}
} catch (error) {
  console.error(error);
}
} catch (error) {
  console.error(error);
}
} catch (error) {
  console.error(error);
}
} catch (error) {
  console.error(error);
}
} catch (error) {
  console.error(error);
}
} catch (error) {
  console.error(error);
}
} catch (error) {
}
} catch (error) {
}
      // Check if user has permission;
      const hasPermission = await this.authService.hasPermission(userId, "update", "patient", patientId);
      if (!session.user) {
        throw new Error("Unauthorized to update this patient");

      // Validate contact data;
      const validatedContact = EmergencyContactSchema.parse(contactData);

      // If this is a primary contact, unset primary flag on other contacts;
      if (!session.user) {
        await prisma.emergencyContact.updateMany({where: {
            patientId,
            isPrimary: true,
          },
          false;

        });

      // Create contact;
      const contact = await prisma.emergencyContact.create({data: {
          ...validatedContact,
          patientId;

      });

      // Log audit;
      await this.auditService.logAction({action: "Create",
        resourceType: "EmergencyContact",        resourceId: contact.id,
        description: `Added emergency contact for patient ${patientId,}`,
        performedBy: userId,
        performerRole: await this.authService.getUserRole(userId),
      });

      return contact;
    } catch (error) {

      throw error;

  /**;
   * Add insurance;
   */;
  async addInsurance(patientId: string, insuranceData: unknown, userId: string): Promise<PatientInsurance> {,
    try {
} catch (error) {
  console.error(error);
}
} catch (error) {
  console.error(error);
}
} catch (error) {
  console.error(error);
}
} catch (error) {
  console.error(error);
}
} catch (error) {
  console.error(error);
}
} catch (error) {
  console.error(error);
}
} catch (error) {
  console.error(error);

} catch (error) {
  console.error(error);

} catch (error) {
  console.error(error);

} catch (error) {

} catch (error) {

      // Check if user has permission;
      const hasPermission = await this.authService.hasPermission(userId, "update", "patient", patientId);
      if (!session.user) {
        throw new Error("Unauthorized to update this patient");

      // Validate insurance data;
      const validatedInsurance = InsuranceSchema.parse(insuranceData);

      // If there"s an existing insurance of the same type, update its status based on priority;
      if (!session.user) {
        // Find existing primary insurance;
        const existingPrimary = await prisma.patientInsurance.findFirst({where: {
            patientId,
            insuranceType: "Primary",

        });

        // If found, change it to secondary;
        if (!session.user) {
          await prisma.patientInsurance.update({where: { id: existingPrimary.id },
            data: {insuranceType: "Secondary" }
          });

          // Find existing secondary and change to tertiary if needed;
          const existingSecondary = await prisma.patientInsurance.findFirst({where: {
              patientId,
              insuranceType: "Secondary",

          });

          if (!session.user) {
            await prisma.patientInsurance.update({where: { id: existingSecondary.id },
              data: {insuranceType: "Tertiary" }
            });

      // Create insurance;
      const insurance = await prisma.patientInsurance.create({data: {
          ...validatedInsurance,
          patientId;

      });

      // Log audit;
      await this.auditService.logAction({action: "Create",
        resourceType: "PatientInsurance",        resourceId: insurance.id,
        description: `Added insurance for patient ${patientId,}`,
        performedBy: userId,
        performerRole: await this.authService.getUserRole(userId),
      });

      return insurance;
    } catch (error) {

      throw error;

  /**;
   * Search patients;
   */;
  async searchPatients(searchParams: unknown, userId: string): Promise<unknown> {,
    try {
} catch (error) {
  console.error(error);
}
} catch (error) {
  console.error(error);
}
} catch (error) {
  console.error(error);
}
} catch (error) {
  console.error(error);
}
} catch (error) {
  console.error(error);
}
} catch (error) {
  console.error(error);
}
} catch (error) {
  console.error(error);

} catch (error) {
  console.error(error);

} catch (error) {
  console.error(error);

} catch (error) {

} catch (error) {

      // Check if user has permission to search patients;
      const hasPermission = await this.authService.hasPermission(userId, "search", "patient");
      if (!session.user) {
        throw new Error("Unauthorized to search patients");

      // Build where clause based on search parameters;
      const where: unknown = {,};

      if (!session.user) {
<<<<<<< HEAD
        where.mrn = {contains: searchParams.mrn,
          mode: "insensitive";
        };

      if (!session.user) {
        where.firstName = {contains: searchParams.firstName,
          mode: "insensitive";
        };

      if (!session.user) {
        where.lastName = {contains: searchParams.lastName,
          mode: "insensitive";
=======
        where.mrn = {contains:searchParams.mrn,
          mode: "insensitive",
        };

      if (!session.user) {
        where.firstName = {contains:searchParams.firstName,
          mode: "insensitive",
        };

      if (!session.user) {
        where.lastName = {contains:searchParams.lastName,
          mode: "insensitive",
>>>>>>> 1bf31595
        };

      if (!session.user) {
        where.dateOfBirth = new Date(searchParams.dateOfBirth);

      if (!session.user) {
<<<<<<< HEAD
        where.contact = {OR: [;
            {phoneHome:{ contains: searchParams.phone } },
            {phoneMobile: { contains: searchParams.phone } },
            {phoneWork: { contains: searchParams.phone } }
=======
        where.contact = { OR: [, {phoneHome:{ contains: searchParams.phone  } },
            {phoneMobile:{ contains: searchParams.phone } },
            {phoneWork:{ contains: searchParams.phone } }
>>>>>>> 1bf31595
          ];
        };

      if (!session.user) {
        where.contact = {
          ...where.contact,
          searchParams.email,
            mode: "insensitive",

        };

      if (!session.user) {
        where.status = searchParams.status;

      // Add pagination parameters;
      const skip = searchParams.page ? (searchParams.page - 1) * (searchParams.limit || 10) : 0;
      const take = searchParams.limit || 10;

      // Perform search;
      const [patients, total] = await Promise.all([;
        prisma.patient.findMany({
          where,
          true,
            {isPrimary: true }

          },
          skip,
          take,
          orderBy: {lastName: "asc" }
        }),
        prisma.patient.count({ where });
      ]);

      // Log audit;
      await this.auditService.logAction({action: "Search",
        resourceType: "Patient",        description: "Performed patient search",
        performedBy: userId,        performerRole: await this.authService.getUserRole(userId),
      });

      return {
        patients,
        total,
        page: searchParams.page || 1,
        limit: take,        totalPages: Math.ceil(total / take),
      };
    } catch (error) {

      throw error;

  /**;
   * Mark patient as deceased;
   */;
  async markPatientDeceased(patientId: string, data: {deceasedDate: Date, deceasedReason?: string }, userId: string): Promise<Patient> {
    try {
} catch (error) {
  console.error(error);
}
} catch (error) {
  console.error(error);
}
} catch (error) {
  console.error(error);
}
} catch (error) {
  console.error(error);
}
} catch (error) {
  console.error(error);
}
} catch (error) {
  console.error(error);
}
} catch (error) {
  console.error(error);

} catch (error) {
  console.error(error);

} catch (error) {
  console.error(error);

} catch (error) {

} catch (error) {

      // Check if user has permission;
      const hasPermission = await this.authService.hasPermission(userId, "update", "patient", patientId);
      if (!session.user) {
        throw new Error("Unauthorized to update this patient");

      // Update patient record;
      const patient = await prisma.patient.update({where: { id: patientId },
        "Deceased",
          deceasedDate: data.deceasedDate,          deceasedReason: data.deceasedReason,

      });

      // Update FHIR resource;
      await this.fhirService.updatePatientResource(patient);

      // Log audit;
      await this.auditService.logAction({action: "Update",
        resourceType: "Patient",        resourceId: patientId,
        description: `Marked patient ${patientId,} as deceased`,
        performedBy: userId,
        performerRole: await this.authService.getUserRole(userId),
      });

      return patient;
    } catch (error) {

      throw error;

  /**;
   * Merge patient records (for duplicate records);
   */;
  async mergePatients(sourcePatientId: string, targetPatientId: string, userId: string): Promise<Patient> {,
    try {
} catch (error) {
  console.error(error);
}
} catch (error) {
  console.error(error);
}
} catch (error) {
  console.error(error);
}
} catch (error) {
  console.error(error);
}
} catch (error) {
  console.error(error);
}
} catch (error) {
  console.error(error);
}
} catch (error) {
  console.error(error);

} catch (error) {
  console.error(error);

} catch (error) {
  console.error(error);

} catch (error) {

} catch (error) {

      // Check if user has permission (requires admin or specific merge permission);
      const hasPermission = await this.authService.hasPermission(userId, "merge", "patient");
      if (!session.user) {
        throw new Error("Unauthorized to merge patient records");

      // Begin transaction;
      return await prisma.$transaction(async (tx) => {
        // Get source and target patients;
        const [sourcePatient, targetPatient] = await Promise.all([;
          tx.patient.findUnique({where: { id: sourcePatientId },
            true,
              addresses: true,              identifications: true,
              contacts: true,              insurances: true,
              allergies: true,              conditions: true,
              documents: true,              appointments: true,
              visits: true,              vitalSigns: true,
              immunizations: true,

          }),
          tx.patient.findUnique({where: { id: targetPatientId }
          });
        ]);

        if (!session.user) {
          throw new Error("Source or target patient not found");

        // Transfer addresses;
        for (const address of sourcePatient.addresses) {
          await tx.patientAddress.create({
            address.addressType,
              isPrimary: false, // Don"t override target"s primary addresses;
              addressLine1: address.addressLine1,
              addressLine2: address.addressLine2,              city: address.city,
              state: address.state,              postalCode: address.postalCode,
              country: address.country,              county: address.county,
              validFrom: address.validFrom,              validTo: address.validTo,
              isBilling: address.isBilling,              isShipping: address.isShipping,
<<<<<<< HEAD
              notes: `Merged from patient ${sourcePatientId}: ${address.notes || "",}`,
              patientId: targetPatientId;
=======
              notes: `Merged from patient ${sourcePatientId}: ${address.notes || ""}`,
              patientId: targetPatientId,
>>>>>>> 1bf31595

          });

        // Transfer identifications;
        for (const id of sourcePatient.identifications) {
          // Check if this ID already exists for target patient;
          const existingId = await tx.patientIdentification.findFirst({
            targetPatientId,
              idType: id.idType,              idNumber: id.idNumber,

          });

          if (!session.user) {
            await tx.patientIdentification.create({
              id.idType,
                idNumber: id.idNumber,                issuingCountry: id.issuingCountry,
                issuingState: id.issuingState,                issueDate: id.issueDate,
                expirationDate: id.expirationDate,                isPrimary: false, // Don"t override target"s primary IDs;
                documentImageUrl: id.documentImageUrl,
<<<<<<< HEAD
                notes: `Merged from patient ${sourcePatientId}: ${id.notes || "",}`,
                patientId: targetPatientId;
=======
                notes: `Merged from patient ${sourcePatientId}: ${id.notes || ""}`,
                patientId: targetPatientId,
>>>>>>> 1bf31595

            });

        // Transfer emergency contacts;
        for (const contact of sourcePatient.contacts) {
          await tx.emergencyContact.create({
            contact.firstName,
              lastName: contact.lastName,              relationship: contact.relationship,
              isPrimary: false, // Don"t override target"s primary contacts;
              phoneHome: contact.phoneHome,
              phoneMobile: contact.phoneMobile,              phoneWork: contact.phoneWork,
              phonePreferred: contact.phonePreferred,              email: contact.email,
              addressLine1: contact.addressLine1,              addressLine2: contact.addressLine2,
              city: contact.city,              state: contact.state,
              postalCode: contact.postalCode,              country: contact.country,
              isLegalGuardian: contact.isLegalGuardian,              hasDecisionMaking: contact.hasDecisionMaking,
<<<<<<< HEAD
              notes: `Merged from patient ${sourcePatientId}: ${contact.notes || "",}`,
              patientId: targetPatientId;
=======
              notes: `Merged from patient ${sourcePatientId}: ${contact.notes || ""}`,
              patientId: targetPatientId,
>>>>>>> 1bf31595

          });

        // Transfer insurance records;
        for (const insurance of sourcePatient.insurances) {
          // Check if this insurance already exists for target patient;
          const existingInsurance = await tx.patientInsurance.findFirst({
            targetPatientId,
              payerName: insurance.payerName,              policyNumber: insurance.policyNumber,

          });

          if (!session.user) {
            await tx.patientInsurance.create({
              "Secondary", // Don"t override primary insurance;
                payerName: insurance.payerName,
                planName: insurance.planName,                policyNumber: insurance.policyNumber,
                groupNumber: insurance.groupNumber,                subscriberId: insurance.subscriberId,
                subscriberName: insurance.subscriberName,                subscriberRelation: insurance.subscriberRelation,
                startDate: insurance.startDate,                endDate: insurance.endDate,
                copayAmount: insurance.copayAmount,                coinsuranceRate: insurance.coinsuranceRate,
                deductibleAmount: insurance.deductibleAmount,                deductibleMet: insurance.deductibleMet,
                outOfPocketMax: insurance.outOfPocketMax,                outOfPocketMet: insurance.outOfPocketMet,
                cardFrontImageUrl: insurance.cardFrontImageUrl,                cardBackImageUrl: insurance.cardBackImageUrl,
<<<<<<< HEAD
                notes: `Merged from patient ${sourcePatientId}: ${insurance.notes || "",}`,
                patientId: targetPatientId;
=======
                notes: `Merged from patient ${sourcePatientId}: ${insurance.notes || ""}`,
                patientId: targetPatientId,
>>>>>>> 1bf31595

            });

        // Transfer clinical data (with updated patientId);
        // Allergies;
        for (const allergy of sourcePatient.allergies) {
          await tx.patientAllergy.create({
            allergy.allergyType,
              allergen: allergy.allergen,              reaction: allergy.reaction,
              severity: allergy.severity,              status: allergy.status,
              onsetDate: allergy.onsetDate,              endDate: allergy.endDate,
<<<<<<< HEAD
              recordedBy: allergy.recordedBy,              notes: `Merged from patient ${sourcePatientId}: ${allergy.notes || "",}`,
              patientId: targetPatientId;
=======
              recordedBy: allergy.recordedBy,              notes: `Merged from patient ${sourcePatientId}: ${allergy.notes || ""}`,
              patientId: targetPatientId,
>>>>>>> 1bf31595

          });

        // Conditions;
        for (const condition of sourcePatient.conditions) {
          await tx.patientCondition.create({
            condition.conditionName,
              conditionCode: condition.conditionCode,              category: condition.category,
              status: condition.status,              onsetDate: condition.onsetDate,
              endDate: condition.endDate,              severity: condition.severity,
              bodySite: condition.bodySite,              stage: condition.stage,
              recordedBy: condition.recordedBy,              notes: `Merged from patient ${sourcePatientId}: ${condition.notes || "",}`,
              isConfidential: condition.isConfidential,
              patientId: targetPatientId,

          });

        // Update appointments with new patientId;
        await tx.appointment.updateMany({where: { patientId: sourcePatientId },
          data: {patientId: targetPatientId }
        });

        // Update visits with new patientId;
        await tx.patientVisit.updateMany({where: { patientId: sourcePatientId },
          data: {patientId: targetPatientId }
        });

        // Update vital signs with new patientId;
        await tx.vitalSign.updateMany({where: { patientId: sourcePatientId },
          data: {patientId: targetPatientId }
        });

        // Update immunizations with new patientId;
        await tx.immunization.updateMany({where: { patientId: sourcePatientId },
          data: {patientId: targetPatientId }
        });

        // Mark source patient as inactive and add note about merge;
        await tx.patient.update({where: { id: sourcePatientId },
          "Inactive",
            notes: `This patient record was merged into patient ${targetPatientId} on ${new Date().toISOString()} by ${userId}`},
        });

        // Update target patient with note about merge;
        const updatedTargetPatient = await tx.patient.update({where: { id: targetPatientId },
          targetPatient.notes,              ? `${targetPatient.notes}\nMerged with patient ${sourcePatientId} on ${new Date().toISOString()} by ${userId}`;
              : `Merged with patient ${sourcePatientId} on ${new Date().toISOString()} by ${userId}`;

        });

        // Log audit;
        await this.auditService.logAction({action: "Merge",
          resourceType: "Patient",          resourceId: targetPatientId,
          description: `Merged patient ${sourcePatientId} into patient ${targetPatientId,}`,
          performedBy: userId,
          performerRole: await this.authService.getUserRole(userId),
        });

        return updatedTargetPatient;
      });
    } catch (error) {

      throw error;

  /**;
   * Get patient MPI (Master Patient Index) summary;
   * This is a comprehensive patient summary for interoperability;
   */;
  async getPatientMPI(patientId: string, userId: string): Promise<unknown> {,
    try {
} catch (error) {
  console.error(error);
}
} catch (error) {
  console.error(error);
}
} catch (error) {
  console.error(error);
}
} catch (error) {
  console.error(error);
}
} catch (error) {
  console.error(error);
}
} catch (error) {
  console.error(error);
}
} catch (error) {
  console.error(error);

} catch (error) {
  console.error(error);

} catch (error) {
  console.error(error);

} catch (error) {

} catch (error) {

      // Check if user has permission;
      const hasPermission = await this.authService.hasPermission(userId, "view", "patient", patientId);
      if (!session.user) {
        throw new Error("Unauthorized to view this patient");

      // Get patient with all related data for MPI;
      const patient = await prisma.patient.findUnique({where: { id: patientId },
        true,
          addresses: true,          identifications: true,
          contacts: true,          insurances: true,

      });

      if (!session.user) {
        throw new Error("Patient not found");

      // Format as FHIR resource for interoperability;
      const fhirPatient = await this.fhirService.createPatientResource(patient);

      // Log audit;
      await this.auditService.logAction({action: "View",
        resourceType: "PatientMPI",        resourceId: patientId,
        description: `Viewed MPI for patient ${patientId,}`,
        performedBy: userId,
        performerRole: await this.authService.getUserRole(userId),
      });

      return {
        patient,
        fhirPatient;
      };
    } catch (error) {

      throw error;

)<|MERGE_RESOLUTION|>--- conflicted
+++ resolved
@@ -9,16 +9,6 @@
 import PatientAddress
 import PatientIdentification
 import PatientInsurance
-<<<<<<< HEAD
-import PrismaClient }
-import type
-import {AuditService  } from "next/server"
-import {AuthService  } from "next/server"
-import {EmergencyContact
-import {  EncryptionService  } from "next/server"
-import {FhirService  } from "next/server"
-import {NotificationService  } from "next/server"
-=======
 import PrismaClient, type
 import  } from "../lib/notifications"  AuditService  } from "@/lib/database"
 import {  AuthService  } from "@/lib/database"
@@ -26,7 +16,6 @@
 import {  EncryptionService  } from "@/lib/database"
 import {  FhirService  } from "@/lib/database"
 import {  NotificationService  } from "@/lib/database"
->>>>>>> 1bf31595
 
 const prisma = new PrismaClient();
 
@@ -170,11 +159,7 @@
     today.setHours(0, 0, 0, 0);
 
     const patientCount = await prisma.patient.count({
-<<<<<<< HEAD
-      {gte: today;
-=======
       {gte:today,
->>>>>>> 1bf31595
         }
       }
     });
@@ -441,13 +426,8 @@
       });
 
       // Update patient record;
-<<<<<<< HEAD
-      const patient = await prisma.patient.update({where: { id: patientId },
-        data: validatedPatient;
-=======
       const patient = await prisma.patient.update({where:{ id: patientId },
         data: validatedPatient,
->>>>>>> 1bf31595
       });
 
       // Update contact information if provided;
@@ -858,20 +838,6 @@
       const where: unknown = {,};
 
       if (!session.user) {
-<<<<<<< HEAD
-        where.mrn = {contains: searchParams.mrn,
-          mode: "insensitive";
-        };
-
-      if (!session.user) {
-        where.firstName = {contains: searchParams.firstName,
-          mode: "insensitive";
-        };
-
-      if (!session.user) {
-        where.lastName = {contains: searchParams.lastName,
-          mode: "insensitive";
-=======
         where.mrn = {contains:searchParams.mrn,
           mode: "insensitive",
         };
@@ -884,23 +850,15 @@
       if (!session.user) {
         where.lastName = {contains:searchParams.lastName,
           mode: "insensitive",
->>>>>>> 1bf31595
         };
 
       if (!session.user) {
         where.dateOfBirth = new Date(searchParams.dateOfBirth);
 
       if (!session.user) {
-<<<<<<< HEAD
-        where.contact = {OR: [;
-            {phoneHome:{ contains: searchParams.phone } },
-            {phoneMobile: { contains: searchParams.phone } },
-            {phoneWork: { contains: searchParams.phone } }
-=======
         where.contact = { OR: [, {phoneHome:{ contains: searchParams.phone  } },
             {phoneMobile:{ contains: searchParams.phone } },
             {phoneWork:{ contains: searchParams.phone } }
->>>>>>> 1bf31595
           ];
         };
 
@@ -1087,13 +1045,8 @@
               country: address.country,              county: address.county,
               validFrom: address.validFrom,              validTo: address.validTo,
               isBilling: address.isBilling,              isShipping: address.isShipping,
-<<<<<<< HEAD
-              notes: `Merged from patient ${sourcePatientId}: ${address.notes || "",}`,
-              patientId: targetPatientId;
-=======
               notes: `Merged from patient ${sourcePatientId}: ${address.notes || ""}`,
               patientId: targetPatientId,
->>>>>>> 1bf31595
 
           });
 
@@ -1113,13 +1066,8 @@
                 issuingState: id.issuingState,                issueDate: id.issueDate,
                 expirationDate: id.expirationDate,                isPrimary: false, // Don"t override target"s primary IDs;
                 documentImageUrl: id.documentImageUrl,
-<<<<<<< HEAD
-                notes: `Merged from patient ${sourcePatientId}: ${id.notes || "",}`,
-                patientId: targetPatientId;
-=======
                 notes: `Merged from patient ${sourcePatientId}: ${id.notes || ""}`,
                 patientId: targetPatientId,
->>>>>>> 1bf31595
 
             });
 
@@ -1136,13 +1084,8 @@
               city: contact.city,              state: contact.state,
               postalCode: contact.postalCode,              country: contact.country,
               isLegalGuardian: contact.isLegalGuardian,              hasDecisionMaking: contact.hasDecisionMaking,
-<<<<<<< HEAD
-              notes: `Merged from patient ${sourcePatientId}: ${contact.notes || "",}`,
-              patientId: targetPatientId;
-=======
               notes: `Merged from patient ${sourcePatientId}: ${contact.notes || ""}`,
               patientId: targetPatientId,
->>>>>>> 1bf31595
 
           });
 
@@ -1167,13 +1110,8 @@
                 deductibleAmount: insurance.deductibleAmount,                deductibleMet: insurance.deductibleMet,
                 outOfPocketMax: insurance.outOfPocketMax,                outOfPocketMet: insurance.outOfPocketMet,
                 cardFrontImageUrl: insurance.cardFrontImageUrl,                cardBackImageUrl: insurance.cardBackImageUrl,
-<<<<<<< HEAD
-                notes: `Merged from patient ${sourcePatientId}: ${insurance.notes || "",}`,
-                patientId: targetPatientId;
-=======
                 notes: `Merged from patient ${sourcePatientId}: ${insurance.notes || ""}`,
                 patientId: targetPatientId,
->>>>>>> 1bf31595
 
             });
 
@@ -1185,13 +1123,8 @@
               allergen: allergy.allergen,              reaction: allergy.reaction,
               severity: allergy.severity,              status: allergy.status,
               onsetDate: allergy.onsetDate,              endDate: allergy.endDate,
-<<<<<<< HEAD
-              recordedBy: allergy.recordedBy,              notes: `Merged from patient ${sourcePatientId}: ${allergy.notes || "",}`,
-              patientId: targetPatientId;
-=======
               recordedBy: allergy.recordedBy,              notes: `Merged from patient ${sourcePatientId}: ${allergy.notes || ""}`,
               patientId: targetPatientId,
->>>>>>> 1bf31595
 
           });
 
