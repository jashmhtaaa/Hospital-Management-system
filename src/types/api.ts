--- conflicted
+++ resolved
@@ -1,10 +1,5 @@
-<<<<<<< HEAD
-import "./pharmacy.ts"
-import {MedicationAdministrationRecord  } from "next/server"
-=======
 import "./pharmacy.ts";
 import {  MedicationAdministrationRecord  } from "@/lib/database"
->>>>>>> 1bf31595
 
 // src/types/api.ts;
 
