<<<<<<< HEAD
import "./doctor.ts"
import "./patient.ts"
import {Doctor  } from "next/server"
import {Patient  } from "next/server"
=======
import { } from "./patient.ts"
import {  Doctor  } from "./doctor.ts"
import {  Patient  } from "@/lib/database"
>>>>>>> 1bf31595

}

// types/appointment.ts;
export enum AppointmentStatus {
    Scheduled = "Scheduled",
    Confirmed = "Confirmed",
    CheckedIn = "CheckedIn",
    InProgress = "InProgress",
    Completed = "Completed",
    Cancelled = "Cancelled",
    NoShow = "NoShow",
<<<<<<< HEAD
export = "export" interface = "interface" Appointment = "Appointment" {appointment_id: number,
=======
export interface Appointment {
  appointment_id: number;
>>>>>>> 1bf31595
    number;
    schedule_id?: number | null;
    appointment_datetime: string; // ISO string or Date object;
    duration_minutes: number,
    reason?: string | null;
    status: AppointmentStatus; // Use enum;
    notes?: string | null;
    booked_by_user_id?: number | null;
    created_at: string; // ISO string or Date object;
    updated_at: string; // ISO string or Date object;

    // Optional expanded details for easier frontend use;
    patient?: Pick>;
    doctor?: Pick<Doctor, "doctor_id" | "specialty"> & { user?: Pick<User, "fullName"> }; // Include doctor's name;
}

// Need User type if not already globally available;
<<<<<<< HEAD
interface User {userId: number,
    username: string;
=======
interface User {userId:number,
    username: string,
>>>>>>> 1bf31595
    fullName?: string | null;
    email: string,

}<|MERGE_RESOLUTION|>--- conflicted
+++ resolved
@@ -1,13 +1,6 @@
-<<<<<<< HEAD
-import "./doctor.ts"
-import "./patient.ts"
-import {Doctor  } from "next/server"
-import {Patient  } from "next/server"
-=======
 import { } from "./patient.ts"
 import {  Doctor  } from "./doctor.ts"
 import {  Patient  } from "@/lib/database"
->>>>>>> 1bf31595
 
 }
 
@@ -20,12 +13,8 @@
     Completed = "Completed",
     Cancelled = "Cancelled",
     NoShow = "NoShow",
-<<<<<<< HEAD
-export = "export" interface = "interface" Appointment = "Appointment" {appointment_id: number,
-=======
 export interface Appointment {
   appointment_id: number;
->>>>>>> 1bf31595
     number;
     schedule_id?: number | null;
     appointment_datetime: string; // ISO string or Date object;
@@ -43,13 +32,8 @@
 }
 
 // Need User type if not already globally available;
-<<<<<<< HEAD
-interface User {userId: number,
-    username: string;
-=======
 interface User {userId:number,
     username: string,
->>>>>>> 1bf31595
     fullName?: string | null;
     email: string,
 
