--- conflicted
+++ resolved
@@ -1,9 +1,4 @@
-<<<<<<< HEAD
-import "./billing.ts"
-import {BillableItem  } from "next/server"
-=======
 import "./billing.ts";
 import {  BillableItem  } from "@/lib/database"
->>>>>>> 1bf31595
 
 // types/inventory.ts;