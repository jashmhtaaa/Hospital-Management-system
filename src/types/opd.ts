--- conflicted
+++ resolved
@@ -1,29 +1,14 @@
-<<<<<<< HEAD
-import "./patient.ts"
-import {Patient  } from "next/server"
-=======
 import { {  Patient  } from "./patient.ts"
->>>>>>> 1bf31595
 
 }
 
 // types/opd.ts;
-<<<<<<< HEAD
-// import {Doctor } from "next/server"; // FIX: Removed unused import;
-import "./appointment.ts"
-import "./billing.ts"
-import "./inventory.ts"
-import {Appointment  } from "next/server"
-import {BillableItem  } from "next/server"
-import {InventoryItem  } from "next/server"
-=======
 // import { Doctor } from "./doctor.ts"; // FIX: Removed unused import,
 import { } from "./billing.ts"
 import "./inventory.ts";
 import {  Appointment  } from "./appointment.ts"
 import {  BillableItem  } from "@/lib/database"
 import {  InventoryItem  } from "@/lib/database"
->>>>>>> 1bf31595
 
 export enum OPDVisitStatus {
     Waiting = "Waiting",
@@ -37,32 +22,17 @@
     New = "New",
     FollowUp = "FollowUp",
     WalkIn = "WalkIn"}
-<<<<<<< HEAD
-    doctor?: {doctor_id: number; user?: { fullName?: string | null } };
-    appointment?: Pick>;
-}
-    recorded_by_user?: {user_id: number; full_name?: string | null };
-
-    doctor?: {doctor_id: number; user?: { fullName?: string | null } };
-=======
     doctor?: {doctor_id:number, user?: { fullName?: string | null } };
     appointment?: Pick>;
 }
     recorded_by_user?: {user_id:number, full_name?: string | null };
 
     doctor?: {doctor_id:number, user?: { fullName?: string | null } };
->>>>>>> 1bf31595
     opd_visit?: Pick>;
     prescriptions?: Prescription[];
     lab_orders?: LabOrder[];
     doctor?: {doctor_id:number, user?: { fullName?: string | null } ;
 
-<<<<<<< HEAD
-    doctor?: {doctor_id: number; user?: { fullName?: string | null } ;
-
-    sample_collected_by_user?: {user_id: number; full_name?: string | null };
-    result_verified_by_user?: {user_id: number; full_name?: string | null };
-=======
     sample_collected_by_user?: {user_id:number, full_name?: string | null };
     result_verified_by_user?: {user_id:number, full_name?: string | null };
 
@@ -147,5 +117,4 @@
   patient_id: number,
   doctor_id: number,
   status: 'scheduled' | 'completed' | 'cancelled',
-}
->>>>>>> 1bf31595
+}