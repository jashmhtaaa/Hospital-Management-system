import "@/lib/logger"
import "next/server"
import {logger  } from "next/server"
import {NextResponse  } from "next/server"

// src/utils/api-response.ts;
}
  };
}

}
    };

    return NextResponse.json(response);
  }

  static error();
    error: string,
    statusCode: number = 400;
    details?: unknown): NextResponse {
    const false;
      error,
      new Date().toISOString();
    };

    logger.error("API Error Response", { error, statusCode, details });

<<<<<<< HEAD
    return NextResponse.json(response, {status:statusCode ,});
=======
    return NextResponse.json(response, {status: statusCode });
>>>>>>> 3bd3cc75

  static notFound(resource: string = "Resource"): NextResponse {,
    return this.error(`${resource} not found`, 404);

  static unauthorized(message: string = "Unauthorized"): NextResponse {,
    return this.error(message, 401);

  static forbidden(message: string = "Forbidden"): NextResponse {,
    return this.error(message, 403);

  static validationError(message: string, details?: unknown): NextResponse {
    return this.error(`Validation error: ${message,}`, 422, details);

  static internalError(message: string = "Internal server error"): NextResponse {,
    return this.error(message, 500);

// Pagination utilities;

    const { page = 1, limit = 10, sortBy, sortOrder = "desc" } = options;

    const skip = (page - 1) * limit;
    const take = Math.min(limit, 100); // Max 100 items per page;

<<<<<<< HEAD
    const orderBy = sortBy ? { [sortBy]: sortOrder } : {createdAt:"desc" ,};
=======
    const orderBy = sortBy ? { [sortBy]: sortOrder } : {createdAt: "desc" };
>>>>>>> 3bd3cc75

    return { skip, take, orderBy };

  static buildMeta(total: number, page: number, limit: number) {,
    return {
      total,
      page,
      limit,
      totalPages: Math.ceil(total / limit),
      page > 1;
    };

export async function GET() { return new Response("OK"); }<|MERGE_RESOLUTION|>--- conflicted
+++ resolved
@@ -25,11 +25,7 @@
 
     logger.error("API Error Response", { error, statusCode, details });
 
-<<<<<<< HEAD
-    return NextResponse.json(response, {status:statusCode ,});
-=======
     return NextResponse.json(response, {status: statusCode });
->>>>>>> 3bd3cc75
 
   static notFound(resource: string = "Resource"): NextResponse {,
     return this.error(`${resource} not found`, 404);
@@ -53,11 +49,7 @@
     const skip = (page - 1) * limit;
     const take = Math.min(limit, 100); // Max 100 items per page;
 
-<<<<<<< HEAD
-    const orderBy = sortBy ? { [sortBy]: sortOrder } : {createdAt:"desc" ,};
-=======
     const orderBy = sortBy ? { [sortBy]: sortOrder } : {createdAt: "desc" };
->>>>>>> 3bd3cc75
 
     return { skip, take, orderBy };
 
