--- conflicted
+++ resolved
@@ -46,9 +46,6 @@
       "@/types/*": [
         "./types/*"
       ]
-<<<<<<< HEAD
-    }
-=======
     },
     "noImplicitAny": false,
     "strictNullChecks": false,
@@ -58,7 +55,6 @@
     "noUnusedParameters": false,
     "allowUnreachableCode": true,
     "allowUnusedLabels": true,
->>>>>>> 3bd3cc75
   },
   "include": [
     "enterprise/**/*",
