--- conflicted
+++ resolved
@@ -7,22 +7,8 @@
       "es2022"
     ],
     "allowJs": true,
-<<<<<<< HEAD
-    "skipLibCheck": true,
-    "strict": false,
-    "noImplicitAny": false,
-    "strictNullChecks": false,
-    "noImplicitReturns": false,
-    "noImplicitThis": false,
-    "noUnusedLocals": false,
-    "noUnusedParameters": false,
-    "exactOptionalPropertyTypes": false,
-    "noUncheckedIndexedAccess": false,
-    "forceConsistentCasingInFileNames": true,
-=======
     "skipLibCheck": false,
     "strict": true,
->>>>>>> 1bf31595
     "noEmit": true,
     "esModuleInterop": true,
     "allowSyntheticDefaultImports": true,
@@ -52,16 +38,6 @@
         "./types/*"
       ]
     },
-<<<<<<< HEAD
-    "noImplicitAny": false,
-    "strictNullChecks": false,
-    "noImplicitReturns": false,
-    "noImplicitThis": false,
-    "noUnusedLocals": false,
-    "noUnusedParameters": false,
-    "allowUnreachableCode": true,
-    "allowUnusedLabels": true,
-=======
     "noImplicitAny": true,
     "strictNullChecks": true,
     "noImplicitReturns": true,
@@ -74,7 +50,6 @@
     "noUncheckedIndexedAccess": true,
     "noFallthroughCasesInSwitch": true,
     "forceConsistentCasingInFileNames": true
->>>>>>> 1bf31595
   },
   "include": [
     "enterprise/**/*",
@@ -83,19 +58,6 @@
   ],
   "exclude": [
     "node_modules",
-<<<<<<< HEAD
-    "Hospital-Management-System",
-    "src",
-    "src_backup",
-    "tests",
-    "apps",
-    "microservices",
-    "scripts",
-    "types",
-    "public",
-    "packages",
-    "reports"
-=======
     ".next",
     "dist",
     "build",
@@ -125,6 +87,5 @@
     "apps/api-gateway/**/*",
     "eslint.config*.ts",
     "open-next.config.ts"
->>>>>>> 1bf31595
   ]
 }